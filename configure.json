--- conflicted
+++ resolved
@@ -463,11 +463,7 @@
         "cross_compile": {
             "label": "Cross compiling",
             "condition": "call.crossCompile",
-<<<<<<< HEAD
-            "output": [ "publicConfig", "privateConfig", "publicFeature" ]
-=======
-            "output": [ "publicConfig", "privateConfig", "crossCompile" ]
->>>>>>> b6bf2a33
+            "output": [ "publicConfig", "privateConfig", "publicFeature", "crossCompile" ]
         },
         "cxx11default": {
             "label": "Compiler defaults to C++11 or higher",
