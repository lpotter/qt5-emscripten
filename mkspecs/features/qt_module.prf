#
#  W A R N I N G
#  -------------
#
# This file is not part of the Qt API.  It exists purely as an
# implementation detail.  It may change from version to version
# without notice, or even be removed.
#
# We mean it.
#

!no_qt_module_warning:!contains(QMAKE_INTERNAL_INCLUDED_FILES, .*qmodule\\.pri) {
    QMAKE_ACTUAL_PRO_FILE = $$basename(_PRO_FILE_)
    isEmpty(QMAKE_ACTUAL_PRO_FILE): QMAKE_ACTUAL_PRO_FILE=.pro
    warning("You should probably load(qt_build_config) first in $$QMAKE_ACTUAL_PRO_FILE for $$TARGET, as the latter also load()s qt_module.")
    message("Not doing so may lead to qt_module.prf overriding compiler/linker options in your .pro file.")
    message("Ignore this warning with CONFIG+=no_qt_module_warning if you know what you are doing.")
    unset(QMAKE_ACTUAL_PRO_FILE)
}
load(qt_build_config) # loads qmodule.pri if hasn't been loaded already

isEmpty(MODULE):MODULE = $$section($$list($$basename(_PRO_FILE_)), ., 0, 0)
isEmpty(VERSION): VERSION = $$MODULE_VERSION
isEmpty(VERSION): error("Module does not define version.")

# Compile as shared/DLL or static according to the option given to configure
# unless overridden. Host builds are always static
host_build|staticlib: CONFIG += static

host_build {
    QT -= gui   # no host module will ever use gui
    QMAKE_CFLAGS += $$QMAKE_CFLAGS_SPLIT_SECTIONS
    QMAKE_CXXFLAGS += $$QMAKE_CXXFLAGS_SPLIT_SECTIONS
    force_bootstrap {
        !build_pass:contains(QT_CONFIG, release_tools): CONFIG += release
        contains(QT, core(-private)?|xml) {
            QT -= core core-private xml
            QT += bootstrap-private
        }
    } else {
        !build_pass:contains(QT_CONFIG, build_all): CONFIG += release
    }
}

CONFIG(shared, static|shared):contains(QT_CONFIG, qt_framework): \
    CONFIG += lib_bundle

CONFIG += relative_qt_rpath  # Qt libraries should be relocatable

ucmodule = $$upper($$MODULE)

isEmpty(MODULE_INCNAME): MODULE_INCNAME = $$TARGET

internal_module: \
    MODULE_DEPENDS = $$replace(QT, -private$, _private)
else: \
    MODULE_DEPENDS = $$replace(QT, -private$, )
MODULE_DEPENDS = $$unique(MODULE_DEPENDS)
contains(MODULE_DEPENDS, $$MODULE): \
    error("$$TARGET depends on itself.")

contains(TARGET, QtAddOn.*): \
    MODULE_DEFINE = QT_ADDON_$${ucmodule}_LIB
else: \
    MODULE_DEFINE = QT_$${ucmodule}_LIB
MODULE_DEFINES = $$MODULE_DEFINE $$MODULE_DEFINES

load(qt_build_paths)

header_module {
    TEMPLATE     = aux
    CONFIG      += force_qt  # Needed for the headers_clean tests.
} else {
    TEMPLATE     = lib
}
DESTDIR          = $$MODULE_BASE_OUTDIR/lib
win32:!wince:!prefix_build: DLLDESTDIR = $$MODULE_BASE_OUTDIR/bin

CONFIG          += qmake_cache target_qt

QMAKE_DOCS_TARGETDIR = qt$${MODULE}

load(qt_common)
!no_module_headers: load(qt_module_headers)
load(qt_module_pris)

INCLUDEPATH *= $$eval(QT.$${MODULE}.includes) $$eval(QT.$${MODULE}_private.includes)

# If Qt was configured with -debug-and-release then build the module the same way
# - unless this is a host library
!host_build:if(win32|mac):!macx-xcode {
    contains(QT_CONFIG, debug_and_release):CONFIG += debug_and_release
    contains(QT_CONFIG, build_all):CONFIG += build_all
}

QMAKE_LFLAGS += $$QMAKE_LFLAGS_NOUNDEF

QT += $$QT_FOR_PRIVATE
unset(QT_FOR_PRIVATE)

!internal_module:CONFIG += create_cmake

contains(TARGET, QtAddOn.*): \
    DEFINES += QT_BUILD_ADDON_$${ucmodule}_LIB
else: \
    DEFINES += QT_BUILD_$${ucmodule}_LIB

# OS X and iOS frameworks
lib_bundle {
   # Set the CFBundleIdentifier prefix for Qt frameworks
   QMAKE_TARGET_BUNDLE_PREFIX = org.qt-project
   #QMAKE_FRAMEWORK_VERSION = 4.0
   CONFIG += sliced_bundle
   header_module {
        CONFIG += bundle
        QMAKE_BUNDLE_NAME = $$TARGET
        QMAKE_BUNDLE_EXTENSION = .framework
        QMAKE_INFO_PLIST = $$QMAKESPEC/Info.plist.lib
   }
<<<<<<< HEAD
   CONFIG -= qt_install_headers #no need to install these as well
   !build_all| \
           if(if(!debug_and_release|CONFIG(release, debug|release)): \
              if(!simulator_and_device|CONFIG(device, simulator|device))) {
=======
   !debug_and_release|!build_all|CONFIG(release, debug|release) {
>>>>>>> 97965a09
        FRAMEWORK_HEADERS.version = Versions
        FRAMEWORK_HEADERS.files = $$SYNCQT.HEADER_FILES $$SYNCQT.HEADER_CLASSES
        FRAMEWORK_HEADERS.path = Headers
        FRAMEWORK_PRIVATE_HEADERS.version = Versions
        FRAMEWORK_PRIVATE_HEADERS.files = $$SYNCQT.PRIVATE_HEADER_FILES
        FRAMEWORK_PRIVATE_HEADERS.path = Headers/$$VERSION/$$MODULE_INCNAME/private
        FRAMEWORK_QPA_HEADERS.version = Versions
        FRAMEWORK_QPA_HEADERS.files = $$SYNCQT.QPA_HEADER_FILES
        FRAMEWORK_QPA_HEADERS.path = Headers/$$VERSION/$$MODULE_INCNAME/qpa
        QMAKE_BUNDLE_DATA += FRAMEWORK_HEADERS FRAMEWORK_PRIVATE_HEADERS FRAMEWORK_QPA_HEADERS
   }
}

mac {
   macx-g++ {
       QMAKE_CFLAGS += -fconstant-cfstrings
       QMAKE_CXXFLAGS += -fconstant-cfstrings
   }

   contains(QT_CONFIG, rpath): \
       QMAKE_SONAME_PREFIX = @rpath
   else: \
       CONFIG += absolute_library_soname
}

DEFINES += QT_BUILDING_QT
win32 {
    INCLUDEPATH += tmp
    CONFIG += skip_target_version_ext
    # If the code is really "unsafe" then it is unsafe on
    # other platforms as well; so fixing these warnings just
    # for MSVC builds, would clutter the code and wouldn't help
    # in fixing issues that might exist on other platforms.
    # Using the same functions across all supported platforms
    # keeps the code clean and helps in writing code that is
    # safe across all platforms.
    DEFINES *= _CRT_SECURE_NO_WARNINGS

    DEFINES += _USE_MATH_DEFINES
}

aix-g++* {
     QMAKE_CFLAGS   += -mminimal-toc
     QMAKE_CXXFLAGS += -mminimal-toc
}

sse2:!contains(QT_CPU_FEATURES.$$QT_ARCH, sse2):!host_build:!if(static:contains(QT_CONFIG, shared)) {
    # If the compiler supports SSE2, enable it unconditionally in all of Qt shared libraries
    # (and only the libraries). This is not expected to be a problem because:
    # - on Windows, sharing of libraries is uncommon
    # - on Mac OS X, all x86 CPUs already have SSE2 support (we won't even reach here)
    # - on Linux, the dynamic loader can find the libraries on LIBDIR/sse2/
    # The last guarantee does not apply to executables and plugins, so we can't enable for them.
    QT_CPU_FEATURES.$$QT_ARCH += sse sse2
    QMAKE_CFLAGS += $$QMAKE_CFLAGS_SSE2
    QMAKE_CXXFLAGS += $$QMAKE_CFLAGS_SSE2
}

clang {
    apple_clang_ver = $${QT_APPLE_CLANG_MAJOR_VERSION}.$${QT_APPLE_CLANG_MINOR_VERSION}
    reg_clang_ver = $${QT_CLANG_MAJOR_VERSION}.$${QT_CLANG_MINOR_VERSION}
    !lessThan(apple_clang_ver, "5.1")|!lessThan(reg_clang_ver, "3.4"): \
        CONFIG += compiler_supports_fpmath
} else: gcc {
    CONFIG += compiler_supports_fpmath
}

equals(QT_ARCH, i386):contains(QT_CPU_FEATURES.$$QT_ARCH, sse2):compiler_supports_fpmath {
    # Turn on SSE-based floating-point math
    QMAKE_CFLAGS += -mfpmath=sse
    QMAKE_CXXFLAGS += -mfpmath=sse
}

android: CONFIG += qt_android_deps no_linker_version_script

!header_module:unix:!isEmpty(QMAKE_LFLAGS_VERSION_SCRIPT):!no_linker_version_script:!static {
    verscript = $${TARGET}.version
    QMAKE_LFLAGS += $${QMAKE_LFLAGS_VERSION_SCRIPT}$$verscript

    internal_module {
        verscript_content = "Qt_$${QT_MAJOR_VERSION}_PRIVATE_API { *; };"
    } else {
        verscript_content = "Qt_$${QT_MAJOR_VERSION}_PRIVATE_API {" \
                            "    qt_private_api_tag*;"
        for(header, SYNCQT.PRIVATE_HEADER_FILES): \
            verscript_content += "    @FILE:$${_PRO_FILE_PWD_}/$$header@"
        verscript_content += "};"

        current = Qt_$$QT_MAJOR_VERSION
        verscript_content += "$$current { *; };"
        isEmpty(QT_NAMESPACE): tag_symbol = qt_version_tag
        else:                  tag_symbol = qt_version_tag_$$QT_NAMESPACE

        for(i, 0..$$QT_MINOR_VERSION) {
            previous = $$current
            current = Qt_$${QT_MAJOR_VERSION}.$$i
            equals(i, $$QT_MINOR_VERSION): verscript_content += "$$current { $$tag_symbol; } $$previous;"
            else:                          verscript_content += "$$current {} $$previous;"
        }

        # Add a post-processing step to replace the @FILE:filename@
        verscript_in = $${verscript}.in
        verscriptprocess.name = linker version script ${QMAKE_FILE_BASE}
        verscriptprocess.input = verscript_in
        verscriptprocess.CONFIG += no_link target_predeps
        for(header, SYNCQT.PRIVATE_HEADER_FILES): \
            verscriptprocess.depends += $${_PRO_FILE_PWD_}/$$header
        verscriptprocess.output = $$verscript
        verscriptprocess.commands = perl $${PWD}/data/unix/findclasslist.pl < ${QMAKE_FILE_IN} > $@
        silent:verscriptprocess.commands = @echo creating linker version script ${QMAKE_FILE_BASE} && $$verscriptprocess.commands
        QMAKE_EXTRA_COMPILERS += verscriptprocess

        verscript = $$verscript_in
    }
    write_file($$OUT_PWD/$$verscript, verscript_content)|error("Aborting.")
    unset(current)
    unset(previous)
    unset(verscript)
    unset(verscript_content)
}

#install directives
load(qt_installs)

load(qt_targets)

# this builds on top of qt_common
!internal_module:!lib_bundle:if(unix|mingw) {
    CONFIG += create_pc
    QMAKE_PKGCONFIG_DESTDIR = pkgconfig
    host_build: \
        QMAKE_PKGCONFIG_LIBDIR = $$[QT_HOST_LIBS]
    else: \
        QMAKE_PKGCONFIG_LIBDIR = $$[QT_INSTALL_LIBS/raw]
    QMAKE_PKGCONFIG_INCDIR = $$[QT_INSTALL_HEADERS/raw]
    QMAKE_PKGCONFIG_CFLAGS = -I${includedir}/$$MODULE_INCNAME
    QMAKE_PKGCONFIG_NAME = $$replace(TARGET, ^Qt, "Qt$$QT_MAJOR_VERSION ")
    QMAKE_PKGCONFIG_FILE = $$replace(TARGET, ^Qt, Qt$$QT_MAJOR_VERSION)
    for(i, MODULE_DEPENDS): \
        QMAKE_PKGCONFIG_REQUIRES += $$replace(QT.$${i}.name, ^Qt, Qt$$eval(QT.$${i}.MAJOR_VERSION))
    isEmpty(QMAKE_PKGCONFIG_DESCRIPTION): \
        QMAKE_PKGCONFIG_DESCRIPTION = $$replace(TARGET, ^Qt, "Qt ") module
    pclib_replace.match = $$lib_replace.match
    !isEmpty(lib_replace.replace): \
        pclib_replace.replace = $$QMAKE_PKGCONFIG_LIBDIR
    pclib_replace.CONFIG = path
    QMAKE_PKGCONFIG_INSTALL_REPLACE += pclib_replace
}
!lib_bundle:unix {
    CONFIG += create_libtool
    host_build: \
        QMAKE_LIBTOOL_LIBDIR = $$[QT_HOST_LIBS]
    else: \
        QMAKE_LIBTOOL_LIBDIR = "=$$[QT_INSTALL_LIBS/raw]"
    ltlib_replace.match = $$lib_replace.match
    !isEmpty(lib_replace.replace): \
        ltlib_replace.replace = $$QMAKE_LIBTOOL_LIBDIR
    ltlib_replace.CONFIG = path
    QMAKE_LIBTOOL_INSTALL_REPLACE += ltlib_replace
}

contains(QT_PRODUCT, OpenSource.*):DEFINES *= QT_OPENSOURCE
DEFINES *= QT_NO_CAST_TO_ASCII QT_ASCII_CAST_WARNINGS
DEFINES *= QT_MOC_COMPAT #we don't need warnings from calling moc code in our generated code
DEFINES *= QT_USE_QSTRINGBUILDER
DEFINES *= QT_DEPRECATED_WARNINGS

win32 {
    # On Windows, due to the way DLLs work, we need to export all functions,
    # including the inlines
    DEFINES *= QT_DISABLE_DEPRECATED_BEFORE=0x040800
} else {
    # On other platforms, Qt's own compilation goes needs to compile the Qt 5.0 API
    DEFINES *= QT_DISABLE_DEPRECATED_BEFORE=0x050000
}

TARGET = $$qt5LibraryTarget($$TARGET$$QT_LIBINFIX)  # Do this towards the end<|MERGE_RESOLUTION|>--- conflicted
+++ resolved
@@ -117,14 +117,9 @@
         QMAKE_BUNDLE_EXTENSION = .framework
         QMAKE_INFO_PLIST = $$QMAKESPEC/Info.plist.lib
    }
-<<<<<<< HEAD
-   CONFIG -= qt_install_headers #no need to install these as well
    !build_all| \
            if(if(!debug_and_release|CONFIG(release, debug|release)): \
               if(!simulator_and_device|CONFIG(device, simulator|device))) {
-=======
-   !debug_and_release|!build_all|CONFIG(release, debug|release) {
->>>>>>> 97965a09
         FRAMEWORK_HEADERS.version = Versions
         FRAMEWORK_HEADERS.files = $$SYNCQT.HEADER_FILES $$SYNCQT.HEADER_CLASSES
         FRAMEWORK_HEADERS.path = Headers
