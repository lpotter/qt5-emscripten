
xcodebuild {
    # Xcode project files always support both Debug and Release configurations
    # and iOS device and simulator targets, so we make sure the wrapper-makefile
    # also does.
    CONFIG += debug_and_release simulator_and_device
}

load(resolve_config)

# Legacy exclusive build configurations for backwards compatibility
CONFIG($${device.CONFIG}, $${device.CONFIG}|$${simulator.CONFIG}): \
    CONFIG += device
else: CONFIG($${simulator.CONFIG}, $${device.CONFIG}|$${simulator.CONFIG}): \
    CONFIG += simulator

CONFIG(simulator, simulator|device): \
    CONFIG -= device $${device.CONFIG}
else: \
    CONFIG -= simulator $${simulator.CONFIG}

macx-xcode {
    # There is no way to genereate Xcode projects that are limited to either
    # simulator or device builds, so simulator_and_device is always
    # effectivly active, even if the user disabled it explicitly.
    # The Xcode generator doesn't support multiple BUILDS though (exclusive
    # builds), so we have to manually set up the simulator suffix.
    library_suffix_simulator.name = "$${QMAKE_XCODE_LIBRARY_SUFFIX_SETTING}[sdk=$${simulator.sdk}*]"
    library_suffix_simulator.value = "_$${simulator.sdk}$($${QMAKE_XCODE_LIBRARY_SUFFIX_SETTING})"
    QMAKE_MAC_XCODE_SETTINGS += library_suffix_simulator
    CONFIG *= xcode_dynamic_library_suffix
} else {
    # Switch the order to make sure that the first Makefile target is the right one
<<<<<<< HEAD
    !contains(QT_CONFIG, simulator_and_device):contains(QMAKE_MAC_SDK, ^$${simulator.sdk}.*): \
        addExclusiveBuilds(simulator, device)
    else: \
        addExclusiveBuilds(device, simulator)
=======
    !contains(QT_CONFIG, simulator_and_device):contains(QMAKE_MAC_SDK, ^iphonesimulator.*): \
        addExclusiveBuildsProper(iphonesimulator_and_iphoneos, iphonesimulator iphoneos)
    else: \
        addExclusiveBuildsProper(iphonesimulator_and_iphoneos, iphoneos iphonesimulator)
>>>>>>> d71bb504
}

equals(TEMPLATE, subdirs) {
    # Prevent recursion into host_builds
    for(subdir, SUBDIRS) {
        contains($${subdir}.CONFIG, host_build) {
            $${subdir}.CONFIG += no_$${simulator.target}_target no_$${device.target}_target

            # Other targets which we do want to recurse into may depend on this target,
            # for example corelib depends on moc, rcc, bootstrap, etc, and other libs
            # may depend on host-tools that are needed to build the lib, so we resolve
            # the final target name and redirect it to the base target, so that the
            # dependency chain is not broken for the other targets.

            !isEmpty($${subdir}.target) {
                target = $$eval($${subdir}.target)
            } else {
                !isEmpty($${subdir}.file): \
                    file = $$eval($${subdir}.file)
                else: !isEmpty($${subdir}.subdir): \
                    file = $$eval($${subdir}.subdir)
                else: \
                    file = $$subdir

                target = sub-$$file
            }

            target ~= s,[^a-zA-Z0-9_],-,

            $${target}-$${simulator.target}.depends = $$target
            $${target}-$${device.target}.depends = $$target
            QMAKE_EXTRA_TARGETS += $${target}-$${simulator.target} $${target}-$${device.target}
        }
    }
}<|MERGE_RESOLUTION|>--- conflicted
+++ resolved
@@ -31,17 +31,10 @@
     CONFIG *= xcode_dynamic_library_suffix
 } else {
     # Switch the order to make sure that the first Makefile target is the right one
-<<<<<<< HEAD
     !contains(QT_CONFIG, simulator_and_device):contains(QMAKE_MAC_SDK, ^$${simulator.sdk}.*): \
-        addExclusiveBuilds(simulator, device)
+        addExclusiveBuildsProper(simulator_and_device, simulator device)
     else: \
-        addExclusiveBuilds(device, simulator)
-=======
-    !contains(QT_CONFIG, simulator_and_device):contains(QMAKE_MAC_SDK, ^iphonesimulator.*): \
-        addExclusiveBuildsProper(iphonesimulator_and_iphoneos, iphonesimulator iphoneos)
-    else: \
-        addExclusiveBuildsProper(iphonesimulator_and_iphoneos, iphoneos iphonesimulator)
->>>>>>> d71bb504
+        addExclusiveBuildsProper(simulator_and_device, device simulator)
 }
 
 equals(TEMPLATE, subdirs) {
