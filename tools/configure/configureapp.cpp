/****************************************************************************
**
** Copyright (C) 2016 The Qt Company Ltd.
** Copyright (C) 2016 Intel Corporation.
** Contact: https://www.qt.io/licensing/
**
** This file is part of the tools applications of the Qt Toolkit.
**
** $QT_BEGIN_LICENSE:GPL-EXCEPT$
** Commercial License Usage
** Licensees holding valid commercial Qt licenses may use this file in
** accordance with the commercial license agreement provided with the
** Software or, alternatively, in accordance with the terms contained in
** a written agreement between you and The Qt Company. For licensing terms
** and conditions see https://www.qt.io/terms-conditions. For further
** information use the contact form at https://www.qt.io/contact-us.
**
** GNU General Public License Usage
** Alternatively, this file may be used under the terms of the GNU
** General Public License version 3 as published by the Free Software
** Foundation with exceptions as appearing in the file LICENSE.GPL3-EXCEPT
** included in the packaging of this file. Please review the following
** information to ensure the GNU General Public License requirements will
** be met: https://www.gnu.org/licenses/gpl-3.0.html.
**
** $QT_END_LICENSE$
**
****************************************************************************/

#include "configureapp.h"
#include "environment.h"

#include <qdir.h>
#include <qdiriterator.h>
#include <qtemporaryfile.h>
#include <qstandardpaths.h>
#include <qstack.h>
#include <qdebug.h>
#include <qfileinfo.h>
#include <qtextstream.h>
#include <qregexp.h>
#include <qhash.h>

#include <iostream>
#include <string>
#include <fstream>
#include <windows.h>

QT_BEGIN_NAMESPACE

enum Platforms {
    WINDOWS,
    WINDOWS_RT,
    QNX,
    ANDROID,
    OTHER
};

std::ostream &operator<<(std::ostream &s, const QString &val) {
    s << val.toLocal8Bit().data();
    return s;
}


using namespace std;

Configure::Configure(int& argc, char** argv)
{
    int i;

    for (i = 1; i < argc; i++)
        configCmdLine += argv[ i ];

    if (configCmdLine.size() >= 2 && configCmdLine.at(0) == "-srcdir") {
        sourcePath = QDir::cleanPath(configCmdLine.at(1));
        sourceDir = QDir(sourcePath);
        configCmdLine.erase(configCmdLine.begin(), configCmdLine.begin() + 2);
    } else {
        // Get the path to the executable
        wchar_t module_name[MAX_PATH];
        GetModuleFileName(0, module_name, sizeof(module_name) / sizeof(wchar_t));
        QFileInfo sourcePathInfo = QString::fromWCharArray(module_name);
        sourcePath = sourcePathInfo.absolutePath();
        sourceDir = sourcePathInfo.dir();
    }
    buildPath = QDir::currentPath();
#if 0
    const QString installPath = QString("C:\\Qt\\%1").arg(QT_VERSION_STR);
#else
    const QString installPath = buildPath;
#endif
    if (sourceDir != buildDir) { //shadow builds!
        QDir(buildPath).mkpath("bin");

        buildDir.mkpath("mkspecs");
        buildDir.mkpath("config.tests");
    }

    dictionary[ "QT_INSTALL_PREFIX" ] = installPath;

    if (dictionary[ "QMAKESPEC" ].size() == 0) {
        dictionary[ "QMAKESPEC" ] = Environment::detectQMakeSpec();
        dictionary[ "QMAKESPEC_FROM" ] = "detected";
    }

    dictionary[ "SYNCQT" ]          = "auto";

    //Only used when cross compiling.
    dictionary[ "QT_INSTALL_SETTINGS" ] = "/etc/xdg";

    dictionary[ "REDO" ]            = "no";

    dictionary[ "BUILDTYPE" ]      = "none";

    QString tmp = dictionary[ "QMAKESPEC" ];
    if (tmp.contains("\\")) {
        tmp = tmp.mid(tmp.lastIndexOf("\\") + 1);
    } else {
        tmp = tmp.mid(tmp.lastIndexOf("/") + 1);
    }
    dictionary[ "QMAKESPEC" ] = tmp;
}

Configure::~Configure()
{
}

QString Configure::formatPath(const QString &path)
{
    QString ret = QDir::cleanPath(path);
    // This amount of quoting is deemed sufficient.
    if (ret.contains(QLatin1Char(' '))) {
        ret.prepend(QLatin1Char('"'));
        ret.append(QLatin1Char('"'));
    }
    return ret;
}

void Configure::parseCmdLine()
{
    sourcePathMangled = sourcePath;
    buildPathMangled = buildPath;
    if (configCmdLine.size() && configCmdLine.at(0) == "-top-level") {
        dictionary[ "TOPLEVEL" ] = "yes";
        configCmdLine.removeAt(0);
        sourcePathMangled = QFileInfo(sourcePath).path();
        buildPathMangled = QFileInfo(buildPath).path();
    }

    int argCount = configCmdLine.size();
    int i = 0;

    // Look first for -redo
    for (int k = 0 ; k < argCount; ++k) {
        if (configCmdLine.at(k) == "-redo") {
            dictionary["REDO"] = "yes";
            configCmdLine.removeAt(k);
            if (!reloadCmdLine(k)) {
                dictionary["DONE"] = "error";
                return;
            }
            argCount = configCmdLine.size();
            break;
        }
    }

    // Then look for XQMAKESPEC
    bool isDeviceMkspec = false;
    for (int j = 0 ; j < argCount; ++j)
    {
        if ((configCmdLine.at(j) == "-xplatform") || (configCmdLine.at(j) == "-device")) {
            isDeviceMkspec = (configCmdLine.at(j) == "-device");
            ++j;
            if (j == argCount)
                break;
            dictionary["XQMAKESPEC"] = configCmdLine.at(j);
            break;
        }
    }

    for (; i<configCmdLine.size(); ++i) {
        if (configCmdLine.at(i) == "-opensource") {
            dictionary[ "BUILDTYPE" ] = "opensource";
        }
        else if (configCmdLine.at(i) == "-commercial") {
            dictionary[ "BUILDTYPE" ] = "commercial";
        }
        else if (configCmdLine.at(i) == "-platform") {
            ++i;
            if (i == argCount)
                break;
            dictionary[ "QMAKESPEC" ] = configCmdLine.at(i);
        dictionary[ "QMAKESPEC_FROM" ] = "commandline";
        } else if (configCmdLine.at(i) == "-xplatform"
                || configCmdLine.at(i) == "-device") {
            ++i;
            // do nothing
        } else if (configCmdLine.at(i) == "-device-option") {
            ++i;
            const QString option = configCmdLine.at(i);
            QString &devOpt = dictionary["DEVICE_OPTION"];
            if (!devOpt.isEmpty())
                devOpt.append("\n").append(option);
            else
                devOpt = option;
        }

        else if (configCmdLine.at(i) == "-no-syncqt")
            dictionary[ "SYNCQT" ] = "no";

        else if (configCmdLine.at(i) == "-confirm-license") {
            dictionary["LICENSE_CONFIRMED"] = "yes";
        }

        // Directories ----------------------------------------------
        else if (configCmdLine.at(i) == "-prefix") {
            ++i;
            if (i == argCount)
                break;
            dictionary[ "QT_INSTALL_PREFIX" ] = configCmdLine.at(i);
        }

        else if (configCmdLine.at(i) == "-bindir") {
            ++i;
            if (i == argCount)
                break;
            dictionary[ "QT_INSTALL_BINS" ] = configCmdLine.at(i);
        }

        else if (configCmdLine.at(i) == "-libexecdir") {
            ++i;
            if (i == argCount)
                break;
            dictionary[ "QT_INSTALL_LIBEXECS" ] = configCmdLine.at(i);
        }

        else if (configCmdLine.at(i) == "-libdir") {
            ++i;
            if (i == argCount)
                break;
            dictionary[ "QT_INSTALL_LIBS" ] = configCmdLine.at(i);
        }

        else if (configCmdLine.at(i) == "-docdir") {
            ++i;
            if (i == argCount)
                break;
            dictionary[ "QT_INSTALL_DOCS" ] = configCmdLine.at(i);
        }

        else if (configCmdLine.at(i) == "-headerdir") {
            ++i;
            if (i == argCount)
                break;
            dictionary[ "QT_INSTALL_HEADERS" ] = configCmdLine.at(i);
        }

        else if (configCmdLine.at(i) == "-plugindir") {
            ++i;
            if (i == argCount)
                break;
            dictionary[ "QT_INSTALL_PLUGINS" ] = configCmdLine.at(i);
        }

        else if (configCmdLine.at(i) == "-importdir") {
            ++i;
            if (i == argCount)
                break;
            dictionary[ "QT_INSTALL_IMPORTS" ] = configCmdLine.at(i);
        }

        else if (configCmdLine.at(i) == "-qmldir") {
            ++i;
            if (i == argCount)
                break;
            dictionary[ "QT_INSTALL_QML" ] = configCmdLine.at(i);
        }

        else if (configCmdLine.at(i) == "-archdatadir") {
            ++i;
            if (i == argCount)
                break;
            dictionary[ "QT_INSTALL_ARCHDATA" ] = configCmdLine.at(i);
        }

        else if (configCmdLine.at(i) == "-datadir") {
            ++i;
            if (i == argCount)
                break;
            dictionary[ "QT_INSTALL_DATA" ] = configCmdLine.at(i);
        }

        else if (configCmdLine.at(i) == "-translationdir") {
            ++i;
            if (i == argCount)
                break;
            dictionary[ "QT_INSTALL_TRANSLATIONS" ] = configCmdLine.at(i);
        }

        else if (configCmdLine.at(i) == "-examplesdir") {
            ++i;
            if (i == argCount)
                break;
            dictionary[ "QT_INSTALL_EXAMPLES" ] = configCmdLine.at(i);
        }

        else if (configCmdLine.at(i) == "-testsdir") {
            ++i;
            if (i == argCount)
                break;
            dictionary[ "QT_INSTALL_TESTS" ] = configCmdLine.at(i);
        }

        else if (configCmdLine.at(i) == "-sysroot") {
            ++i;
            if (i == argCount)
                break;
            dictionary[ "CFG_SYSROOT" ] = configCmdLine.at(i);
        }

        else if (configCmdLine.at(i) == "-hostprefix") {
            ++i;
            if (i == argCount || configCmdLine.at(i).startsWith('-'))
                dictionary[ "QT_HOST_PREFIX" ] = buildPath;
            else
                dictionary[ "QT_HOST_PREFIX" ] = configCmdLine.at(i);
        }

        else if (configCmdLine.at(i) == "-hostbindir") {
            ++i;
            if (i == argCount)
                break;
            dictionary[ "QT_HOST_BINS" ] = configCmdLine.at(i);
        }

        else if (configCmdLine.at(i) == "-hostlibdir") {
            ++i;
            if (i == argCount)
                break;
            dictionary[ "QT_HOST_LIBS" ] = configCmdLine.at(i);
        }

        else if (configCmdLine.at(i) == "-hostdatadir") {
            ++i;
            if (i == argCount)
                break;
            dictionary[ "QT_HOST_DATA" ] = configCmdLine.at(i);
        }

        else if (configCmdLine.at(i) == "-extprefix") {
            ++i;
            if (i == argCount)
                break;
            dictionary[ "QT_EXT_PREFIX" ] = configCmdLine.at(i);
        }

        else if (configCmdLine.at(i) == "-make-tool") {
            ++i;
            if (i == argCount)
                break;
            dictionary[ "MAKE" ] = configCmdLine.at(i);
        }

        else if (configCmdLine.at(i) == "-sysconfdir") {
            ++i;
            if (i == argCount)
                break;
            dictionary["QT_INSTALL_SETTINGS"] = configCmdLine.at(i);
        }

        else if (configCmdLine.at(i) == "-android-ndk") {
            ++i;
            if (i == argCount)
                break;
            dictionary[ "ANDROID_NDK_ROOT" ] = configCmdLine.at(i);
        }

        else if (configCmdLine.at(i) == "-android-sdk") {
            ++i;
            if (i == argCount)
                break;
            dictionary[ "ANDROID_SDK_ROOT" ] = configCmdLine.at(i);
        }

        else if (configCmdLine.at(i) == "-android-ndk-platform") {
            ++i;
            if (i == argCount)
                break;
            dictionary[ "ANDROID_PLATFORM" ] = configCmdLine.at(i);
        }

        else if (configCmdLine.at(i) == "-android-ndk-host") {
            ++i;
            if (i == argCount)
                break;
            dictionary[ "ANDROID_HOST" ] = configCmdLine.at(i);
        }

        else if (configCmdLine.at(i) == "-android-arch") {
            ++i;
            if (i == argCount)
                break;
            dictionary[ "ANDROID_TARGET_ARCH" ] = configCmdLine.at(i);
        }

        else if (configCmdLine.at(i) == "-android-toolchain-version") {
            ++i;
            if (i == argCount)
                break;
            dictionary[ "ANDROID_NDK_TOOLCHAIN_VERSION" ] = configCmdLine.at(i);
        }
    }

    // Ensure that QMAKESPEC exists in the mkspecs folder
    const QString mkspecPath(sourcePath + "/mkspecs");
    QDirIterator itMkspecs(mkspecPath, QDir::AllDirs | QDir::NoDotAndDotDot, QDirIterator::Subdirectories);
    QStringList mkspecs;

    while (itMkspecs.hasNext()) {
        QString mkspec = itMkspecs.next();
        // Remove base PATH
        mkspec.remove(0, mkspecPath.length() + 1);
        mkspecs << mkspec;
    }

    if (dictionary["QMAKESPEC"].toLower() == "features"
        || !mkspecs.contains(dictionary["QMAKESPEC"], Qt::CaseInsensitive)) {
        dictionary[ "DONE" ] = "error";
        if (dictionary ["QMAKESPEC_FROM"] == "commandline") {
            cout << "Invalid option \"" << dictionary["QMAKESPEC"] << "\" for -platform." << endl;
        } else { // was autodetected from environment
            cout << "Unable to detect the platform from environment. Use -platform command line" << endl
                 << "argument and run configure again." << endl;
        }
        cout << "See the README file for a list of supported operating systems and compilers." << endl;
    } else {
        if (dictionary[ "QMAKESPEC" ].endsWith("-icc") ||
            dictionary[ "QMAKESPEC" ].endsWith("-msvc2012") ||
            dictionary[ "QMAKESPEC" ].endsWith("-msvc2013") ||
            dictionary[ "QMAKESPEC" ].endsWith("-msvc2015") ||
            dictionary[ "QMAKESPEC" ].endsWith("-msvc2017")) {
            if (dictionary[ "MAKE" ].isEmpty()) dictionary[ "MAKE" ] = "nmake";
            dictionary[ "QMAKEMAKEFILE" ] = "Makefile.win32";
        } else if (dictionary[ "QMAKESPEC" ].startsWith(QLatin1String("win32-g++"))) {
            if (dictionary[ "MAKE" ].isEmpty()) dictionary[ "MAKE" ] = "mingw32-make";
            dictionary[ "QMAKEMAKEFILE" ] = "Makefile.unix";
        } else {
            if (dictionary[ "MAKE" ].isEmpty()) dictionary[ "MAKE" ] = "make";
            dictionary[ "QMAKEMAKEFILE" ] = "Makefile.win32";
        }
    }

    if (isDeviceMkspec) {
        const QStringList devices = mkspecs.filter("devices/", Qt::CaseInsensitive);
        const QStringList family = devices.filter(dictionary["XQMAKESPEC"], Qt::CaseInsensitive);

        if (family.isEmpty()) {
            dictionary[ "DONE" ] = "error";
            cout << "Error: No device matching '" << dictionary["XQMAKESPEC"] << "'." << endl;
        } else if (family.size() > 1) {
            dictionary[ "DONE" ] = "error";

            cout << "Error: Multiple matches for device '" << dictionary["XQMAKESPEC"] << "'. Candidates are:" << endl;

            foreach (const QString &device, family)
                cout << "\t* " << device << endl;
        } else {
            Q_ASSERT(family.size() == 1);
            dictionary["XQMAKESPEC"] = family.at(0);
        }

    } else {
        // Ensure that -spec (XQMAKESPEC) exists in the mkspecs folder as well
        if (dictionary.contains("XQMAKESPEC") &&
                !mkspecs.contains(dictionary["XQMAKESPEC"], Qt::CaseInsensitive)) {
            dictionary[ "DONE" ] = "error";
            cout << "Invalid option \"" << dictionary["XQMAKESPEC"] << "\" for -xplatform." << endl;
        }
    }
}

void Configure::prepareConfigTests()
{
    // Generate an empty .qmake.cache file for config.tests
    QDir buildDir(buildPath);
    bool success = true;
    if (!buildDir.exists("config.tests"))
        success = buildDir.mkdir("config.tests");

    QString fileName(buildPath + "/config.tests/.qmake.cache");
    QFile cacheFile(fileName);
    success &= cacheFile.open(QIODevice::WriteOnly);
    cacheFile.close();

    if (!success) {
        cout << "Failed to create file " << qPrintable(QDir::toNativeSeparators(fileName)) << endl;
        dictionary[ "DONE" ] = "error";
    }
}

void Configure::generateQDevicePri()
{
    FileWriter deviceStream(buildPath + "/mkspecs/qdevice.pri");
    if (dictionary.contains("DEVICE_OPTION")) {
        const QString devoptionlist = dictionary["DEVICE_OPTION"];
        const QStringList optionlist = devoptionlist.split(QStringLiteral("\n"));
        foreach (const QString &entry, optionlist)
            deviceStream << entry << "\n";
    }
    if (dictionary.contains("ANDROID_SDK_ROOT") && dictionary.contains("ANDROID_NDK_ROOT")) {
        deviceStream << "android_install {" << endl;
        deviceStream << "    DEFAULT_ANDROID_SDK_ROOT = " << formatPath(dictionary["ANDROID_SDK_ROOT"]) << endl;
        deviceStream << "    DEFAULT_ANDROID_NDK_ROOT = " << formatPath(dictionary["ANDROID_NDK_ROOT"]) << endl;
        if (dictionary.contains("ANDROID_HOST"))
            deviceStream << "    DEFAULT_ANDROID_NDK_HOST = " << dictionary["ANDROID_HOST"] << endl;
        else if (QSysInfo::WordSize == 64)
            deviceStream << "    DEFAULT_ANDROID_NDK_HOST = windows-x86_64" << endl;
        else
            deviceStream << "    DEFAULT_ANDROID_NDK_HOST = windows" << endl;
        QString android_arch(dictionary.contains("ANDROID_TARGET_ARCH")
                  ? dictionary["ANDROID_TARGET_ARCH"]
                  : QString("armeabi-v7a"));
        QString android_tc_vers(dictionary.contains("ANDROID_NDK_TOOLCHAIN_VERSION")
                  ? dictionary["ANDROID_NDK_TOOLCHAIN_VERSION"]
                  : QString("4.9"));

        bool targetIs64Bit = android_arch == QString("arm64-v8a")
                             || android_arch == QString("x86_64")
                             || android_arch == QString("mips64");
        QString android_platform(dictionary.contains("ANDROID_PLATFORM")
                                 ? dictionary["ANDROID_PLATFORM"]
                                 : (targetIs64Bit ? QString("android-21") : QString("android-9")));

        deviceStream << "    DEFAULT_ANDROID_PLATFORM = " << android_platform << endl;
        deviceStream << "    DEFAULT_ANDROID_TARGET_ARCH = " << android_arch << endl;
        deviceStream << "    DEFAULT_ANDROID_NDK_TOOLCHAIN_VERSION = " << android_tc_vers << endl;
        deviceStream << "}" << endl;
    }
    if (!deviceStream.flush())
        dictionary[ "DONE" ] = "error";
}

void Configure::generateHeaders()
{
    if (dictionary["SYNCQT"] == "auto")
        dictionary["SYNCQT"] = QFile::exists(sourcePath + "/.git") ? "yes" : "no";

    if (dictionary["SYNCQT"] == "yes") {
        if (!QStandardPaths::findExecutable(QStringLiteral("perl.exe")).isEmpty()) {
            cout << "Running syncqt..." << endl;
            QStringList args;
            args << "perl" << "-w";
            args += sourcePath + "/bin/syncqt.pl";
            args << "-version" << QT_VERSION_STR << "-minimal" << "-module" << "QtCore";
            args += sourcePath;
            int retc = Environment::execute(args, QStringList(), QStringList());
            if (retc) {
                cout << "syncqt failed, return code " << retc << endl << endl;
                dictionary["DONE"] = "error";
            }
        } else {
            cout << "Perl not found in environment - cannot run syncqt." << endl;
            dictionary["DONE"] = "error";
        }
    }
}

void Configure::addConfStr(int group, const QString &val)
{
    confStrOffsets[group] += ' ' + QString::number(confStringOff) + ',';
    confStrings[group] += "    \"" + val + "\\0\"\n";
    confStringOff += val.length() + 1;
}

void Configure::generateQConfigCpp()
{
    QString hostSpec = dictionary["QMAKESPEC"];
    QString targSpec = dictionary.contains("XQMAKESPEC") ? dictionary["XQMAKESPEC"] : hostSpec;

    dictionary["CFG_SYSROOT"] = QDir::cleanPath(dictionary["CFG_SYSROOT"]);

    bool qipempty = false;
    if (dictionary["QT_INSTALL_PREFIX"].isEmpty())
        qipempty = true;
    else
        dictionary["QT_INSTALL_PREFIX"] = QDir::cleanPath(dictionary["QT_INSTALL_PREFIX"]);

    bool sysrootifyPrefix;
    if (dictionary["QT_EXT_PREFIX"].isEmpty()) {
        dictionary["QT_EXT_PREFIX"] = dictionary["QT_INSTALL_PREFIX"];
        sysrootifyPrefix = !dictionary["CFG_SYSROOT"].isEmpty();
    } else {
        dictionary["QT_EXT_PREFIX"] = QDir::cleanPath(dictionary["QT_EXT_PREFIX"]);
        sysrootifyPrefix = false;
    }

    bool haveHpx;
    if (dictionary["QT_HOST_PREFIX"].isEmpty()) {
        dictionary["QT_HOST_PREFIX"] = (sysrootifyPrefix ? dictionary["CFG_SYSROOT"] : QString())
                                       + dictionary["QT_INSTALL_PREFIX"];
        haveHpx = false;
    } else {
        dictionary["QT_HOST_PREFIX"] = QDir::cleanPath(dictionary["QT_HOST_PREFIX"]);
        haveHpx = true;
    }

    static const struct {
        const char *basevar, *baseoption, *var, *option;
    } varmod[] = {
        { "INSTALL_", "-prefix", "DOCS", "-docdir" },
        { "INSTALL_", "-prefix", "HEADERS", "-headerdir" },
        { "INSTALL_", "-prefix", "LIBS", "-libdir" },
        { "INSTALL_", "-prefix", "LIBEXECS", "-libexecdir" },
        { "INSTALL_", "-prefix", "BINS", "-bindir" },
        { "INSTALL_", "-prefix", "PLUGINS", "-plugindir" },
        { "INSTALL_", "-prefix", "IMPORTS", "-importdir" },
        { "INSTALL_", "-prefix", "QML", "-qmldir" },
        { "INSTALL_", "-prefix", "ARCHDATA", "-archdatadir" },
        { "INSTALL_", "-prefix", "DATA", "-datadir" },
        { "INSTALL_", "-prefix", "TRANSLATIONS", "-translationdir" },
        { "INSTALL_", "-prefix", "EXAMPLES", "-examplesdir" },
        { "INSTALL_", "-prefix", "TESTS", "-testsdir" },
        { "INSTALL_", "-prefix", "SETTINGS", "-sysconfdir" },
        { "HOST_", "-hostprefix", "BINS", "-hostbindir" },
        { "HOST_", "-hostprefix", "LIBS", "-hostlibdir" },
        { "HOST_", "-hostprefix", "DATA", "-hostdatadir" },
    };

    bool prefixReminder = false;
    for (uint i = 0; i < sizeof(varmod) / sizeof(varmod[0]); i++) {
        QString path = QDir::cleanPath(
                    dictionary[QLatin1String("QT_") + varmod[i].basevar + varmod[i].var]);
        if (path.isEmpty())
            continue;
        QString base = dictionary[QLatin1String("QT_") + varmod[i].basevar + "PREFIX"];
        if (!path.startsWith(base)) {
            if (i != 13) {
                dictionary["PREFIX_COMPLAINTS"] += QLatin1String("\n        NOTICE: ")
                        + varmod[i].option + " is not a subdirectory of " + varmod[i].baseoption + ".";
                if (i < 13 ? qipempty : !haveHpx)
                    prefixReminder = true;
            }
        } else {
            path.remove(0, base.size());
            if (path.startsWith('/'))
                path.remove(0, 1);
        }
        dictionary[QLatin1String("QT_REL_") + varmod[i].basevar + varmod[i].var]
                = path.isEmpty() ? "." : path;
    }
    if (prefixReminder) {
        dictionary["PREFIX_COMPLAINTS"]
                += "\n        Maybe you forgot to specify -prefix/-hostprefix?";
    }

    if (!qipempty) {
        // If QT_INSTALL_* have not been specified on the command line,
        // default them here, unless prefix is empty (WinCE).

        if (dictionary["QT_REL_INSTALL_HEADERS"].isEmpty())
            dictionary["QT_REL_INSTALL_HEADERS"] = "include";

        if (dictionary["QT_REL_INSTALL_LIBS"].isEmpty())
            dictionary["QT_REL_INSTALL_LIBS"] = "lib";

        if (dictionary["QT_REL_INSTALL_BINS"].isEmpty())
            dictionary["QT_REL_INSTALL_BINS"] = "bin";

        if (dictionary["QT_REL_INSTALL_ARCHDATA"].isEmpty())
            dictionary["QT_REL_INSTALL_ARCHDATA"] = ".";
        if (dictionary["QT_REL_INSTALL_ARCHDATA"] != ".")
            dictionary["QT_REL_INSTALL_ARCHDATA_PREFIX"] = dictionary["QT_REL_INSTALL_ARCHDATA"] + '/';

        if (dictionary["QT_REL_INSTALL_LIBEXECS"].isEmpty()) {
            if (targSpec.startsWith("win"))
                dictionary["QT_REL_INSTALL_LIBEXECS"] = dictionary["QT_REL_INSTALL_ARCHDATA_PREFIX"] + "bin";
            else
                dictionary["QT_REL_INSTALL_LIBEXECS"] = dictionary["QT_REL_INSTALL_ARCHDATA_PREFIX"] + "libexec";
        }

        if (dictionary["QT_REL_INSTALL_PLUGINS"].isEmpty())
            dictionary["QT_REL_INSTALL_PLUGINS"] = dictionary["QT_REL_INSTALL_ARCHDATA_PREFIX"] + "plugins";

        if (dictionary["QT_REL_INSTALL_IMPORTS"].isEmpty())
            dictionary["QT_REL_INSTALL_IMPORTS"] = dictionary["QT_REL_INSTALL_ARCHDATA_PREFIX"] + "imports";

        if (dictionary["QT_REL_INSTALL_QML"].isEmpty())
            dictionary["QT_REL_INSTALL_QML"] = dictionary["QT_REL_INSTALL_ARCHDATA_PREFIX"] + "qml";

        if (dictionary["QT_REL_INSTALL_DATA"].isEmpty())
            dictionary["QT_REL_INSTALL_DATA"] = ".";
        if (dictionary["QT_REL_INSTALL_DATA"] != ".")
            dictionary["QT_REL_INSTALL_DATA_PREFIX"] = dictionary["QT_REL_INSTALL_DATA"] + '/';

        if (dictionary["QT_REL_INSTALL_DOCS"].isEmpty())
            dictionary["QT_REL_INSTALL_DOCS"] = dictionary["QT_REL_INSTALL_DATA_PREFIX"] + "doc";

        if (dictionary["QT_REL_INSTALL_TRANSLATIONS"].isEmpty())
            dictionary["QT_REL_INSTALL_TRANSLATIONS"] = dictionary["QT_REL_INSTALL_DATA_PREFIX"] + "translations";

        if (dictionary["QT_REL_INSTALL_EXAMPLES"].isEmpty())
            dictionary["QT_REL_INSTALL_EXAMPLES"] = "examples";

        if (dictionary["QT_REL_INSTALL_TESTS"].isEmpty())
            dictionary["QT_REL_INSTALL_TESTS"] = "tests";
    }

    if (dictionary["QT_REL_HOST_BINS"].isEmpty())
        dictionary["QT_REL_HOST_BINS"] = haveHpx ? "bin" : dictionary["QT_REL_INSTALL_BINS"];

    if (dictionary["QT_REL_HOST_LIBS"].isEmpty())
        dictionary["QT_REL_HOST_LIBS"] = haveHpx ? "lib" : dictionary["QT_REL_INSTALL_LIBS"];

    if (dictionary["QT_REL_HOST_DATA"].isEmpty())
        dictionary["QT_REL_HOST_DATA"] = haveHpx ? "." : dictionary["QT_REL_INSTALL_ARCHDATA"];

    confStringOff = 0;
    addConfStr(0, dictionary["QT_REL_INSTALL_DOCS"]);
    addConfStr(0, dictionary["QT_REL_INSTALL_HEADERS"]);
    addConfStr(0, dictionary["QT_REL_INSTALL_LIBS"]);
    addConfStr(0, dictionary["QT_REL_INSTALL_LIBEXECS"]);
    addConfStr(0, dictionary["QT_REL_INSTALL_BINS"]);
    addConfStr(0, dictionary["QT_REL_INSTALL_PLUGINS"]);
    addConfStr(0, dictionary["QT_REL_INSTALL_IMPORTS"]);
    addConfStr(0, dictionary["QT_REL_INSTALL_QML"]);
    addConfStr(0, dictionary["QT_REL_INSTALL_ARCHDATA"]);
    addConfStr(0, dictionary["QT_REL_INSTALL_DATA"]);
    addConfStr(0, dictionary["QT_REL_INSTALL_TRANSLATIONS"]);
    addConfStr(0, dictionary["QT_REL_INSTALL_EXAMPLES"]);
    addConfStr(0, dictionary["QT_REL_INSTALL_TESTS"]);
    addConfStr(1, dictionary["CFG_SYSROOT"]);
    addConfStr(1, dictionary["QT_REL_HOST_BINS"]);
    addConfStr(1, dictionary["QT_REL_HOST_LIBS"]);
    addConfStr(1, dictionary["QT_REL_HOST_DATA"]);
    addConfStr(1, targSpec);
    addConfStr(1, hostSpec);

    // Generate the new qconfig.cpp file
    {
        FileWriter tmpStream(buildPath + "/src/corelib/global/qconfig.cpp");
        tmpStream << "/* Build date */" << endl
                  << "static const char qt_configure_installation          [11  + 12] = \"qt_instdate=2012-12-20\";" << endl
                  << endl
                  << "/* Installation Info */" << endl
                  << "static const char qt_configure_prefix_path_str       [512 + 12] = \"qt_prfxpath=" << dictionary["QT_INSTALL_PREFIX"] << "\";" << endl
                  << "#ifdef QT_BUILD_QMAKE" << endl
                  << "static const char qt_configure_ext_prefix_path_str   [512 + 12] = \"qt_epfxpath=" << dictionary["QT_EXT_PREFIX"] << "\";" << endl
                  << "static const char qt_configure_host_prefix_path_str  [512 + 12] = \"qt_hpfxpath=" << dictionary["QT_HOST_PREFIX"] << "\";" << endl
                  << "#endif" << endl
                  << endl
                  << "static const short qt_configure_str_offsets[] = {\n"
                  << "    " << confStrOffsets[0] << endl
                  << "#ifdef QT_BUILD_QMAKE\n"
                  << "    " << confStrOffsets[1] << endl
                  << "#endif\n"
                  << "};\n"
                  << "static const char qt_configure_strs[] =\n"
                  << confStrings[0] << "#ifdef QT_BUILD_QMAKE\n"
                  << confStrings[1] << "#endif\n"
                  << ";\n"
                  << endl;
        if ((platform() != WINDOWS) && (platform() != WINDOWS_RT))
            tmpStream << "#define QT_CONFIGURE_SETTINGS_PATH \"" << dictionary["QT_REL_INSTALL_SETTINGS"] << "\"" << endl;

        tmpStream << endl
                  << "#ifdef QT_BUILD_QMAKE\n"
                  << "# define QT_CONFIGURE_SYSROOTIFY_PREFIX " << (sysrootifyPrefix ? "true" : "false") << endl
                  << "#endif\n\n"
                  << endl
                  << "#define QT_CONFIGURE_PREFIX_PATH qt_configure_prefix_path_str + 12\n"
                  << "#ifdef QT_BUILD_QMAKE\n"
                  << "# define QT_CONFIGURE_EXT_PREFIX_PATH qt_configure_ext_prefix_path_str + 12\n"
                  << "# define QT_CONFIGURE_HOST_PREFIX_PATH qt_configure_host_prefix_path_str + 12\n"
                  << "#endif\n";

        if (!tmpStream.flush())
            dictionary[ "DONE" ] = "error";
    }
}

void Configure::buildQmake()
{
    {
        QStringList args;

        // Build qmake
        QString pwd = QDir::currentPath();
        if (!QDir(buildPath).mkpath("qmake")) {
            cout << "Cannot create qmake build dir." << endl;
            dictionary[ "DONE" ] = "error";
            return;
        }
        if (!QDir::setCurrent(buildPath + "/qmake")) {
            cout << "Cannot enter qmake build dir." << endl;
            dictionary[ "DONE" ] = "error";
            return;
        }

        QString makefile = "Makefile";
        {
            QFile out(makefile);
            if (out.open(QFile::WriteOnly | QFile::Text)) {
                QTextStream stream(&out);
                stream << "#AutoGenerated by configure.exe" << endl
                    << "BUILD_PATH = .." << endl
                    << "SOURCE_PATH = " << QDir::toNativeSeparators(sourcePath) << endl
                    << "INC_PATH = " << QDir::toNativeSeparators(
                           (QFile::exists(sourcePath + "/.git") ? ".." : sourcePath)
                           + "/include") << endl;
                stream << "QT_VERSION = " QT_VERSION_STR << endl
                       << "QT_MAJOR_VERSION = " QT_STRINGIFY(QT_VERSION_MAJOR) << endl
                       << "QT_MINOR_VERSION = " QT_STRINGIFY(QT_VERSION_MINOR) << endl
                       << "QT_PATCH_VERSION = " QT_STRINGIFY(QT_VERSION_PATCH) << endl;
                if (dictionary[ "QMAKESPEC" ].startsWith("win32-g++")) {
                    stream << "QMAKESPEC = $(SOURCE_PATH)\\mkspecs\\" << dictionary[ "QMAKESPEC" ] << endl
<<<<<<< HEAD
                           << "EXTRA_CFLAGS = -DUNICODE -ffunction-sections" << endl
                           << "EXTRA_CXXFLAGS = -std=c++11 -DUNICODE -ffunction-sections" << endl
                           << "EXTRA_LFLAGS = -Wl,--gc-sections" << endl
                           << "QTOBJS = qfilesystemengine_win.o \\" << endl
                           << "         qfilesystemiterator_win.o \\" << endl
                           << "         qfsfileengine_win.o \\" << endl
                           << "         qlocale_win.o \\" << endl
                           << "         qoperatingsystemversion_win.o \\" << endl
                           << "         qsettings_win.o \\" << endl
                           << "         qsystemlibrary.o \\" << endl
                           << "         registry.o" << endl
                           << "QTSRCS=\"$(SOURCE_PATH)/src/corelib/global/qoperatingsystemversion_win.cpp\" \\" << endl
                           << "       \"$(SOURCE_PATH)/src/corelib/io/qfilesystemengine_win.cpp\" \\" << endl
                           << "       \"$(SOURCE_PATH)/src/corelib/io/qfilesystemiterator_win.cpp\" \\" << endl
                           << "       \"$(SOURCE_PATH)/src/corelib/io/qfsfileengine_win.cpp\" \\" << endl
                           << "       \"$(SOURCE_PATH)/src/corelib/io/qsettings_win.cpp\" \\" << endl
                           << "       \"$(SOURCE_PATH)/src/corelib/tools/qlocale_win.cpp\" \\" << endl\
                           << "       \"$(SOURCE_PATH)/src/corelib/plugin/qsystemlibrary.cpp\" \\" << endl
                           << "       \"$(SOURCE_PATH)/tools/shared/windows/registry.cpp\"" << endl
                           << "EXEEXT=.exe" << endl
                           << "LFLAGS=-static -s -lole32 -luuid -ladvapi32 -lkernel32" << endl;
                    /*
                    ** SHELL is the full path of sh.exe, unless
                    ** 1) it is found in the current directory
                    ** 2) it is not found at all
                    ** 3) it is overridden on the command line with an existing file
                    ** ... otherwise it is always sh.exe. Specifically, SHELL from the
                    ** environment has no effect.
                    **
                    ** This check will fail if SHELL is explicitly set to a not
                    ** sh-compatible shell. This is not a problem, because configure.bat
                    ** will not do that.
                    */
                    stream << "ifeq ($(SHELL), sh.exe)" << endl
                           << "    ifeq ($(wildcard $(CURDIR)/sh.exe), )" << endl
                           << "        SH = 0" << endl
                           << "    else" << endl
                           << "        SH = 1" << endl
                           << "    endif" << endl
                           << "else" << endl
                           << "    SH = 1" << endl
                           << "endif" << endl
                           << "\n"
                           << "ifeq ($(SH), 1)" << endl
                           << "    RM_F = rm -f" << endl
                           << "    RM_RF = rm -rf" << endl
                           << "else" << endl
                           << "    RM_F = del /f" << endl
                           << "    RM_RF = rmdir /s /q" << endl
                           << "endif" << endl;
                    stream << "\n\n";
=======
                           << "CONFIG_CXXFLAGS = -std=c++11 -ffunction-sections" << endl
                           << "CONFIG_LFLAGS = -Wl,--gc-sections" << endl;

                    QFile in(sourcePath + "/qmake/Makefile.unix.win32");
                    if (in.open(QFile::ReadOnly | QFile::Text))
                        stream << in.readAll();
                    QFile in2(sourcePath + "/qmake/Makefile.unix.mingw");
                    if (in2.open(QFile::ReadOnly | QFile::Text))
                        stream << in2.readAll();
>>>>>>> 00c9ec63
                } else {
                    stream << "QMAKESPEC = " << dictionary["QMAKESPEC"] << endl;
                }

                stream << "\n\n";

                QFile in(sourcePath + "/qmake/" + dictionary["QMAKEMAKEFILE"]);
                if (in.open(QFile::ReadOnly | QFile::Text)) {
                    QString d = in.readAll();
                    //### need replaces (like configure.sh)? --Sam
                    stream << d << endl;
                }
                stream.flush();
                out.close();
            }
        }

        args += dictionary[ "MAKE" ];
        args += "-f";
        args += makefile;

        cout << "Creating qmake..." << endl;
        int exitCode = Environment::execute(args, QStringList(), QStringList());
        if (exitCode) {
            args.clear();
            args += dictionary[ "MAKE" ];
            args += "-f";
            args += makefile;
            args += "clean";
            exitCode = Environment::execute(args, QStringList(), QStringList());
            if (exitCode) {
                cout << "Cleaning qmake failed, return code " << exitCode << endl << endl;
                dictionary[ "DONE" ] = "error";
            } else {
                args.clear();
                args += dictionary[ "MAKE" ];
                args += "-f";
                args += makefile;
                exitCode = Environment::execute(args, QStringList(), QStringList());
                if (exitCode) {
                    cout << "Building qmake failed, return code " << exitCode << endl << endl;
                    dictionary[ "DONE" ] = "error";
                }
            }
        }
        QDir::setCurrent(pwd);
    }

    // Generate qt.conf
    QFile confFile(buildPath + "/bin/qt.conf");
    if (confFile.open(QFile::WriteOnly | QFile::Text)) { // Truncates any existing file.
        QTextStream confStream(&confFile);
        confStream << "[EffectivePaths]" << endl
                   << "Prefix=.." << endl;
        if (sourcePath != buildPath)
            confStream << "[EffectiveSourcePaths]" << endl
                       << "Prefix=" << sourcePath << endl;

        confStream.flush();
        confFile.close();
    }

}

void Configure::configure()
{
    QStringList args;
    args << buildPath + "/bin/qmake"
         << sourcePathMangled
         << "--" << configCmdLine;

    QString pwd = QDir::currentPath();
    QDir::setCurrent(buildPathMangled);
    if (int exitCode = Environment::execute(args, QStringList(), QStringList())) {
        cout << "Qmake failed, return code " << exitCode  << endl << endl;
        dictionary[ "DONE" ] = "error";
    }
    QDir::setCurrent(pwd);

    if ((dictionary["REDO"] != "yes") && (dictionary["DONE"] != "error"))
        saveCmdLine();
}

bool Configure::reloadCmdLine(int idx)
{
        QFile inFile(buildPathMangled + "/config.opt");
        if (!inFile.open(QFile::ReadOnly)) {
            inFile.setFileName(buildPath + "/config.opt");
            if (!inFile.open(QFile::ReadOnly)) {
                inFile.setFileName(buildPath + "/configure.cache");
                if (!inFile.open(QFile::ReadOnly)) {
                    cout << "No config.opt present - cannot redo configuration." << endl;
                    return false;
                }
            }
        }
        QTextStream inStream(&inFile);
        while (!inStream.atEnd())
            configCmdLine.insert(idx++, inStream.readLine().trimmed());
        return true;
}

void Configure::saveCmdLine()
{
    if (dictionary[ "REDO" ] != "yes") {
        if (dictionary["BUILDTYPE"] == "none") {
            bool openSource = false;
            QFile inFile(buildPath + "/mkspecs/qconfig.pri");
            if (inFile.open(QFile::ReadOnly | QFile::Text)) {
                QTextStream inStream(&inFile);
                while (!inStream.atEnd()) {
                    if (inStream.readLine() == "QT_EDITION = OpenSource")
                        openSource = true;
                }
            }
            configCmdLine.append(openSource ? "-opensource" : "-commercial");
        }
        if (dictionary["LICENSE_CONFIRMED"] != "yes")
            configCmdLine.append("-confirm-license");
        QFile outFile(buildPathMangled + "/config.opt");
        if (outFile.open(QFile::WriteOnly | QFile::Text)) {
            QTextStream outStream(&outFile);
            for (QStringList::Iterator it = configCmdLine.begin(); it != configCmdLine.end(); ++it) {
                outStream << (*it) << endl;
            }
            outStream.flush();
            outFile.close();
        }
    }
}

bool Configure::isDone()
{
    return !dictionary["DONE"].isEmpty();
}

bool Configure::isOk()
{
    return (dictionary[ "DONE" ] != "error");
}

int Configure::platform() const
{
    const QString xQMakeSpec = dictionary.value("XQMAKESPEC");

    if ((xQMakeSpec.startsWith("winphone") || xQMakeSpec.startsWith("winrt")))
        return WINDOWS_RT;

    if (xQMakeSpec.contains("qnx"))
        return QNX;

    if (xQMakeSpec.contains("android"))
        return ANDROID;

    if (!xQMakeSpec.isEmpty())
        return OTHER;

    return WINDOWS;
}

FileWriter::FileWriter(const QString &name)
    : QTextStream()
    , m_name(name)
{
    m_buffer.open(QIODevice::WriteOnly);
    setDevice(&m_buffer);
}

bool FileWriter::flush()
{
    QTextStream::flush();
    QFile oldFile(m_name);
    if (oldFile.open(QIODevice::ReadOnly | QIODevice::Text)) {
        if (oldFile.readAll() == m_buffer.data())
            return true;
        oldFile.close();
    }
    QString dir = QFileInfo(m_name).absolutePath();
    if (!QDir().mkpath(dir)) {
        cout << "Cannot create directory " << qPrintable(QDir::toNativeSeparators(dir)) << ".\n";
        return false;
    }
    QFile file(m_name + ".new");
    if (file.open(QIODevice::WriteOnly | QIODevice::Text)) {
        if (file.write(m_buffer.data()) == m_buffer.data().size()) {
            file.close();
            if (file.error() == QFile::NoError) {
                ::SetFileAttributes((wchar_t*)m_name.utf16(), FILE_ATTRIBUTE_NORMAL);
                QFile::remove(m_name);
                if (!file.rename(m_name)) {
                    cout << "Cannot replace file " << qPrintable(QDir::toNativeSeparators(m_name)) << ".\n";
                    return false;
                }
                return true;
            }
        }
    }
    cout << "Cannot create file " << qPrintable(QDir::toNativeSeparators(file.fileName()))
         << ": " << qPrintable(file.errorString()) << ".\n";
    file.remove();
    return false;
}

QT_END_NAMESPACE<|MERGE_RESOLUTION|>--- conflicted
+++ resolved
@@ -813,59 +813,6 @@
                        << "QT_PATCH_VERSION = " QT_STRINGIFY(QT_VERSION_PATCH) << endl;
                 if (dictionary[ "QMAKESPEC" ].startsWith("win32-g++")) {
                     stream << "QMAKESPEC = $(SOURCE_PATH)\\mkspecs\\" << dictionary[ "QMAKESPEC" ] << endl
-<<<<<<< HEAD
-                           << "EXTRA_CFLAGS = -DUNICODE -ffunction-sections" << endl
-                           << "EXTRA_CXXFLAGS = -std=c++11 -DUNICODE -ffunction-sections" << endl
-                           << "EXTRA_LFLAGS = -Wl,--gc-sections" << endl
-                           << "QTOBJS = qfilesystemengine_win.o \\" << endl
-                           << "         qfilesystemiterator_win.o \\" << endl
-                           << "         qfsfileengine_win.o \\" << endl
-                           << "         qlocale_win.o \\" << endl
-                           << "         qoperatingsystemversion_win.o \\" << endl
-                           << "         qsettings_win.o \\" << endl
-                           << "         qsystemlibrary.o \\" << endl
-                           << "         registry.o" << endl
-                           << "QTSRCS=\"$(SOURCE_PATH)/src/corelib/global/qoperatingsystemversion_win.cpp\" \\" << endl
-                           << "       \"$(SOURCE_PATH)/src/corelib/io/qfilesystemengine_win.cpp\" \\" << endl
-                           << "       \"$(SOURCE_PATH)/src/corelib/io/qfilesystemiterator_win.cpp\" \\" << endl
-                           << "       \"$(SOURCE_PATH)/src/corelib/io/qfsfileengine_win.cpp\" \\" << endl
-                           << "       \"$(SOURCE_PATH)/src/corelib/io/qsettings_win.cpp\" \\" << endl
-                           << "       \"$(SOURCE_PATH)/src/corelib/tools/qlocale_win.cpp\" \\" << endl\
-                           << "       \"$(SOURCE_PATH)/src/corelib/plugin/qsystemlibrary.cpp\" \\" << endl
-                           << "       \"$(SOURCE_PATH)/tools/shared/windows/registry.cpp\"" << endl
-                           << "EXEEXT=.exe" << endl
-                           << "LFLAGS=-static -s -lole32 -luuid -ladvapi32 -lkernel32" << endl;
-                    /*
-                    ** SHELL is the full path of sh.exe, unless
-                    ** 1) it is found in the current directory
-                    ** 2) it is not found at all
-                    ** 3) it is overridden on the command line with an existing file
-                    ** ... otherwise it is always sh.exe. Specifically, SHELL from the
-                    ** environment has no effect.
-                    **
-                    ** This check will fail if SHELL is explicitly set to a not
-                    ** sh-compatible shell. This is not a problem, because configure.bat
-                    ** will not do that.
-                    */
-                    stream << "ifeq ($(SHELL), sh.exe)" << endl
-                           << "    ifeq ($(wildcard $(CURDIR)/sh.exe), )" << endl
-                           << "        SH = 0" << endl
-                           << "    else" << endl
-                           << "        SH = 1" << endl
-                           << "    endif" << endl
-                           << "else" << endl
-                           << "    SH = 1" << endl
-                           << "endif" << endl
-                           << "\n"
-                           << "ifeq ($(SH), 1)" << endl
-                           << "    RM_F = rm -f" << endl
-                           << "    RM_RF = rm -rf" << endl
-                           << "else" << endl
-                           << "    RM_F = del /f" << endl
-                           << "    RM_RF = rmdir /s /q" << endl
-                           << "endif" << endl;
-                    stream << "\n\n";
-=======
                            << "CONFIG_CXXFLAGS = -std=c++11 -ffunction-sections" << endl
                            << "CONFIG_LFLAGS = -Wl,--gc-sections" << endl;
 
@@ -875,7 +822,6 @@
                     QFile in2(sourcePath + "/qmake/Makefile.unix.mingw");
                     if (in2.open(QFile::ReadOnly | QFile::Text))
                         stream << in2.readAll();
->>>>>>> 00c9ec63
                 } else {
                     stream << "QMAKESPEC = " << dictionary["QMAKESPEC"] << endl;
                 }
