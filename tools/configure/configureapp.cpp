/****************************************************************************
**
** Copyright (C) 2016 The Qt Company Ltd.
** Copyright (C) 2016 Intel Corporation.
** Contact: https://www.qt.io/licensing/
**
** This file is part of the tools applications of the Qt Toolkit.
**
** $QT_BEGIN_LICENSE:GPL-EXCEPT$
** Commercial License Usage
** Licensees holding valid commercial Qt licenses may use this file in
** accordance with the commercial license agreement provided with the
** Software or, alternatively, in accordance with the terms contained in
** a written agreement between you and The Qt Company. For licensing terms
** and conditions see https://www.qt.io/terms-conditions. For further
** information use the contact form at https://www.qt.io/contact-us.
**
** GNU General Public License Usage
** Alternatively, this file may be used under the terms of the GNU
** General Public License version 3 as published by the Free Software
** Foundation with exceptions as appearing in the file LICENSE.GPL3-EXCEPT
** included in the packaging of this file. Please review the following
** information to ensure the GNU General Public License requirements will
** be met: https://www.gnu.org/licenses/gpl-3.0.html.
**
** $QT_END_LICENSE$
**
****************************************************************************/

#include "configureapp.h"
#include "environment.h"
#include "tools.h"

#include <qdir.h>
#include <qdiriterator.h>
#include <qtemporaryfile.h>
#include <qstandardpaths.h>
#include <qstack.h>
#include <qdebug.h>
#include <qfileinfo.h>
#include <qtextstream.h>
#include <qregexp.h>
#include <qhash.h>

#include <iostream>
#include <string>
#include <fstream>
#include <windows.h>
#include <conio.h>

QT_BEGIN_NAMESPACE

enum Platforms {
    WINDOWS,
    WINDOWS_RT,
    QNX,
    ANDROID,
    OTHER
};

std::ostream &operator<<(std::ostream &s, const QString &val) {
    s << val.toLocal8Bit().data();
    return s;
}


using namespace std;

static inline void promptKeyPress()
{
    cout << "(Press any key to continue...)";
    if (_getch() == 3) // _Any_ keypress w/no echo(eat <Enter> for stdout)
        exit(0);      // Exit cleanly for Ctrl+C
}

Configure::Configure(int& argc, char** argv)
{
    int i;

    for (i = 1; i < argc; i++)
        configCmdLine += argv[ i ];

    if (configCmdLine.size() >= 2 && configCmdLine.at(0) == "-srcdir") {
        sourcePath = QDir::cleanPath(configCmdLine.at(1));
        sourceDir = QDir(sourcePath);
        configCmdLine.erase(configCmdLine.begin(), configCmdLine.begin() + 2);
    } else {
        // Get the path to the executable
        wchar_t module_name[MAX_PATH];
        GetModuleFileName(0, module_name, sizeof(module_name) / sizeof(wchar_t));
        QFileInfo sourcePathInfo = QString::fromWCharArray(module_name);
        sourcePath = sourcePathInfo.absolutePath();
        sourceDir = sourcePathInfo.dir();
    }
    buildPath = QDir::currentPath();
#if 0
    const QString installPath = QString("C:\\Qt\\%1").arg(QT_VERSION_STR);
#else
    const QString installPath = buildPath;
#endif
    if (sourceDir != buildDir) { //shadow builds!
        QDir(buildPath).mkpath("bin");

        buildDir.mkpath("mkspecs");
        buildDir.mkpath("config.tests");
    }

    dictionary[ "QT_INSTALL_PREFIX" ] = installPath;

    if (dictionary[ "QMAKESPEC" ].size() == 0) {
        dictionary[ "QMAKESPEC" ] = Environment::detectQMakeSpec();
        dictionary[ "QMAKESPEC_FROM" ] = "detected";
    }

    dictionary[ "SYNCQT" ]          = "auto";

    //Only used when cross compiling.
    dictionary[ "QT_INSTALL_SETTINGS" ] = "/etc/xdg";

    dictionary[ "REDO" ]            = "no";

    dictionary[ "BUILDTYPE" ]      = "none";

    QString tmp = dictionary[ "QMAKESPEC" ];
    if (tmp.contains("\\")) {
        tmp = tmp.mid(tmp.lastIndexOf("\\") + 1);
    } else {
        tmp = tmp.mid(tmp.lastIndexOf("/") + 1);
    }
    dictionary[ "QMAKESPEC" ] = tmp;
}

Configure::~Configure()
{
}

QString Configure::formatPath(const QString &path)
{
    QString ret = QDir::cleanPath(path);
    // This amount of quoting is deemed sufficient.
    if (ret.contains(QLatin1Char(' '))) {
        ret.prepend(QLatin1Char('"'));
        ret.append(QLatin1Char('"'));
    }
    return ret;
}

void Configure::parseCmdLine()
{
    sourcePathMangled = sourcePath;
    buildPathMangled = buildPath;
    if (configCmdLine.size() && configCmdLine.at(0) == "-top-level") {
        dictionary[ "TOPLEVEL" ] = "yes";
        configCmdLine.removeAt(0);
        sourcePathMangled = QFileInfo(sourcePath).path();
        buildPathMangled = QFileInfo(buildPath).path();
    }

    int argCount = configCmdLine.size();
    int i = 0;

    // Look first for -redo
    for (int k = 0 ; k < argCount; ++k) {
        if (configCmdLine.at(k) == "-redo") {
            dictionary["REDO"] = "yes";
            configCmdLine.removeAt(k);
            if (!reloadCmdLine(k)) {
                dictionary["DONE"] = "error";
                return;
            }
            argCount = configCmdLine.size();
            break;
        }
    }

    // Then look for XQMAKESPEC
    bool isDeviceMkspec = false;
    for (int j = 0 ; j < argCount; ++j)
    {
        if ((configCmdLine.at(j) == "-xplatform") || (configCmdLine.at(j) == "-device")) {
            isDeviceMkspec = (configCmdLine.at(j) == "-device");
            ++j;
            if (j == argCount)
                break;
            dictionary["XQMAKESPEC"] = configCmdLine.at(j);
            applySpecSpecifics();
            break;
        }
    }

    for (; i<configCmdLine.size(); ++i) {
        if (configCmdLine.at(i) == "-opensource") {
            dictionary[ "BUILDTYPE" ] = "opensource";
        }
        else if (configCmdLine.at(i) == "-commercial") {
            dictionary[ "BUILDTYPE" ] = "commercial";
        }
        else if (configCmdLine.at(i) == "-platform") {
            ++i;
            if (i == argCount)
                break;
            dictionary[ "QMAKESPEC" ] = configCmdLine.at(i);
        dictionary[ "QMAKESPEC_FROM" ] = "commandline";
        } else if (configCmdLine.at(i) == "-xplatform"
                || configCmdLine.at(i) == "-device") {
            ++i;
            // do nothing
        } else if (configCmdLine.at(i) == "-device-option") {
            ++i;
            const QString option = configCmdLine.at(i);
            QString &devOpt = dictionary["DEVICE_OPTION"];
            if (!devOpt.isEmpty())
                devOpt.append("\n").append(option);
            else
                devOpt = option;
        }

        else if (configCmdLine.at(i) == "-no-syncqt")
            dictionary[ "SYNCQT" ] = "no";

        else if (configCmdLine.at(i) == "-confirm-license") {
            dictionary["LICENSE_CONFIRMED"] = "yes";
        }

        // Directories ----------------------------------------------
        else if (configCmdLine.at(i) == "-prefix") {
            ++i;
            if (i == argCount)
                break;
            dictionary[ "QT_INSTALL_PREFIX" ] = configCmdLine.at(i);
        }

        else if (configCmdLine.at(i) == "-bindir") {
            ++i;
            if (i == argCount)
                break;
            dictionary[ "QT_INSTALL_BINS" ] = configCmdLine.at(i);
        }

        else if (configCmdLine.at(i) == "-libexecdir") {
            ++i;
            if (i == argCount)
                break;
            dictionary[ "QT_INSTALL_LIBEXECS" ] = configCmdLine.at(i);
        }

        else if (configCmdLine.at(i) == "-libdir") {
            ++i;
            if (i == argCount)
                break;
            dictionary[ "QT_INSTALL_LIBS" ] = configCmdLine.at(i);
        }

        else if (configCmdLine.at(i) == "-docdir") {
            ++i;
            if (i == argCount)
                break;
            dictionary[ "QT_INSTALL_DOCS" ] = configCmdLine.at(i);
        }

        else if (configCmdLine.at(i) == "-headerdir") {
            ++i;
            if (i == argCount)
                break;
            dictionary[ "QT_INSTALL_HEADERS" ] = configCmdLine.at(i);
        }

        else if (configCmdLine.at(i) == "-plugindir") {
            ++i;
            if (i == argCount)
                break;
            dictionary[ "QT_INSTALL_PLUGINS" ] = configCmdLine.at(i);
        }

        else if (configCmdLine.at(i) == "-importdir") {
            ++i;
            if (i == argCount)
                break;
            dictionary[ "QT_INSTALL_IMPORTS" ] = configCmdLine.at(i);
        }

        else if (configCmdLine.at(i) == "-qmldir") {
            ++i;
            if (i == argCount)
                break;
            dictionary[ "QT_INSTALL_QML" ] = configCmdLine.at(i);
        }

        else if (configCmdLine.at(i) == "-archdatadir") {
            ++i;
            if (i == argCount)
                break;
            dictionary[ "QT_INSTALL_ARCHDATA" ] = configCmdLine.at(i);
        }

        else if (configCmdLine.at(i) == "-datadir") {
            ++i;
            if (i == argCount)
                break;
            dictionary[ "QT_INSTALL_DATA" ] = configCmdLine.at(i);
        }

        else if (configCmdLine.at(i) == "-translationdir") {
            ++i;
            if (i == argCount)
                break;
            dictionary[ "QT_INSTALL_TRANSLATIONS" ] = configCmdLine.at(i);
        }

        else if (configCmdLine.at(i) == "-examplesdir") {
            ++i;
            if (i == argCount)
                break;
            dictionary[ "QT_INSTALL_EXAMPLES" ] = configCmdLine.at(i);
        }

        else if (configCmdLine.at(i) == "-testsdir") {
            ++i;
            if (i == argCount)
                break;
            dictionary[ "QT_INSTALL_TESTS" ] = configCmdLine.at(i);
        }

        else if (configCmdLine.at(i) == "-sysroot") {
            ++i;
            if (i == argCount)
                break;
            dictionary[ "CFG_SYSROOT" ] = configCmdLine.at(i);
        }

        else if (configCmdLine.at(i) == "-hostprefix") {
            ++i;
            if (i == argCount || configCmdLine.at(i).startsWith('-'))
                dictionary[ "QT_HOST_PREFIX" ] = buildPath;
            else
                dictionary[ "QT_HOST_PREFIX" ] = configCmdLine.at(i);
        }

        else if (configCmdLine.at(i) == "-hostbindir") {
            ++i;
            if (i == argCount)
                break;
            dictionary[ "QT_HOST_BINS" ] = configCmdLine.at(i);
        }

        else if (configCmdLine.at(i) == "-hostlibdir") {
            ++i;
            if (i == argCount)
                break;
            dictionary[ "QT_HOST_LIBS" ] = configCmdLine.at(i);
        }

        else if (configCmdLine.at(i) == "-hostdatadir") {
            ++i;
            if (i == argCount)
                break;
            dictionary[ "QT_HOST_DATA" ] = configCmdLine.at(i);
        }

        else if (configCmdLine.at(i) == "-extprefix") {
            ++i;
            if (i == argCount)
                break;
            dictionary[ "QT_EXT_PREFIX" ] = configCmdLine.at(i);
        }

        else if (configCmdLine.at(i) == "-make-tool") {
            ++i;
            if (i == argCount)
                break;
            dictionary[ "MAKE" ] = configCmdLine.at(i);
        }

        else if (configCmdLine.at(i) == "-sysconfdir") {
            ++i;
            if (i == argCount)
                break;
            dictionary["QT_INSTALL_SETTINGS"] = configCmdLine.at(i);
        }

        else if (configCmdLine.at(i) == "-android-ndk") {
            ++i;
            if (i == argCount)
                break;
            dictionary[ "ANDROID_NDK_ROOT" ] = configCmdLine.at(i);
        }

        else if (configCmdLine.at(i) == "-android-sdk") {
            ++i;
            if (i == argCount)
                break;
            dictionary[ "ANDROID_SDK_ROOT" ] = configCmdLine.at(i);
        }

        else if (configCmdLine.at(i) == "-android-ndk-platform") {
            ++i;
            if (i == argCount)
                break;
            dictionary[ "ANDROID_PLATFORM" ] = configCmdLine.at(i);
<<<<<<< HEAD
=======
        }

        else if (configCmdLine.at(i) == "-android-ndk-host") {
            ++i;
            if (i == argCount)
                break;

            dictionary[ "ANDROID_HOST" ] = configCmdLine.at(i);
        }

        else if (configCmdLine.at(i) == "-android-arch") {
            ++i;
            if (i == argCount)
                break;
            dictionary[ "ANDROID_TARGET_ARCH" ] = configCmdLine.at(i);
        }

        else if (configCmdLine.at(i) == "-android-toolchain-version") {
            ++i;
            if (i == argCount)
                break;
            dictionary[ "ANDROID_NDK_TOOLCHAIN_VERSION" ] = configCmdLine.at(i);
        }

        else if (configCmdLine.at(i) == "-no-android-style-assets") {
            dictionary[ "ANDROID_STYLE_ASSETS" ] = "no";
        } else if (configCmdLine.at(i) == "-android-style-assets") {
            dictionary[ "ANDROID_STYLE_ASSETS" ] = "yes";
        }

        else {
            dictionary[ "DONE" ] = "error";
            cout << "Unknown option " << configCmdLine.at(i) << endl;
            break;
        }
    }

    // Ensure that QMAKESPEC exists in the mkspecs folder
    const QString mkspecPath(sourcePath + "/mkspecs");
    QDirIterator itMkspecs(mkspecPath, QDir::AllDirs | QDir::NoDotAndDotDot, QDirIterator::Subdirectories);
    QStringList mkspecs;

    while (itMkspecs.hasNext()) {
        QString mkspec = itMkspecs.next();
        // Remove base PATH
        mkspec.remove(0, mkspecPath.length() + 1);
        mkspecs << mkspec;
    }

    if (dictionary["QMAKESPEC"].toLower() == "features"
        || !mkspecs.contains(dictionary["QMAKESPEC"], Qt::CaseInsensitive)) {
        dictionary[ "DONE" ] = "error";
        if (dictionary ["QMAKESPEC_FROM"] == "commandline") {
            cout << "Invalid option \"" << dictionary["QMAKESPEC"] << "\" for -platform." << endl;
        } else if (dictionary ["QMAKESPEC_FROM"] == "env") {
            cout << "QMAKESPEC environment variable is set to \"" << dictionary["QMAKESPEC"]
                 << "\" which is not a supported platform" << endl;
        } else { // was autodetected from environment
            cout << "Unable to detect the platform from environment. Use -platform command line" << endl
                 << "argument or set the QMAKESPEC environment variable and run configure again." << endl;
        }
        cout << "See the README file for a list of supported operating systems and compilers." << endl;
    } else {
        if (dictionary[ "QMAKESPEC" ].endsWith("-icc") ||
            dictionary[ "QMAKESPEC" ].endsWith("-msvc2012") ||
            dictionary[ "QMAKESPEC" ].endsWith("-msvc2013") ||
            dictionary[ "QMAKESPEC" ].endsWith("-msvc2015") ||
            dictionary[ "QMAKESPEC" ].endsWith("-msvc2017")) {
            if (dictionary[ "MAKE" ].isEmpty()) dictionary[ "MAKE" ] = "nmake";
            dictionary[ "QMAKEMAKEFILE" ] = "Makefile.win32";
        } else if (dictionary[ "QMAKESPEC" ].startsWith(QLatin1String("win32-g++"))) {
            if (dictionary[ "MAKE" ].isEmpty()) dictionary[ "MAKE" ] = "mingw32-make";
            dictionary[ "QMAKEMAKEFILE" ] = "Makefile.unix";
        } else {
            if (dictionary[ "MAKE" ].isEmpty()) dictionary[ "MAKE" ] = "make";
            dictionary[ "QMAKEMAKEFILE" ] = "Makefile.win32";
        }
    }

    if (isDeviceMkspec) {
        const QStringList devices = mkspecs.filter("devices/", Qt::CaseInsensitive);
        const QStringList family = devices.filter(dictionary["XQMAKESPEC"], Qt::CaseInsensitive);

        if (family.isEmpty()) {
            dictionary[ "DONE" ] = "error";
            cout << "Error: No device matching '" << dictionary["XQMAKESPEC"] << "'." << endl;
        } else if (family.size() > 1) {
            dictionary[ "DONE" ] = "error";

            cout << "Error: Multiple matches for device '" << dictionary["XQMAKESPEC"] << "'. Candidates are:" << endl;

            foreach (const QString &device, family)
                cout << "\t* " << device << endl;
        } else {
            Q_ASSERT(family.size() == 1);
            dictionary["XQMAKESPEC"] = family.at(0);
        }

    } else {
        // Ensure that -spec (XQMAKESPEC) exists in the mkspecs folder as well
        if (dictionary.contains("XQMAKESPEC") &&
                !mkspecs.contains(dictionary["XQMAKESPEC"], Qt::CaseInsensitive)) {
            dictionary[ "DONE" ] = "error";
            cout << "Invalid option \"" << dictionary["XQMAKESPEC"] << "\" for -xplatform." << endl;
        }
    }

    // Allow tests for private classes to be compiled against internal builds
    if (dictionary["BUILDDEV"] == "yes") {
        qtConfig << "private_tests";
        if (dictionary["WERROR"] != "no")
            qmakeConfig << "warnings_are_errors";
        if (dictionary["HEADERSCLEAN"] != "no")
            qmakeConfig << "headersclean";
    } else {
        if (dictionary["WERROR"] == "yes")
            qmakeConfig << "warnings_are_errors";
        if (dictionary["HEADERSCLEAN"] == "yes")
            qmakeConfig << "headersclean";
    }

    if (dictionary["FORCE_ASSERTS"] == "yes")
        qtConfig += "force_asserts";

    for (QStringList::Iterator dis = disabledModules.begin(); dis != disabledModules.end(); ++dis) {
        modules.removeAll((*dis));
    }
    for (QStringList::Iterator ena = enabledModules.begin(); ena != enabledModules.end(); ++ena) {
        if (modules.indexOf((*ena)) == -1)
            modules += (*ena);
    }
    qtConfig += modules;

    for (QStringList::Iterator it = disabledModules.begin(); it != disabledModules.end(); ++it)
        qtConfig.removeAll(*it);

    if ((dictionary[ "REDO" ] != "yes") && (dictionary[ "HELP" ] != "yes")
            && (dictionary[ "DONE" ] != "error"))
        saveCmdLine();
}

void Configure::validateArgs()
{
    // Validate the specified config
    QString cfgpath = sourcePath + "/src/corelib/global/qconfig-" + dictionary["QCONFIG"] + ".h";

    // Try internal configurations first.
    QStringList possible_configs = QStringList()
        << "minimal"
        << "small"
        << "medium"
        << "large"
        << "full";
    int index = possible_configs.indexOf(dictionary["QCONFIG"]);
    if (index >= 0) {
        for (int c = 0; c <= index; c++) {
            qtConfig += possible_configs[c] + "-config";
        }
        if (dictionary["QCONFIG"] != "full")
            dictionary["QCONFIG_PATH"] = cfgpath;
        return;
    }

    if (!QFileInfo::exists(cfgpath)) {
        cfgpath = QFileInfo(dictionary["QCONFIG"]).absoluteFilePath();
        if (!QFileInfo::exists(cfgpath)) {
            dictionary[ "DONE" ] = "error";
            cout << "No such configuration \"" << qPrintable(dictionary["QCONFIG"]) << "\"" << endl ;
            return;
        }
    }
    dictionary["QCONFIG_PATH"] = cfgpath;
}

// Output helper functions --------------------------------[ Start ]-
/*!
    Determines the length of a string token.
*/
static int tokenLength(const char *str)
{
    if (*str == 0)
        return 0;

    const char *nextToken = strpbrk(str, " _/\n\r");
    if (nextToken == str || !nextToken)
        return 1;

    return int(nextToken - str);
}

/*!
    Prints out a string which starts at position \a startingAt, and
    indents each wrapped line with \a wrapIndent characters.
    The wrap point is set to the console width, unless that width
    cannot be determined, or is too small.
*/
void Configure::desc(const char *description, int startingAt, int wrapIndent)
{
    int linePos = startingAt;

    bool firstLine = true;
    const char *nextToken = description;
    while (*nextToken) {
        int nextTokenLen = tokenLength(nextToken);
        if (*nextToken == '\n'                         // Wrap on newline, duh
            || (linePos + nextTokenLen > outputWidth)) // Wrap at outputWidth
        {
            printf("\n");
            linePos = 0;
            firstLine = false;
            if (*nextToken == '\n')
                ++nextToken;
            continue;
        }
        if (!firstLine && linePos < wrapIndent) {  // Indent to wrapIndent
            printf("%*s", wrapIndent , "");
            linePos = wrapIndent;
            if (*nextToken == ' ') {
                ++nextToken;
                continue;
            }
        }
        printf("%.*s", nextTokenLen, nextToken);
        linePos += nextTokenLen;
        nextToken += nextTokenLen;
    }
}

/*!
    Prints out an option with its description wrapped at the
    description starting point. If \a skipIndent is true, the
    indentation to the option is not outputted (used by marked option
    version of desc()). Extra spaces between option and its
    description is filled with\a fillChar, if there's available
    space.
*/
void Configure::desc(const char *option, const char *description, bool skipIndent, char fillChar)
{
    if (!skipIndent)
        printf("%*s", optionIndent, "");

    int remaining  = descIndent - optionIndent - int(strlen(option));
    int wrapIndent = descIndent + qMax(0, 1 - remaining);
    printf("%s", option);

    if (remaining > 2) {
        printf(" "); // Space in front
        for (int i = remaining; i > 2; --i)
            printf("%c", fillChar); // Fill, if available space
    }
    printf(" "); // Space between option and description

    desc(description, wrapIndent, wrapIndent);
    printf("\n");
}

/*!
    Same as above, except it also marks an option with an '*', if
    the option is default action.
*/
void Configure::desc(const char *mark_option, const char *mark, const char *option, const char *description, char fillChar)
{
    const QString markedAs = dictionary.value(mark_option);
    if (markedAs == "auto" && markedAs == mark) // both "auto", always => +
        printf(" +  ");
    else if (markedAs == "auto")                // setting marked as "auto" and option is default => +
        printf(" %c  " , (defaultTo(mark_option) == QLatin1String(mark))? '+' : ' ');
    else if (QLatin1String(mark) == "auto" && markedAs != "no")     // description marked as "auto" and option is available => +
        printf(" %c  " , checkAvailability(mark_option) ? '+' : ' ');
    else                                        // None are "auto", (markedAs == mark) => *
        printf(" %c  " , markedAs == QLatin1String(mark) ? '*' : ' ');

    desc(option, description, true, fillChar);
}

/*!
    Modifies the default configuration based on given -platform option.
    Eg. switches to different default styles for Windows CE.
*/
void Configure::applySpecSpecifics()
{
    if (dictionary.contains("XQMAKESPEC")) {
        //Disable building tools when cross compiling.
        nobuildParts << "tools";
    }

    if (dictionary.value("XQMAKESPEC").startsWith("winphone") || dictionary.value("XQMAKESPEC").startsWith("winrt")) {
        dictionary[ "STYLE_WINDOWSXP" ]     = "no";
        dictionary[ "STYLE_WINDOWSVISTA" ]  = "no";
        dictionary[ "GIF" ]                 = "qt";
        dictionary[ "JPEG" ]                = "qt";
        dictionary[ "LIBJPEG" ]             = "qt";
        dictionary[ "LIBPNG" ]              = "qt";
        dictionary[ "FREETYPE" ]            = "yes";
        dictionary[ "OPENGL" ]              = "yes";
        dictionary[ "OPENGL_ES_2" ]         = "yes";
        dictionary[ "OPENVG" ]              = "no";
        dictionary[ "SSL" ]                 = "yes";
        dictionary[ "OPENSSL" ]             = "no";
        dictionary[ "DBUS" ]                = "no";
        dictionary[ "ZLIB" ]                = "qt";
        dictionary[ "PCRE" ]                = "qt";
        dictionary[ "ICU" ]                 = "qt";
        dictionary[ "LARGE_FILE" ]          = "no";
        dictionary[ "ANGLE" ]               = "yes";
        dictionary[ "DYNAMICGL" ]           = "no";
    } else if (dictionary.value("XQMAKESPEC").startsWith("linux")) { //TODO actually wrong.
      //TODO
        dictionary[ "STYLE_WINDOWSXP" ]     = "no";
        dictionary[ "STYLE_WINDOWSVISTA" ]  = "no";
        dictionary[ "KBD_DRIVERS" ]         = "tty";
        dictionary[ "GFX_DRIVERS" ]         = "linuxfb";
        dictionary[ "MOUSE_DRIVERS" ]       = "pc linuxtp";
        dictionary[ "OPENGL" ]              = "no";
        dictionary[ "DBUS"]                 = "no";
        dictionary[ "QT_INOTIFY" ]          = "no";
        dictionary[ "QT_CUPS" ]             = "no";
        dictionary[ "QT_GLIB" ]             = "no";
        dictionary[ "QT_ICONV" ]            = "no";
        dictionary[ "QT_EVDEV" ]            = "no";
        dictionary[ "QT_MTDEV" ]            = "no";
        dictionary[ "FONT_CONFIG" ]         = "auto";
        dictionary[ "ANGLE" ]               = "no";

        dictionary["DECORATIONS"]           = "default windows styled";
    } else if (platform() == QNX) {
        dictionary[ "REDUCE_EXPORTS" ]      = "yes";
        dictionary["STACK_PROTECTOR_STRONG"] = "auto";
        dictionary["SLOG2"]                 = "auto";
        dictionary["QNX_IMF"]               = "auto";
        dictionary["PPS"]                   = "auto";
        dictionary["LGMON"]                 = "auto";
        dictionary["QT_XKBCOMMON"]          = "no";
        dictionary[ "ANGLE" ]               = "no";
        dictionary[ "DYNAMICGL" ]           = "no";
        dictionary[ "FONT_CONFIG" ]         = "auto";
        dictionary[ "ICU" ]                 = "auto";
        dictionary[ "POLL" ]                = "poll";
        dictionary[ "ZLIB" ]                = "system";
    } else if (platform() == ANDROID) {
        dictionary[ "REDUCE_EXPORTS" ]      = "yes";
        dictionary[ "BUILD" ]               = "release";
        dictionary[ "BUILDALL" ]            = "no";
        dictionary[ "LARGE_FILE" ]          = "no";
        dictionary[ "ANGLE" ]               = "no";
        dictionary[ "DYNAMICGL" ]           = "no";
        dictionary[ "REDUCE_RELOCATIONS" ]  = "yes";
        dictionary[ "QT_GETIFADDRS" ]       = "no";
        dictionary[ "QT_XKBCOMMON" ]        = "no";
        dictionary["ANDROID_STYLE_ASSETS"]  = "yes";
        dictionary[ "STYLE_ANDROID" ]       = "yes";
        dictionary[ "POLL" ]                = "poll";
        dictionary[ "ZLIB" ]                = "system";
    }
}

// Output helper functions ---------------------------------[ Stop ]-


bool Configure::displayHelp()
{
    if (dictionary[ "HELP" ] == "yes") {
        desc("Usage: configure [options]\n\n", 0, 7);

        desc("Installation options:\n\n");

        desc("These are optional, but you may specify install directories.\n\n", 0, 1);

        desc(       "-prefix <dir>",                    "The deployment directory, as seen on the target device.\n"
                                                        "(default %CD%)\n");

        desc(       "-extprefix <dir>",                 "The installation directory, as seen on the host machine.\n"
                                                        "(default SYSROOT/PREFIX)\n");

        desc(       "-hostprefix [dir]",                "The installation directory for build tools running on the\n"
                                                        "host machine. If [dir] is not given, the current build\n"
                                                        "directory will be used. (default EXTPREFIX)\n");

        desc("You may use these to change the layout of the install. Note that all directories\n"
             "except -sysconfdir should be located under -prefix/-hostprefix:\n\n");

        desc(       "-bindir <dir>",                    "User executables will be installed to <dir>\n(default PREFIX/bin)");
        desc(       "-libdir <dir>",                    "Libraries will be installed to <dir>\n(default PREFIX/lib)");
        desc(       "-headerdir <dir>",                 "Headers will be installed to <dir>\n(default PREFIX/include)");
        desc(       "-archdatadir <dir>",               "Architecture-dependent data used by Qt will be installed to <dir>\n(default PREFIX)");
        desc(       "-libexecdir <dir>",                "Program executables will be installed to <dir>\n(default ARCHDATADIR/bin)");
        desc(       "-plugindir <dir>",                 "Plugins will be installed to <dir>\n(default ARCHDATADIR/plugins)");
        desc(       "-importdir <dir>",                 "Imports for QML1 will be installed to <dir>\n(default ARCHDATADIR/imports)");
        desc(       "-qmldir <dir>",                    "Imports for QML2 will be installed to <dir>\n(default ARCHDATADIR/qml)");
        desc(       "-datadir <dir>",                   "Data used by Qt programs will be installed to <dir>\n(default PREFIX)");
        desc(       "-docdir <dir>",                    "Documentation will be installed to <dir>\n(default DATADIR/doc)");
        desc(       "-translationdir <dir>",            "Translations of Qt programs will be installed to <dir>\n(default DATADIR/translations)");
        desc(       "-examplesdir <dir>",               "Examples will be installed to <dir>\n(default PREFIX/examples)");
        desc(       "-testsdir <dir>",                  "Tests will be installed to <dir>\n(default PREFIX/tests)\n");

        desc(       "-hostbindir <dir>",                "Host executables will be installed to <dir>\n(default HOSTPREFIX/bin)");
        desc(       "-hostlibdir <dir>",                "Host libraries will be installed to <dir>\n(default HOSTPREFIX/lib)");
        desc(       "-hostdatadir <dir>",               "Data used by qmake will be installed to <dir>\n(default HOSTPREFIX)");

        desc("\nConfigure options:\n\n");

        desc(" The defaults (*) are usually acceptable. A plus (+) denotes a default value"
             " that needs to be evaluated. If the evaluation succeeds, the feature is"
             " included. Here is a short explanation of each option:\n\n", 0, 1);

        desc("BUILD", "release","-release",             "Compile and link Qt with debugging turned off.");
        desc("BUILD", "debug",  "-debug",               "Compile and link Qt with debugging turned on.");
        desc("BUILDALL", "yes", "-debug-and-release",   "Compile and link two Qt libraries, with and without debugging turned on.\n");

        desc("FORCEDEBUGINFO", "yes","-force-debug-info", "Create symbol files for release builds.");
        desc("SEPARATE_DEBUG_INFO", "yes","-separate-debug-info", "Strip debug information into a separate file.\n");

        desc("BUILDDEV", "yes", "-developer-build",      "Compile and link Qt with Qt developer options (including auto-tests exporting)\n");

        desc("RELEASE_TOOLS", "yes", "-optimized-tools", "Build optimized host tools even in debug build.");
        desc("RELEASE_TOOLS", "no", "-no-optimized-tools", "Do not build optimized host tools even in debug build.\n");

        desc("OPENSOURCE", "opensource", "-opensource",   "Compile and link the Open-Source Edition of Qt.");
        desc("COMMERCIAL", "commercial", "-commercial",   "Compile and link the Commercial Edition of Qt.\n");

        desc(        "-c++std <edition>",               "Compile Qt with C++ standard edition (c++11, c++14, c++1z)\n"
                                                        "Default: highest supported. This option is not supported for MSVC.\n");

        desc("USE_GOLD_LINKER", "yes", "-use-gold-linker",                  "Link using the GNU gold linker (gcc only).");
        desc("USE_GOLD_LINKER", "no", "-no-use-gold-linker",                "Do not link using the GNU gold linker.\n");

        desc("ENABLE_NEW_DTAGS", "yes", "-enable-new-dtags", "Use new DTAGS for RPATH (Linux only).");
        desc("ENABLE_NEW_DTAGS", "no", "-disable-new-dtags", "Do not use new DTAGS for RPATH.\n");

        desc("SHARED", "yes",   "-shared",              "Create and use shared Qt libraries.");
        desc("SHARED", "no",    "-static",              "Create and use static Qt libraries.\n");

        desc("STATIC_RUNTIME",  "no", "-static-runtime","Statically link the C/C++ runtime library.\n");

        desc("LTCG", "yes",   "-ltcg",                  "Use Link Time Code Generation. (Release builds only)");
        desc("LTCG", "no",    "-no-ltcg",               "Do not use Link Time Code Generation.\n");

        desc(                   "-make <part>",         "Add part to the list of parts to be built at make time");
        for (int i=0; i<defaultBuildParts.size(); ++i)
            desc(               "",                     qPrintable(QString("  %1").arg(defaultBuildParts.at(i))), false, ' ');
        desc(                   "-nomake <part>",       "Exclude part from the list of parts to be built.\n");

        desc(                   "-skip <module>",       "Exclude an entire module from the build.\n");

        desc(                   "-no-compile-examples", "Install only the sources of examples.\n");

        desc("WIDGETS", "no", "-no-widgets",            "Disable Qt Widgets module.\n");
        desc("GUI", "no", "-no-gui",                    "Disable Qt GUI module.\n");

        desc("ACCESSIBILITY", "no", "-no-accessibility", "Disable accessibility support.\n");
        desc(                   "",                      "Disabling accessibility is not recommended, as it will break QStyle\n"
                                                         "and may break other internal parts of Qt.\n"
                                                         "With this switch you create a source incompatible version of Qt,\n"
                                                         "which is unsupported.\n");
        desc("ACCESSIBILITY", "yes", "-accessibility",   "Enable accessibility support.\n");

        desc(                   "-no-sql-<driver>",     "Disable SQL <driver> entirely, by default none are turned on.");
        desc(                   "-qt-sql-<driver>",     "Enable a SQL <driver> in the Qt Library.");
        desc(                   "-plugin-sql-<driver>", "Enable SQL <driver> as a plugin to be linked to at run time.\n"
                                                        "Available values for <driver>:");
        desc("SQL_MYSQL", "auto", "",                   "  mysql", ' ');
        desc("SQL_PSQL", "auto", "",                    "  psql", ' ');
        desc("SQL_OCI", "auto", "",                     "  oci", ' ');
        desc("SQL_ODBC", "auto", "",                    "  odbc", ' ');
        desc("SQL_TDS", "auto", "",                     "  tds", ' ');
        desc("SQL_DB2", "auto", "",                     "  db2", ' ');
        desc("SQL_SQLITE", "auto", "",                  "  sqlite", ' ');
        desc("SQL_SQLITE2", "auto", "",                 "  sqlite2", ' ');
        desc("SQL_IBASE", "auto", "",                   "  ibase", ' ');
        desc(                   "",                     "(drivers marked with a '+' have been detected as available on this system)\n", false, ' ');

        desc(                   "-system-sqlite",       "Use sqlite from the operating system.\n");

        desc("OPENGL", "no","-no-opengl",               "Do not support OpenGL.");
        desc("OPENGL", "no","-opengl <api>",            "Enable OpenGL support with specified API version.\n"
                                                        "Available values for <api>:");
        desc("", "no", "",                              "  desktop - Enable support for Desktop OpenGL", ' ');
        desc("", "no", "",                              "  dynamic - Enable support for dynamically loaded OpenGL (either desktop or ES)", ' ');
        desc("OPENGL_ES_2",  "yes", "",                 "  es2 - Enable support for OpenGL ES 2.0\n", ' ');

        desc("OPENVG", "no","-no-openvg",               "Disables OpenVG functionality.");
        desc("OPENVG", "yes","-openvg",                 "Enables OpenVG functionality.\n");
        desc(                   "-force-asserts",       "Activate asserts in release mode.\n");
        desc(                   "-platform <spec>",     "The operating system and compiler you are building on.\n(default %QMAKESPEC%)\n");
        desc(                   "-xplatform <spec>",    "The operating system and compiler you are cross compiling to.\n");
        desc(                   "",                     "See the README file for a list of supported operating systems and compilers.\n", false, ' ');

        desc(                   "-sysroot <dir>",       "Sets <dir> as the target compiler's and qmake's sysroot and also sets pkg-config paths.");
        desc(                   "-no-gcc-sysroot",      "When using -sysroot, it disables the passing of --sysroot to the compiler.\n");

        desc(                   "-qconfig <local>",     "Use src/corelib/global/qconfig-<local>.h rather than the\n"
                                                        "default 'full'.\n");

        desc("NIS",  "no",      "-no-nis",              "Do not compile NIS support.");
        desc("NIS",  "yes",     "-nis",                 "Compile NIS support.\n");

        desc("QT_ICONV",    "disable", "-no-iconv",     "Do not enable support for iconv(3).");
        desc("QT_ICONV",    "yes",     "-iconv",        "Enable support for iconv(3).");
        desc("QT_ICONV",    "yes",     "-sun-iconv",    "Enable support for iconv(3) using sun-iconv.");
        desc("QT_ICONV",    "yes",     "-gnu-iconv",    "Enable support for iconv(3) using gnu-libiconv.\n");

        desc("QT_EVDEV",    "no",      "-no-evdev",     "Do not enable support for evdev.");
        desc("QT_EVDEV",    "yes",     "-evdev",        "Enable support for evdev.");

        desc("QT_MTDEV",    "no",      "-no-mtdev",     "Do not enable support for mtdev.");
        desc("QT_MTDEV",    "yes",     "-mtdev",        "Enable support for mtdev.");

        desc("QT_INOTIFY",  "yes",     "-inotify",      "Explicitly enable Qt inotify(7) support.");
        desc("QT_INOTIFY",  "no",      "-no-inotify",   "Explicitly disable Qt inotify(7) support.\n");

        desc("QT_EVENTFD",  "yes",     "-eventfd",      "Enable eventfd(7) support in the UNIX event loop.");
        desc("QT_EVENTFD",  "no",      "-no-eventfd",   "Disable eventfd(7) support in the UNIX event loop.\n");

        desc("LARGE_FILE",  "yes",     "-largefile",    "Enables Qt to access files larger than 4 GB.\n");

        desc("POSIX_IPC",   "yes",     "-posix-ipc",    "Enable POSIX IPC.\n");

        desc("QT_GLIB",     "yes",     "-glib",         "Compile Glib support.\n");

        desc("QT_INSTALL_SETTINGS", "auto", "-sysconfdir <dir>", "Settings used by Qt programs will be looked for in\n<dir>.\n");

        desc("SYSTEM_PROXIES", "yes",  "-system-proxies",    "Use system network proxies by default.");
        desc("SYSTEM_PROXIES", "no",   "-no-system-proxies", "Do not use system network proxies by default.\n");

        desc("WERROR",      "yes",     "-warnings-are-errors",   "Make warnings be treated as errors.");
        desc("WERROR",      "no",      "-no-warnings-are-errors","Make warnings be treated normally.");

        desc(                   "-qtnamespace <name>", "Wraps all Qt library code in 'namespace name {...}'.");
        desc(                   "-qtlibinfix <infix>",  "Renames all Qt* libs to Qt*<infix>.\n");
        desc(                   "-D <define>",          "Add an explicit define to the preprocessor.");
        desc(                   "-I <includepath>",     "Add an explicit include path.");
        desc(                   "-L <librarypath>",     "Add an explicit library path.");
        desc(                   "-l <libraryname>",     "Add an explicit library name, residing in a librarypath.\n");

        desc("PCH",   "no",     "-no-pch",              "Do not use precompiled header support.");
        desc("PCH",   "yes",    "-pch",                 "Use precopmiled header support.\n");

        desc(                   "-help, -h, -?",        "Display this information.\n");

        // 3rd party stuff options go below here --------------------------------------------------------------------------------
        desc("Third Party Libraries:\n\n");

        desc("ZLIB", "qt",      "-qt-zlib",             "Use the zlib bundled with Qt.");
        desc("ZLIB", "system",  "-system-zlib",         "Use zlib from the operating system.\nSee http://www.gzip.org/zlib\n");

        desc("PCRE", "qt",       "-qt-pcre",            "Use the PCRE library bundled with Qt.");
        desc("PCRE", "system",   "-system-pcre",        "Use the PCRE library from the operating system.\nSee http://pcre.org/\n");

        desc("ICU", "yes",       "-icu",                "Use the ICU library.");
        desc("ICU", "no",        "-no-icu",             "Do not use the ICU library.\nSee http://site.icu-project.org/\n");

        desc("GIF", "no",       "-no-gif",              "Do not compile GIF reading support.\n");

        desc("LIBPNG", "no",    "-no-libpng",           "Do not compile PNG support.");
        desc("LIBPNG", "qt",    "-qt-libpng",           "Use the libpng bundled with Qt.");
        desc("LIBPNG", "system","-system-libpng",       "Use libpng from the operating system.\nSee http://www.libpng.org/pub/png\n");

        desc("LIBJPEG", "no",    "-no-libjpeg",         "Do not compile JPEG support.");
        desc("LIBJPEG", "qt",    "-qt-libjpeg",         "Use the libjpeg bundled with Qt.");
        desc("LIBJPEG", "system","-system-libjpeg",     "Use libjpeg from the operating system.\nSee http://www.ijg.org\n");

        desc("DOUBLECONVERSION", "no",     "-no-doubleconversion",     "Use sscanf_l and snprintf_l for (imprecise) double conversion.");
        desc("DOUBLECONVERSION", "qt",     "-qt-doubleconversion",     "Use the libdouble-conversion bundled with Qt.");
        desc("DOUBLECONVERSION", "system", "-system-doubleconversion", "Use the libdouble-conversion provided by the system.");

        desc("FREETYPE", "no",   "-no-freetype",        "Do not compile in Freetype2 support.");
        desc("FREETYPE", "yes",  "-qt-freetype",        "Use the libfreetype bundled with Qt.");
        desc("FREETYPE", "system","-system-freetype",   "Use the libfreetype provided by the system.\n");

        desc("FONT_CONFIG", "yes",     "-fontconfig",   "Build with FontConfig support.");
        desc("FONT_CONFIG", "no",      "-no-fontconfig", "Do not build with FontConfig support.\n");

        desc("HARFBUZZ", "no",   "-no-harfbuzz",        "Do not compile in HarfBuzz-NG support.");
        desc("HARFBUZZ", "qt",   "-qt-harfbuzz",        "Use HarfBuzz-NG bundled with Qt to do text shaping.\n"
                                                        "It can still be disabled by setting\n"
                                                        "the QT_HARFBUZZ environment variable to \"old\".");
        desc("HARFBUZZ", "system","-system-harfbuzz",   "Use HarfBuzz-NG from the operating system\n"
                                                        "to do text shaping. It can still be disabled\n"
                                                        "by setting the QT_HARFBUZZ environment variable to \"old\".\n"
                                                        "See http://www.harfbuzz.org\n");

        if (platform() == QNX) {
            desc("SLOG2", "yes",  "-slog2",             "Compile with slog2 support.");
            desc("SLOG2", "no",  "-no-slog2",           "Do not compile with slog2 support.");
            desc("QNX_IMF", "yes",  "-imf",             "Compile with imf support.");
            desc("QNX_IMF", "no",  "-no-imf",           "Do not compile with imf support.");
            desc("PPS", "yes",  "-pps",                 "Compile with PPS support.");
            desc("PPS", "no",  "-no-pps",               "Do not compile with PPS support.");
            desc("LGMON", "yes",  "-lgmon",             "Compile with lgmon support.");
            desc("LGMON", "no",   "-no-lgmon",          "Do not compile with lgmon support.\n");
        }

        desc("ANGLE", "yes",       "-angle",            "Use the ANGLE implementation of OpenGL ES 2.0.");
        desc("ANGLE", "no",        "-no-angle",         "Do not use ANGLE.\nSee https://chromium.googlesource.com/angle/angle/+/master/README.md\n");
        // Qt\Windows only options go below here --------------------------------------------------------------------------------
        desc("\nQt for Windows only:\n\n");

        desc("INCREDIBUILD_XGE", "no", "-no-incredibuild-xge", "Do not add IncrediBuild XGE distribution commands to custom build steps.");
        desc("INCREDIBUILD_XGE", "yes", "-incredibuild-xge",   "Add IncrediBuild XGE distribution commands to custom build steps. This will distribute MOC and UIC steps, and other custom buildsteps which are added to the INCREDIBUILD_XGE variable.\n(The IncrediBuild distribution commands are only added to Visual Studio projects)\n");

        desc("PLUGIN_MANIFESTS", "no", "-no-plugin-manifests", "Do not embed manifests in plugins.");
        desc("PLUGIN_MANIFESTS", "yes", "-plugin-manifests",   "Embed manifests in plugins.\n");
        desc("BUILD_QMAKE", "no", "-no-qmake",          "Do not compile qmake.");
        desc("BUILD_QMAKE", "yes", "-qmake",            "Compile qmake.\n");

        desc(                  "-qreal [double|float]", "typedef qreal to the specified type. The default is double.\n"
                                                        "Note that changing this flag affects binary compatibility.\n");

        desc("RTTI", "no",      "-no-rtti",             "Do not compile runtime type information.");
        desc("RTTI", "yes",     "-rtti",                "Compile runtime type information.");
        desc("STRIP", "no",     "-no-strip",            "Do not strip libraries and executables of debug info when installing.");
        desc("STRIP", "yes",    "-strip",               "Strip libraries and executables of debug info when installing.\n");

        desc("SSE2", "no",      "-no-sse2",             "Do not compile with use of SSE2 instructions.");
        desc("SSE2", "yes",     "-sse2",                "Compile with use of SSE2 instructions.");
        desc("SSE3", "no",      "-no-sse3",             "Do not compile with use of SSE3 instructions.");
        desc("SSE3", "yes",     "-sse3",                "Compile with use of SSE3 instructions.");
        desc("SSSE3", "no",     "-no-ssse3",            "Do not compile with use of SSSE3 instructions.");
        desc("SSSE3", "yes",    "-ssse3",               "Compile with use of SSSE3 instructions.");
        desc("SSE4_1", "no",    "-no-sse4.1",           "Do not compile with use of SSE4.1 instructions.");
        desc("SSE4_1", "yes",   "-sse4.1",              "Compile with use of SSE4.1 instructions.");
        desc("SSE4_2", "no",    "-no-sse4.2",           "Do not compile with use of SSE4.2 instructions.");
        desc("SSE4_2", "yes",   "-sse4.2",              "Compile with use of SSE4.2 instructions.");
        desc("AVX", "no",       "-no-avx",              "Do not compile with use of AVX instructions.");
        desc("AVX", "yes",      "-avx",                 "Compile with use of AVX instructions.");
        desc("AVX2", "no",      "-no-avx2",             "Do not compile with use of AVX2 instructions.");
        desc("AVX2", "yes",     "-avx2",                "Compile with use of AVX2 instructions.\n");
        desc("AVX512", "no",    "-no-avx512",           "Do not compile with use of AVX512 instructions.");
        desc("AVX512", "yes",   "-avx512",              "Compile with use of AVX512 instructions.\n");
        desc("SSL", "no",        "-no-ssl",             "Do not compile support for SSL.");
        desc("SSL", "yes",       "-ssl",                "Enable run-time SSL support.");
        desc("OPENSSL", "no",    "-no-openssl",         "Do not compile support for OpenSSL.");
        desc("OPENSSL", "yes",   "-openssl",            "Enable run-time OpenSSL support.");
        desc("OPENSSL", "linked","-openssl-linked",     "Enable linked OpenSSL support.\n");
        desc("LIBPROXY", "no",   "-no-libproxy",        "Do not compile in libproxy support.");
        desc("LIBPROXY", "yes",  "-libproxy",           "Compile in libproxy support (for cross compilation targets).\n");
        desc("DBUS", "no",       "-no-dbus",            "Do not compile in D-Bus support.");
        desc("DBUS", "linked",   "-dbus-linked",        "Compile in D-Bus support and link to libdbus-1.\n");
        desc("DBUS", "runtime",  "-dbus-runtime",       "Compile in D-Bus support and load libdbus-1\ndynamically.");
        desc("AUDIO_BACKEND", "no","-no-audio-backend", "Do not compile in the platform audio backend into\nQt Multimedia.");
        desc("AUDIO_BACKEND", "yes","-audio-backend",   "Compile in the platform audio backend into Qt Multimedia.\n");
        desc("WMF_BACKEND", "no","-no-wmf-backend",     "Do not compile in the windows media foundation backend\ninto Qt Multimedia.");
        desc("WMF_BACKEND", "yes","-wmf-backend",       "Compile in the windows media foundation backend into Qt Multimedia.\n");
        desc("QML_DEBUG", "no",    "-no-qml-debug",     "Do not build the in-process QML debugging support.");
        desc("QML_DEBUG", "yes",   "-qml-debug",        "Build the in-process QML debugging support.\n");
        desc("DIRECTWRITE", "no", "-no-directwrite",    "Do not build support for DirectWrite font rendering.");
        desc("DIRECTWRITE", "yes", "-directwrite",      "Build support for DirectWrite font rendering.\n");

        desc("DIRECT2D", "no",  "-no-direct2d",         "Do not build the Direct2D platform plugin.");
        desc("DIRECT2D", "yes", "-direct2d",            "Build the Direct2D platform plugin (experimental,\n"
                                                        "requires Direct2D availability on target systems,\n"
                                                        "e.g. Windows 7 with Platform Update, Windows 8, etc.)\n");

        desc(                   "-no-style-<style>",    "Disable <style> entirely.");
        desc(                   "-qt-style-<style>",    "Enable <style> in the Qt Library.\nAvailable styles: ");

        desc("STYLE_WINDOWS", "yes", "",                "  windows", ' ');
        desc("STYLE_WINDOWSXP", "auto", "",             "  windowsxp", ' ');
        desc("STYLE_WINDOWSVISTA", "auto", "",          "  windowsvista", ' ');
        desc("STYLE_FUSION", "yes", "",                 "  fusion", ' ');
        desc("NATIVE_GESTURES", "no", "-no-native-gestures", "Do not use native gestures on Windows 7.");
        desc("NATIVE_GESTURES", "yes", "-native-gestures", "Use native gestures on Windows 7.\n");
        desc("MSVC_MP", "no", "-no-mp",                 "Do not use multiple processors for compiling with MSVC");
        desc("MSVC_MP", "yes", "-mp",                   "Use multiple processors for compiling with MSVC (-MP).\n");

        desc(                   "-loadconfig <config>", "Run configure with the parameters from file configure_<config>.cache.");
        desc(                   "-saveconfig <config>", "Run configure and save the parameters in file configure_<config>.cache.");
        desc(                   "-redo",                "Run configure with the same parameters as last time.\n");
        desc(                   "-v, -verbose",         "Run configure tests with verbose output.\n");
        return true;
    }
    return false;
}

// Locate a file and return its containing directory.
QString Configure::locateFile(const QString &fileName) const
{
    const QString mkspec = dictionary.contains(QStringLiteral("XQMAKESPEC"))
        ? dictionary[QStringLiteral("XQMAKESPEC")] : dictionary[QStringLiteral("QMAKESPEC")];
    const QString file = fileName.toLower();
    QStringList pathList;
    if (file.endsWith(".h")) {
        static const QStringList headerPaths =
            Environment::headerPaths(Environment::compilerFromQMakeSpec(mkspec));
        pathList = qmakeIncludes;
        pathList += headerPaths;
    } else if (file.endsWith(".lib") ||  file.endsWith(".a")) {
        static const QStringList libPaths =
            Environment::libraryPaths(Environment::compilerFromQMakeSpec(mkspec));
        pathList = libPaths;
    } else {
         // Fallback for .exe and .dll (latter are not covered by QStandardPaths).
        static const QStringList exePaths = Environment::path();
        pathList = exePaths;
    }
    return Environment::findFileInPaths(file, pathList);
}

/*!
    Default value for options marked as "auto" if the test passes.
    (Used both by the autoDetection() below, and the desc() function
    to mark (+) the default option of autodetecting options.
*/
QString Configure::defaultTo(const QString &option)
{
    // We prefer using the system version of the 3rd party libs
    if (option == "ZLIB"
        || option == "PCRE"
        || option == "LIBJPEG"
        || option == "LIBPNG")
        return "system";

    // PNG is always built-in, never a plugin
    if (option == "PNG")
        return "yes";

    // These database drivers and image formats can be built-in or plugins.
    // Prefer plugins when Qt is shared.
    if (dictionary[ "SHARED" ] == "yes") {
        if (option == "SQL_MYSQL"
            || option == "SQL_MYSQL"
            || option == "SQL_ODBC"
            || option == "SQL_OCI"
            || option == "SQL_PSQL"
            || option == "SQL_TDS"
            || option == "SQL_DB2"
            || option == "SQL_SQLITE"
            || option == "SQL_SQLITE2"
            || option == "SQL_IBASE"
            || option == "JPEG"
            || option == "GIF")
            return "plugin";
    }

    // By default we do not want to compile OCI driver when compiling with
    // MinGW, due to lack of such support from Oracle. It prob. won't work.
    // (Customer may force the use though)
    if (dictionary["QMAKESPEC"].endsWith("-g++")
        && option == "SQL_OCI")
        return "no";

    // keep 'auto' default for msvc, since we can't set the language supported
    if (option == "C++STD"
        && dictionary["QMAKESPEC"].contains("msvc"))
        return "auto";

    if (option == "SYNCQT"
        && (!QFile::exists(sourcePath + "/.git")))
        return "no";

    return "yes";
}

bool Configure::checkAngleAvailability(QString *errorMessage /* = 0 */) const
{
    // Check for Direct X SDK (include lib and direct shader compiler 'fxc').
    // Up to Direct X SDK June 2010 and for MinGW, this is pointed to by the
    // DXSDK_DIR variable. Starting with Windows Kit 8, it is included
    // in the Windows SDK. Checking for the header is not sufficient since
    // it is also  present in MinGW.
    const QString directXSdk = Environment::detectDirectXSdk();
    const Compiler compiler = Environment::compilerFromQMakeSpec(dictionary[QStringLiteral("QMAKESPEC")]);
    if (compiler < CC_MSVC2012 && directXSdk.isEmpty()) {
        if (errorMessage)
            *errorMessage = QStringLiteral("There is no Direct X SDK installed or the environment variable \"DXSDK_DIR\" is not set.");
        return false;
    }
    const QString compilerHeader = QStringLiteral("d3dcompiler.h");
    if (!findFile(compilerHeader)) {
        if (errorMessage)
            *errorMessage = QString::fromLatin1("The header '%1' could not be found.").arg(compilerHeader);
        return false;
    }
    if (dictionary["SSE2"] != "no") {
        const QString intrinHeader = QStringLiteral("intrin.h"); // Not present on MinGW-32
        if (!findFile(intrinHeader)) {
            if (errorMessage)
                *errorMessage = QString::fromLatin1("The header '%1' required for SSE2 could not be found.").arg(intrinHeader);
            return false;
        }
    }

    const QString directXLibrary = QStringLiteral("d3d11.lib"); // Ensures at least the June 2010 DXSDK is present
    if (!findFile(directXLibrary)) {
        if (errorMessage)
            *errorMessage = QString::fromLatin1("The library '%1' could not be found.").arg(directXLibrary);
        return false;
    }
    const QString fxcBinary = QStringLiteral("fxc.exe");
    QStringList additionalPaths;
    if (!directXSdk.isEmpty())
        additionalPaths.push_back(directXSdk + QStringLiteral("/Utilities/bin/x86"));
    QString fxcPath = QStandardPaths::findExecutable(fxcBinary, additionalPaths);
    if (fxcPath.isEmpty()) {
        if (errorMessage)
            *errorMessage = QString::fromLatin1("The shader compiler '%1' could not be found.").arg(fxcBinary);
        return false;
    }
    return true;
}

QString Configure::checkAvx512Availability()
{
    static const char avx512features[][5] = { "cd", "er", "pf", "bw", "dq", "vl", "ifma", "vbmi" };

    // try AVX512 Foundation. No Foundation, nothing else works.
    if (!tryCompileProject("common/avx512", "AVX512=F"))
        return QString();

    QString available = "avx512f";
    for (size_t i = 0; i < sizeof(avx512features)/sizeof(avx512features[0]); ++i) {
        if (tryCompileProject("common/avx512", QStringLiteral("AVX512=%0").arg(avx512features[i]).toUpper())) {
            available += " avx512";
            available += avx512features[i];
        }
    }
    return available;
}

/*!
    Checks the system for the availability of a feature.
    Returns true if the feature is available, else false.
*/

bool Configure::checkAvailability(const QString &part)
{
    bool available = false;
    if (part == "STYLE_WINDOWSXP")
        available = (platform() == WINDOWS) && findFile("uxtheme.h");

    else if (part == "OBJCOPY")
        available = tryCompileProject("unix/objcopy");

    else if (part == "ATOMIC64")
        available = tryCompileProject("common/atomic64");

    else if (part == "ATOMIC64-LIBATOMIC")
        available = tryCompileProject("common/atomic64", "LIBS+=-latomic");

    else if (part == "ATOMICFPTR")
        available = tryCompileProject("common/atomicfptr");

    else if (part == "ZLIB")
        available = findFile("zlib.h");

    else if (part == "PCRE")
        available = findFile("pcre.h");

    else if (part == "ICU")
        available = tryCompileProject("unix/icu");

    else if (part == "ANGLE") {
        available = checkAngleAvailability();
    }

    else if (part == "HARFBUZZ")
        available = tryCompileProject("unix/harfbuzz");

    else if (part == "LIBJPEG")
        available = findFile("jpeglib.h");
    else if (part == "LIBPNG")
        available = findFile("png.h");
    else if (part == "SQL_MYSQL")
        available = findFile("mysql.h") && findFile("libmySQL.lib");
    else if (part == "SQL_ODBC")
        available = findFile("sql.h") && findFile("sqlext.h") && findFile("odbc32.lib");
    else if (part == "SQL_OCI")
        available = findFile("oci.h") && findFile("oci.lib");
    else if (part == "SQL_PSQL")
        available = findFile("libpq-fe.h") && findFile("libpq.lib") && findFile("ws2_32.lib") && findFile("advapi32.lib");
    else if (part == "SQL_TDS")
        available = findFile("sybfront.h") && findFile("sybdb.h") && findFile("ntwdblib.lib");
    else if (part == "SQL_DB2")
        available = findFile("sqlcli.h") && findFile("sqlcli1.h") && findFile("db2cli.lib");
    else if (part == "SQL_SQLITE")
        available = true; // Built in, we have a fork
    else if (part == "SQL_SQLITE_LIB") {
        if (dictionary[ "SQL_SQLITE_LIB" ] == "system") {
            if (platform() == QNX) {
                available = true;
                dictionary[ "QT_LFLAGS_SQLITE" ] += "-lsqlite3 -lz";
            } else {
                available = findFile("sqlite3.h") && findFile("sqlite3.lib");
                if (available)
                    dictionary[ "QT_LFLAGS_SQLITE" ] += "sqlite3.lib";
            }
        } else {
            available = true;
        }
    } else if (part == "SQL_SQLITE2")
        available = findFile("sqlite.h") && findFile("sqlite.lib");
    else if (part == "SQL_IBASE")
        available = findFile("ibase.h") && (findFile("gds32_ms.lib") || findFile("gds32.lib"));
    else if (part == "SSE2")
        available = tryCompileProject("common/sse2");
    else if (part == "SSE3")
        available = tryCompileProject("common/sse3");
    else if (part == "SSSE3")
        available = tryCompileProject("common/ssse3");
    else if (part == "SSE4_1")
        available = tryCompileProject("common/sse4_1");
    else if (part == "SSE4_2")
        available = tryCompileProject("common/sse4_2");
    else if (part == "AVX")
        available = tryCompileProject("common/avx");
    else if (part == "AVX2")
        available = tryCompileProject("common/avx2");
    else if (part == "OPENSSL")
        available = findFile("openssl\\ssl.h");
    else if (part == "LIBPROXY")
        available = dictionary.contains("XQMAKESPEC") && tryCompileProject("common/libproxy");
    else if (part == "DBUS")
        available = findFile("dbus\\dbus.h");
    else if (part == "INCREDIBUILD_XGE") {
        available = !QStandardPaths::findExecutable(QStringLiteral("BuildConsole.exe")).isEmpty()
                    && !QStandardPaths::findExecutable(QStringLiteral("xgConsole.exe")).isEmpty();
    } else if (part == "WMSDK") {
        available = findFile("wmsdk.h");
    } else if (part == "AUDIO_BACKEND") {
        available = true;
    } else if (part == "WMF_BACKEND") {
        available = findFile("mfapi.h") && findFile("mf.lib");
    } else if (part == "DIRECTWRITE") {
        available = tryCompileProject("win/directwrite");
    } else if (part == "DIRECTWRITE2") {
        available = tryCompileProject("win/directwrite2");
    } else if (part == "DIRECT2D") {
        available = tryCompileProject("qpa/direct2d");
    } else if (part == "ICONV") {
        available = tryCompileProject("unix/iconv") || tryCompileProject("unix/gnu-libiconv");
    } else if (part == "EVDEV") {
        available = tryCompileProject("unix/evdev");
    } else if (part == "MTDEV") {
        available = tryCompileProject("unix/mtdev");
    } else if (part == "TSLIB") {
        available = tryCompileProject("unix/tslib");
    } else if (part == "INOTIFY") {
        available = tryCompileProject("unix/inotify");
    } else if (part == "QT_EVENTFD") {
        available = tryCompileProject("unix/eventfd");
    } else if (part == "CUPS") {
        available = (platform() != WINDOWS) && (platform() != WINDOWS_RT) && tryCompileProject("unix/cups");
    } else if (part == "STACK_PROTECTOR_STRONG") {
        available = (platform() == QNX) && compilerSupportsFlag("qcc -fstack-protector-strong");
    } else if (part == "SLOG2") {
        available = tryCompileProject("unix/slog2");
    } else if (part == "QNX_IMF") {
        available = tryCompileProject("unix/qqnx_imf");
    } else if (part == "PPS") {
        available = (platform() == QNX) && tryCompileProject("unix/pps");
    } else if (part == "LGMON") {
        available = (platform() == QNX) && tryCompileProject("unix/lgmon");
    } else if (part == "NEON") {
        available = dictionary["QT_CPU_FEATURES"].contains("neon");
    } else if (part == "FONT_CONFIG") {
        available = tryCompileProject("unix/fontconfig");
    } else if (part == "DOUBLECONVERSION") {
        available = tryCompileProject("unix/doubleconversion");
    }

    return available;
}

/*
    Autodetect options marked as "auto".
*/
void Configure::autoDetection()
{
    cout << "Running configuration tests..." << endl;

    // Auto-detect CPU architectures.
    detectArch();

    if (dictionary["C++STD"] == "auto" && !dictionary["QMAKESPEC"].contains("msvc")) {
        if (!tryCompileProject("common/c++14")) {
            dictionary["C++STD"] = "c++11";
        } else if (!tryCompileProject("common/c++1z")) {
            dictionary["C++STD"] = "c++14";
        } else {
            dictionary["C++STD"] = "c++1z";
        }
    }

    if (!dictionary["QMAKESPEC"].contains("msvc")) {
        if (tryCompileProject("common/c++default", QString(), false)) {
            QFile iiFile(buildPath + "/config.tests/common/c++default/c++default.ii");
            if (iiFile.open(QIODevice::ReadOnly)) {
                QString content = QString::fromUtf8(iiFile.readAll());
                QRegExp expr("\\b([0-9]+)L\\b");
                if (expr.indexIn(content) != -1)
                    dictionary["CFG_STDCXX_DEFAULT"] = expr.cap(1);
            }
        }
        if (dictionary["CFG_STDCXX_DEFAULT"].isEmpty()) {
            cout << "Could not determine the C++ standard the compiler uses by default, assuming C++98." << endl;
            dictionary["CFG_STDCXX_DEFAULT"] = "199711";
        }
    }

    if (dictionary["ATOMIC64"] == "auto")
        dictionary["ATOMIC64"] = checkAvailability("ATOMIC64") ? "yes" :
                                 checkAvailability("ATOMIC64-LIBATOMIC") ? "libatomic" : "no";

    // special case:
    if (!checkAvailability("ATOMICFPTR")) {
        dictionary["DONE"] = "error";
        cout << "ERROR: detected an std::atomic implementation that fails for function pointers." << endl
             << "Please apply the patch corresponding to your Standard Library vendor, found in" << endl
             << sourcePath << "/config.tests/common/atomicfptr" << endl;
        return;
    }

    // Style detection
    if (dictionary["STYLE_WINDOWSXP"] == "auto")
        dictionary["STYLE_WINDOWSXP"] = checkAvailability("STYLE_WINDOWSXP") ? defaultTo("STYLE_WINDOWSXP") : "no";
    if (dictionary["STYLE_WINDOWSVISTA"] == "auto") // Vista style has the same requirements as XP style
        dictionary["STYLE_WINDOWSVISTA"] = checkAvailability("STYLE_WINDOWSXP") ? defaultTo("STYLE_WINDOWSVISTA") : "no";

    // Compression detection
    if (dictionary["ZLIB"] == "auto")
        dictionary["ZLIB"] =  checkAvailability("ZLIB") ? defaultTo("ZLIB") : "qt";

    // PCRE detection
    if (dictionary["PCRE"] == "auto")
        dictionary["PCRE"] = checkAvailability("PCRE") ? defaultTo("PCRE") : "qt";

    // ICU detection
    if (dictionary["ICU"] == "auto")
        dictionary["ICU"] = checkAvailability("ICU") ? "yes" : "no";

    // ANGLE detection
    if (dictionary["ANGLE"] == "auto") {
        if (dictionary["OPENGL_ES_2"] == "yes") {
            dictionary["ANGLE"] = checkAngleAvailability() ? "yes" : "no";
            dictionary["ANGLE_FROM"] = "detected";
        } else {
            dictionary["ANGLE"] = "no";
        }
    }

    // Dynamic GL. This must be explicitly requested, no autodetection.
    if (dictionary["DYNAMICGL"] == "auto")
        dictionary["DYNAMICGL"] = "no";

    // Image format detection
    if (dictionary["GIF"] == "auto")
        dictionary["GIF"] = defaultTo("GIF");
    if (dictionary["JPEG"] == "auto")
        dictionary["JPEG"] = defaultTo("JPEG");
    if (dictionary["PNG"] == "auto")
        dictionary["PNG"] = defaultTo("PNG");
    if (dictionary["LIBJPEG"] == "auto")
        dictionary["LIBJPEG"] = checkAvailability("LIBJPEG") ? defaultTo("LIBJPEG") : "qt";
    if (dictionary["LIBPNG"] == "auto")
        dictionary["LIBPNG"] = checkAvailability("LIBPNG") ? defaultTo("LIBPNG") : "qt";

    // SQL detection (not on by default)
    if (dictionary["SQL_MYSQL"] == "auto")
        dictionary["SQL_MYSQL"] = checkAvailability("SQL_MYSQL") ? defaultTo("SQL_MYSQL") : "no";
    if (dictionary["SQL_ODBC"] == "auto")
        dictionary["SQL_ODBC"] = checkAvailability("SQL_ODBC") ? defaultTo("SQL_ODBC") : "no";
    if (dictionary["SQL_OCI"] == "auto")
        dictionary["SQL_OCI"] = checkAvailability("SQL_OCI") ? defaultTo("SQL_OCI") : "no";
    if (dictionary["SQL_PSQL"] == "auto")
        dictionary["SQL_PSQL"] = checkAvailability("SQL_PSQL") ? defaultTo("SQL_PSQL") : "no";
    if (dictionary["SQL_TDS"] == "auto")
        dictionary["SQL_TDS"] = checkAvailability("SQL_TDS") ? defaultTo("SQL_TDS") : "no";
    if (dictionary["SQL_DB2"] == "auto")
        dictionary["SQL_DB2"] = checkAvailability("SQL_DB2") ? defaultTo("SQL_DB2") : "no";
    if (dictionary["SQL_SQLITE"] == "auto")
        dictionary["SQL_SQLITE"] = checkAvailability("SQL_SQLITE") ? defaultTo("SQL_SQLITE") : "no";
    if (dictionary["SQL_SQLITE_LIB"] == "system")
        if (!checkAvailability("SQL_SQLITE_LIB"))
            dictionary["SQL_SQLITE_LIB"] = "no";
    if (dictionary["SQL_SQLITE2"] == "auto")
        dictionary["SQL_SQLITE2"] = checkAvailability("SQL_SQLITE2") ? defaultTo("SQL_SQLITE2") : "no";
    if (dictionary["SQL_IBASE"] == "auto")
        dictionary["SQL_IBASE"] = checkAvailability("SQL_IBASE") ? defaultTo("SQL_IBASE") : "no";
    if (dictionary["SSE2"] == "auto")
        dictionary["SSE2"] = checkAvailability("SSE2") ? "yes" : "no";
    if (dictionary["SSE3"] == "auto")
        dictionary["SSE3"] = checkAvailability("SSE3") ? "yes" : "no";
    if (dictionary["SSSE3"] == "auto")
        dictionary["SSSE3"] = checkAvailability("SSSE3") ? "yes" : "no";
    if (dictionary["SSE4_1"] == "auto")
        dictionary["SSE4_1"] = checkAvailability("SSE4_1") ? "yes" : "no";
    if (dictionary["SSE4_2"] == "auto")
        dictionary["SSE4_2"] = checkAvailability("SSE4_2") ? "yes" : "no";
    if (dictionary["AVX"] == "auto")
        dictionary["AVX"] = checkAvailability("AVX") ? "yes" : "no";
    if (dictionary["AVX2"] == "auto")
        dictionary["AVX2"] = checkAvailability("AVX2") ? "yes" : "no";
    if (dictionary["AVX512"] == "auto")
        dictionary["AVX512"] = checkAvx512Availability();
    if (dictionary["NEON"] == "auto")
        dictionary["NEON"] = checkAvailability("NEON") ? "yes" : "no";
    if (dictionary["SSL"] == "auto") {
        if (platform() == WINDOWS_RT) {
            dictionary["SSL"] = "yes";
        } else {
            // On Desktop Windows openssl and ssl always have the same value (for now). OpenSSL is
            // the only backend and if it is available and should be built, that also means that
            // SSL support in general is enabled.
            if (dictionary["OPENSSL"] == "auto")
                dictionary["OPENSSL"] = checkAvailability("OPENSSL") ? "yes" : "no";
            dictionary["SSL"] = dictionary["OPENSSL"];
        }
    }
    if (dictionary["OPENSSL"] == "auto")
        dictionary["OPENSSL"] = checkAvailability("OPENSSL") ? "yes" : "no";
    if (dictionary["LIBPROXY"] == "auto")
        dictionary["LIBPROXY"] = checkAvailability("LIBPROXY") ? "yes" : "no";
    if (dictionary["DBUS"] == "auto")
        dictionary["DBUS"] = checkAvailability("DBUS") ? "linked" : "runtime";
    if (dictionary["QML_DEBUG"] == "auto")
        dictionary["QML_DEBUG"] = dictionary["QML"] == "yes" ? "yes" : "no";
    if (dictionary["AUDIO_BACKEND"] == "auto")
        dictionary["AUDIO_BACKEND"] = checkAvailability("AUDIO_BACKEND") ? "yes" : "no";
    if (dictionary["WMF_BACKEND"] == "auto")
        dictionary["WMF_BACKEND"] = checkAvailability("WMF_BACKEND") ? "yes" : "no";
    if (dictionary["WMSDK"] == "auto")
        dictionary["WMSDK"] = checkAvailability("WMSDK") ? "yes" : "no";

    // Detection of IncrediBuild buildconsole
    if (dictionary["INCREDIBUILD_XGE"] == "auto")
        dictionary["INCREDIBUILD_XGE"] = checkAvailability("INCREDIBUILD_XGE") ? "yes" : "no";

    // Detection of iconv support
    if (dictionary["QT_ICONV"] == "auto")
        dictionary["QT_ICONV"] = checkAvailability("ICONV") ? "yes" : "no";

    // Detection of evdev support
    if (dictionary["QT_EVDEV"] == "auto")
        dictionary["QT_EVDEV"] = checkAvailability("EVDEV") ? "yes" : "no";

    // Detection of mtdev support
    if (dictionary["QT_MTDEV"] == "auto")
        dictionary["QT_MTDEV"] = checkAvailability("MTDEV") ? "yes" : "no";

    // Detection of tslib support
    if (dictionary["QT_TSLIB"] == "auto")
        dictionary["QT_TSLIB"] = checkAvailability("TSLIB") ? "yes" : "no";

    // Detection of inotify
    if (dictionary["QT_INOTIFY"] == "auto")
        dictionary["QT_INOTIFY"] = checkAvailability("INOTIFY") ? "yes" : "no";

    // Detection of cups support
    if (dictionary["QT_CUPS"] == "auto")
        dictionary["QT_CUPS"] = checkAvailability("CUPS") ? "yes" : "no";

    // Detection of -fstack-protector-strong support
    if (dictionary["STACK_PROTECTOR_STRONG"] == "auto")
        dictionary["STACK_PROTECTOR_STRONG"] = checkAvailability("STACK_PROTECTOR_STRONG") ? "yes" : "no";

    if (platform() == QNX && dictionary["SLOG2"] == "auto") {
        dictionary["SLOG2"] = checkAvailability("SLOG2") ? "yes" : "no";
    }

    if (platform() == QNX && dictionary["QNX_IMF"] == "auto") {
        dictionary["QNX_IMF"] = checkAvailability("QNX_IMF") ? "yes" : "no";
    }

    if (dictionary["PPS"] == "auto") {
        dictionary["PPS"] = checkAvailability("PPS") ? "yes" : "no";
    }

    if (platform() == QNX && dictionary["LGMON"] == "auto") {
        dictionary["LGMON"] = checkAvailability("LGMON") ? "yes" : "no";
    }

    if (dictionary["QT_EVENTFD"] == "auto")
        dictionary["QT_EVENTFD"] = checkAvailability("QT_EVENTFD") ? "yes" : "no";

    if (dictionary["FONT_CONFIG"] == "auto")
        dictionary["FONT_CONFIG"] = checkAvailability("FONT_CONFIG") ? "yes" : "no";

    if ((dictionary["FONT_CONFIG"] == "yes") && (dictionary["FREETYPE_FROM"] == "default"))
        dictionary["FREETYPE"] = "system";

    if (dictionary["DOUBLECONVERSION"] == "auto")
        dictionary["DOUBLECONVERSION"] = checkAvailability("DOUBLECONVERSION") ? "system" : "qt";

    if (dictionary["DIRECTWRITE"] == "auto")
        dictionary["DIRECTWRITE"] = checkAvailability("DIRECTWRITE") ? "yes" : "no";

    if (dictionary["DIRECTWRITE"] == "no")
        dictionary["DIRECTWRITE2"] = "no";
    else if (dictionary["DIRECTWRITE2"] == "auto")
        dictionary["DIRECTWRITE2"] = checkAvailability("DIRECTWRITE2") ? "yes" : "no";

    // Mark all unknown "auto" to the default value..
    for (QMap<QString,QString>::iterator i = dictionary.begin(); i != dictionary.end(); ++i) {
        if (i.value() == "auto")
            i.value() = defaultTo(i.key());
    }

    cout << "Done running configuration tests." << endl;
}

bool Configure::verifyConfiguration()
{
    bool prompt = false;
    if (dictionary["C++STD"] != "auto"
            && dictionary["QMAKESPEC"].contains("msvc")) {
        cout << "WARNING: It is not possible to change the C++ standard edition with MSVC compilers. "
                "Therefore, the option -c++std " << dictionary["C++STD"] << " was ignored." << endl << endl;
        dictionary["C++STD"] = "auto";
    }

    if (dictionary["STATIC_RUNTIME"] == "yes" && dictionary["SHARED"] == "yes") {
        cout << "ERROR: -static-runtime requires -static" << endl << endl;
        dictionary[ "DONE" ] = "error";
    }

    if (dictionary["SEPARATE_DEBUG_INFO"] == "yes") {
        if (dictionary[ "SHARED" ] == "no") {
            cout << "ERROR: -separate-debug-info is incompatible with -static" << endl << endl;
            dictionary[ "DONE" ] = "error";
        } else if (dictionary[ "BUILD" ] != "debug"
                && dictionary[ "BUILDALL" ] == "no"
                && dictionary[ "FORCEDEBUGINFO" ] == "no") {
            cout << "ERROR: -separate-debug-info needs -debug, -debug-and-release, or -force-debug-info" << endl << endl;
            dictionary[ "DONE" ] = "error";
        } else if (dictionary["SEPARATE_DEBUG_INFO"] == "yes" && !checkAvailability("OBJCOPY")) {
            cout << "ERROR: -separate-debug-info was requested but this binutils does not support it." << endl;
            dictionary[ "DONE" ] = "error";
        }
    }

    if (dictionary["SQL_SQLITE_LIB"] == "no" && dictionary["SQL_SQLITE"] != "no") {
        cout << "WARNING: Configure could not detect the presence of a system SQLite3 lib." << endl
             << "Configure will therefore continue with the SQLite3 lib bundled with Qt." << endl;
        dictionary["SQL_SQLITE_LIB"] = "qt"; // Set to Qt's bundled lib an continue
        prompt = true;
    }
    if (dictionary["QMAKESPEC"].endsWith("-g++")
        && dictionary["SQL_OCI"] != "no") {
        cout << "WARNING: Qt does not support compiling the Oracle database driver with" << endl
             << "MinGW, due to lack of such support from Oracle. Consider disabling the" << endl
             << "Oracle driver, as the current build will most likely fail." << endl;
        prompt = true;
    }
    if (dictionary["QMAKESPEC"].endsWith("win32-msvc2008") || dictionary["QMAKESPEC"].endsWith("win32-msvc2010")) {
        cout << "ERROR: Qt cannot be compiled with Visual Studio 2008 or 2010." << endl;
        prompt = true;
    }
    if (0 != dictionary["ARM_FPU_TYPE"].size()) {
            QStringList l= QStringList()
                    << "softvfp"
                    << "softvfp+vfpv2"
                    << "vfpv2";
            if (!(l.contains(dictionary["ARM_FPU_TYPE"])))
                    cout << QString("WARNING: Using unsupported fpu flag: %1").arg(dictionary["ARM_FPU_TYPE"]) << endl;
    }
    if (dictionary["DIRECTWRITE"] == "yes" && !checkAvailability("DIRECTWRITE")) {
        cout << "WARNING: To be able to compile the DirectWrite font engine you will" << endl
             << "need the Microsoft DirectWrite and Microsoft Direct2D development" << endl
             << "files such as headers and libraries." << endl;
        prompt = true;
    }
#if WINVER > 0x0601
    if (dictionary["TARGET_OS"] == "xp") {
        cout << "WARNING: Cannot use Windows Kit 8 to build Qt for Windows XP.\n"
                "WARNING: Windows SDK v7.1A is recommended.\n";
    }
#endif

    if (dictionary["DIRECT2D"] == "yes" && !checkAvailability("DIRECT2D")) {
        cout << "WARNING: To be able to build the Direct2D platform plugin you will" << endl
             << "need the Microsoft DirectWrite and Microsoft Direct2D development" << endl
             << "files such as headers and libraries." << endl;
        prompt = true;
    }

    // -angle given on command line, but Direct X cannot be found.
    if (dictionary["ANGLE"] != "no") {
        QString errorMessage;
        if (!checkAngleAvailability(&errorMessage)) {
            cout << "WARNING: ANGLE specified, but the DirectX SDK could not be detected:" << endl
                 << "  " << qPrintable(errorMessage) << endl
                 <<  "The build will most likely fail." << endl;
            prompt = true;
        }
    } else if (dictionary["ANGLE"] == "no") {
        if (dictionary["ANGLE_FROM"] == "detected") {
            QString errorMessage;
            checkAngleAvailability(&errorMessage);
            cout << "WARNING: The DirectX SDK could not be detected:" << endl
                 << "  " << qPrintable(errorMessage) << endl
                 << "Disabling the ANGLE backend." << endl;
            prompt = true;
        }
        if ((dictionary["OPENGL_ES_2"] == "yes") && !dictionary.contains("XQMAKESPEC")) {
            cout << endl << "WARNING: Using OpenGL ES 2.0 without ANGLE." << endl
                 << "Specify -opengl desktop to use Open GL." << endl
                 <<  "The build will most likely fail." << endl;
            prompt = true;
        }
    }

    if (dictionary["DYNAMICGL"] == "yes") {
        if (dictionary["OPENGL_ES_2"] == "yes" || dictionary["ANGLE"] != "no") {
            cout << "ERROR: Dynamic OpenGL cannot be used with -angle." << endl;
            dictionary[ "DONE" ] = "error";
        }
    }

    if (dictionary["OPENGL"] == "no" || dictionary["OPENGL_ES_2"] == "no") {
        if (dictionary.value("XQMAKESPEC").startsWith("winphone") ||
                dictionary.value("XQMAKESPEC").startsWith("winrt")) {
            cout << "ERROR: Option -no-opengl is not valid for WinRT." << endl;
            dictionary[ "DONE" ] = "error";
        }
    }

    if ((dictionary["FONT_CONFIG"] == "yes") && (dictionary["FREETYPE_FROM"] == "commandline")) {
        if (dictionary["FREETYPE"] == "yes") {
            cout << "WARNING: Bundled FreeType can't be used."
                    "  FontConfig use requires system FreeType." << endl;
            dictionary["FREETYPE"] = "system";
            dictionary["FREETYPE_FROM"] = "override";
            prompt = true;
        } else if (dictionary["FREETYPE"] == "no") {
            cout << "WARNING: FreeType can't be disabled."
                    "  FontConfig use requires system FreeType." << endl;
            dictionary["FREETYPE"] = "system";
            dictionary["FREETYPE_FROM"] = "override";
            prompt = true;
        }
    }

    if (prompt)
        promptKeyPress();

    return true;
}

void Configure::prepareConfigTests()
{
    // Generate an empty .qmake.cache file for config.tests
    QDir buildDir(buildPath);
    bool success = true;
    if (!buildDir.exists("config.tests"))
        success = buildDir.mkdir("config.tests");

    QString fileName(buildPath + "/config.tests/.qmake.cache");
    QFile cacheFile(fileName);
    success &= cacheFile.open(QIODevice::WriteOnly);
    cacheFile.close();

    if (!success) {
        cout << "Failed to create file " << qPrintable(QDir::toNativeSeparators(fileName)) << endl;
        dictionary[ "DONE" ] = "error";
    }
}

void Configure::generateOutputVars()
{
    // Generate variables for output
    QString build = dictionary[ "BUILD" ];
    bool buildAll = (dictionary[ "BUILDALL" ] == "yes");
    if (build == "debug") {
        if (buildAll)
            qtConfig += "debug_and_release build_all release";
        qtConfig += "debug";
    } else if (build == "release") {
        if (buildAll)
            qtConfig += "debug_and_release build_all debug";
        qtConfig += "release";
    }
    if (dictionary[ "RELEASE_TOOLS" ] == "yes")
        qtConfig += "release_tools";

    if (dictionary[ "PCH" ] == "yes")
        qmakeConfig += "precompile_header";
    else
        qmakeVars += "CONFIG -= precompile_header";

    if (dictionary[ "C++STD" ] == "c++11")
        qtConfig += "c++11";
    else if (dictionary[ "C++STD" ] == "c++14")
        qtConfig += "c++11 c++14";
    else if (dictionary[ "C++STD" ] == "c++1z")
        qtConfig += "c++11 c++14 c++1z";
    if (!dictionary[ "CFG_STDCXX_DEFAULT" ].isEmpty())
        qmakeVars += "QT_COMPILER_STDCXX = " + dictionary[ "CFG_STDCXX_DEFAULT" ];

    if (dictionary[ "USE_GOLD_LINKER" ] == "yes")
        qmakeConfig += "use_gold_linker";

    if (dictionary[ "ENABLE_NEW_DTAGS" ] == "yes")
        qmakeConfig += "enable_new_dtags";

    if (dictionary[ "SHARED" ] == "no")
        qtConfig += "static";
    else
        qtConfig += "shared";

    if (dictionary[ "STATIC_RUNTIME" ] == "yes")
        qtConfig += "static_runtime";

    if (dictionary[ "GUI" ] == "no") {
        qtConfig += "no-gui";
        dictionary [ "WIDGETS" ] = "no";
    }

    if (dictionary[ "WIDGETS" ] == "no")
        qtConfig += "no-widgets";

    // Compression --------------------------------------------------
    if (dictionary[ "ZLIB" ] == "qt")
        qtConfig += "zlib";
    else if (dictionary[ "ZLIB" ] == "system")
        qtConfig += "system-zlib";

    // PCRE ---------------------------------------------------------
    if (dictionary[ "PCRE" ] == "qt")
        qmakeConfig += "pcre";

    // ICU ---------------------------------------------------------
    if (dictionary[ "ICU" ] == "yes")
        qtConfig  += "icu";

    // ANGLE --------------------------------------------------------
    if (dictionary[ "ANGLE" ] != "no") {
        qtConfig  += "angle";
    }

    // Dynamic OpenGL loading ---------------------------------------
    if (dictionary[ "DYNAMICGL" ] != "no") {
        qtConfig += "dynamicgl";
    }

    // Image formates -----------------------------------------------
    if (dictionary[ "GIF" ] == "no")
        qtConfig += "no-gif";
    else if (dictionary[ "GIF" ] == "yes")
        qtConfig += "gif";

    if (dictionary[ "JPEG" ] == "no")
        qtConfig += "no-jpeg";
    else if (dictionary[ "JPEG" ] == "yes")
        qtConfig += "jpeg";
    if (dictionary[ "LIBJPEG" ] == "system")
        qtConfig += "system-jpeg";

    if (dictionary[ "PNG" ] == "no")
        qtConfig += "no-png";
    else if (dictionary[ "PNG" ] == "yes")
        qtConfig += "png";
    if (dictionary[ "LIBPNG" ] == "system")
        qtConfig += "system-png";

    // Double conversion -----------------------------------------------
    if (dictionary[ "DOUBLECONVERSION" ] == "qt")
        qtConfig += "doubleconversion";
    else if (dictionary[ "DOUBLECONVERSION" ] == "system")
        qtConfig += "system-doubleconversion";
    else if (dictionary[ "DOUBLECONVERSION" ] == "no")
        qtConfig += "no-doubleconversion";

    // Text rendering --------------------------------------------------
    if (dictionary[ "FREETYPE" ] == "yes")
        qtConfig += "freetype";
    else if (dictionary[ "FREETYPE" ] == "system")
        qtConfig += "system-freetype";

    if (dictionary[ "HARFBUZZ" ] == "qt")
        qtConfig += "harfbuzz";
    else if (dictionary[ "HARFBUZZ" ] == "system")
        qtConfig += "system-harfbuzz";

    // Styles -------------------------------------------------------
    if (dictionary[ "STYLE_WINDOWS" ] == "yes")
        qmakeStyles += "windows";

    if (dictionary[ "STYLE_FUSION" ] == "yes")
        qmakeStyles += "fusion";

    if (dictionary[ "STYLE_WINDOWSXP" ] == "yes")
        qmakeStyles += "windowsxp";

    if (dictionary[ "STYLE_WINDOWSVISTA" ] == "yes")
        qmakeStyles += "windowsvista";

    if (dictionary[ "STYLE_ANDROID" ] == "yes")
        qmakeStyles += "android";

    // Databases ----------------------------------------------------
    if (dictionary[ "SQL_MYSQL" ] == "yes")
        qmakeSql += "mysql";
    else if (dictionary[ "SQL_MYSQL" ] == "plugin")
        qmakeSqlPlugins += "mysql";

    if (dictionary[ "SQL_ODBC" ] == "yes")
        qmakeSql += "odbc";
    else if (dictionary[ "SQL_ODBC" ] == "plugin")
        qmakeSqlPlugins += "odbc";

    if (dictionary[ "SQL_OCI" ] == "yes")
        qmakeSql += "oci";
    else if (dictionary[ "SQL_OCI" ] == "plugin")
        qmakeSqlPlugins += "oci";

    if (dictionary[ "SQL_PSQL" ] == "yes")
        qmakeSql += "psql";
    else if (dictionary[ "SQL_PSQL" ] == "plugin")
        qmakeSqlPlugins += "psql";

    if (dictionary[ "SQL_TDS" ] == "yes")
        qmakeSql += "tds";
    else if (dictionary[ "SQL_TDS" ] == "plugin")
        qmakeSqlPlugins += "tds";

    if (dictionary[ "SQL_DB2" ] == "yes")
        qmakeSql += "db2";
    else if (dictionary[ "SQL_DB2" ] == "plugin")
        qmakeSqlPlugins += "db2";

    if (dictionary[ "SQL_SQLITE" ] == "yes")
        qmakeSql += "sqlite";
    else if (dictionary[ "SQL_SQLITE" ] == "plugin")
        qmakeSqlPlugins += "sqlite";

    if (dictionary[ "SQL_SQLITE_LIB" ] == "system")
        qmakeConfig += "system-sqlite";

    if (dictionary[ "SQL_SQLITE2" ] == "yes")
        qmakeSql += "sqlite2";
    else if (dictionary[ "SQL_SQLITE2" ] == "plugin")
        qmakeSqlPlugins += "sqlite2";

    if (dictionary[ "SQL_IBASE" ] == "yes")
        qmakeSql += "ibase";
    else if (dictionary[ "SQL_IBASE" ] == "plugin")
        qmakeSqlPlugins += "ibase";

    // Other options ------------------------------------------------
    if (dictionary[ "BUILDALL" ] == "yes") {
        qtConfig += "build_all";
    }
    if (dictionary[ "SEPARATE_DEBUG_INFO" ] == "yes")
        qtConfig += "separate_debug_info";
    if (dictionary[ "FORCEDEBUGINFO" ] == "yes")
        qmakeConfig += "force_debug_info";
    qmakeConfig += dictionary[ "BUILD" ];

    if (buildParts.isEmpty()) {
        buildParts = defaultBuildParts;

        if (dictionary["BUILDDEV"] == "yes")
            buildParts += "tests";
    }
    while (!nobuildParts.isEmpty())
        buildParts.removeAll(nobuildParts.takeFirst());
    if (!buildParts.contains("libs"))
        buildParts += "libs";
    buildParts.removeDuplicates();
    if (dictionary[ "COMPILE_EXAMPLES" ] == "yes")
        qmakeConfig += "compile_examples";

    if (dictionary["MSVC_MP"] == "yes")
        qmakeConfig += "msvc_mp";

    if (dictionary[ "SHARED" ] == "yes") {
        QString version = dictionary[ "VERSION" ];
        if (!version.isEmpty()) {
            qmakeVars += "QMAKE_QT_VERSION_OVERRIDE = " + version.left(version.indexOf('.'));
            version.remove(QLatin1Char('.'));
        }
    }

    if (dictionary["ATOMIC64"] == "libatomic")
        qmakeConfig += "atomic64-libatomic";

    if (dictionary[ "ACCESSIBILITY" ] == "yes")
        qtConfig += "accessibility";

    if (!qmakeLibs.isEmpty())
        qmakeVars += "EXTRA_LIBS += " + formatPaths(qmakeLibs);

    if (!dictionary["QT_LFLAGS_SQLITE"].isEmpty())
        qmakeVars += "QT_LFLAGS_SQLITE += " + dictionary["QT_LFLAGS_SQLITE"];

    if (dictionary[ "OPENGL" ] == "yes")
        qtConfig += "opengl";

    if (dictionary["OPENGL_ES_2"] == "yes") {
        qtConfig += "opengles2";
        qtConfig += "egl";
    }

    if (dictionary["OPENVG"] == "yes") {
        qtConfig += "openvg";
        qtConfig += "egl";
    }

    if (dictionary[ "SSL" ] == "yes")
        qtConfig += "ssl";

    if (dictionary[ "OPENSSL" ] == "yes")
        qtConfig += "openssl";
    else if (dictionary[ "OPENSSL" ] == "linked")
        qtConfig += "openssl-linked";

    if (dictionary[ "LIBPROXY" ] == "yes")
        qtConfig += "libproxy";

    if (dictionary[ "DBUS" ] == "runtime")
        qtConfig += "dbus";
    else if (dictionary[ "DBUS" ] == "linked")
        qtConfig += "dbus dbus-linked";

    // ### Vestige
    if (dictionary["AUDIO_BACKEND"] == "yes")
        qtConfig += "audio-backend";

    if (dictionary["QML_DEBUG"] == "no")
        qtConfig += "no-qml-debug";

    if (dictionary["WMF_BACKEND"] == "yes")
        qtConfig += "wmf-backend";

    if (dictionary["DIRECTWRITE"] == "yes")
        qtConfig += "directwrite";

    if (dictionary["DIRECTWRITE2"] == "yes")
        qtConfig += "directwrite2";

    if (dictionary["DIRECT2D"] == "yes")
        qtConfig += "direct2d";

    if (dictionary[ "NATIVE_GESTURES" ] == "yes")
        qtConfig += "native-gestures";

    qtConfig += "qpa";

    if (dictionary["NIS"] == "yes")
        qtConfig += "nis";

    if (dictionary["QT_CUPS"] == "yes")
        qtConfig += "cups";

    if (dictionary["QT_ICONV"] == "yes")
        qtConfig += "iconv";
    else if (dictionary["QT_ICONV"] == "sun")
        qtConfig += "sun-libiconv";
    else if (dictionary["QT_ICONV"] == "gnu")
        qtConfig += "gnu-libiconv";

    if (dictionary["QT_EVDEV"] == "yes")
        qtConfig += "evdev";

    if (dictionary["QT_MTDEV"] == "yes")
        qtConfig += "mtdev";

    if (dictionary[ "QT_TSLIB" ] == "yes")
        qtConfig += "tslib";

    if (dictionary["QT_INOTIFY"] == "yes")
        qtConfig += "inotify";

    if (dictionary["QT_EVENTFD"] == "yes")
        qtConfig += "eventfd";

    if (dictionary["FONT_CONFIG"] == "yes") {
        qtConfig += "fontconfig";
        qmakeVars += "QMAKE_CFLAGS_FONTCONFIG =";
        qmakeVars += "QMAKE_LIBS_FONTCONFIG   = -lfreetype -lfontconfig";
    }

    if (dictionary["QT_GLIB"] == "yes")
        qtConfig += "glib";

    if (dictionary["STACK_PROTECTOR_STRONG"] == "yes")
        qtConfig += "stack-protector-strong";

    if (dictionary["REDUCE_EXPORTS"] == "yes")
        qtConfig += "reduce_exports";

    if (!dictionary["POLL"].isEmpty())
        qtConfig += "poll_" + dictionary["POLL"];

    // We currently have no switch for QtConcurrent, so add it unconditionally.
    qtConfig += "concurrent";

    if (dictionary[ "SYSTEM_PROXIES" ] == "yes")
        qtConfig += "system-proxies";

    if (dictionary.contains("XQMAKESPEC") && (dictionary["QMAKESPEC"] != dictionary["XQMAKESPEC"])) {
            qmakeConfig += "cross_compile";
            dictionary["CROSS_COMPILE"] = "yes";
    }

    // Directories and settings for .qmake.cache --------------------

    if (dictionary.contains("XQMAKESPEC") && dictionary[ "XQMAKESPEC" ].startsWith("linux"))
        qtConfig += "rpath";

    if (!qmakeDefines.isEmpty())
        qmakeVars += QString("EXTRA_DEFINES += ") + qmakeDefines.join(' ');
    if (!qmakeIncludes.isEmpty())
        qmakeVars += QString("EXTRA_INCLUDEPATH += ") + formatPaths(qmakeIncludes);
    if (!opensslLibs.isEmpty())
        qmakeVars += opensslLibs;
    if (dictionary[ "OPENSSL" ] == "linked") {
        if (!opensslLibsDebug.isEmpty() || !opensslLibsRelease.isEmpty()) {
            if (opensslLibsDebug.isEmpty() || opensslLibsRelease.isEmpty()) {
                cout << "Error: either both or none of OPENSSL_LIBS_DEBUG/_RELEASE must be defined." << endl;
                exit(1);
            }
            qmakeVars += opensslLibsDebug;
            qmakeVars += opensslLibsRelease;
        } else if (opensslLibs.isEmpty()) {
            qmakeVars += QString("OPENSSL_LIBS    = -lssleay32 -llibeay32");
        }
        if (!opensslPath.isEmpty()) {
            qmakeVars += QString("OPENSSL_CFLAGS += -I%1/include").arg(opensslPath);
            qmakeVars += QString("OPENSSL_LIBS += -L%1/lib").arg(opensslPath);
        }
    }
    if (dictionary[ "DBUS" ] == "linked") {
       if (!dbusPath.isEmpty()) {
           qmakeVars += QString("QT_CFLAGS_DBUS = -I%1/include").arg(dbusPath);
           qmakeVars += QString("QT_LIBS_DBUS = -L%1/lib").arg(dbusPath);
           if (dbusHostPath.isEmpty())
               qmakeVars += QString("QT_HOST_CFLAGS_DBUS = -I%1/include").arg(dbusPath);
       }
       if (!dbusHostPath.isEmpty())
           qmakeVars += QString("QT_HOST_CFLAGS_DBUS = -I%1/include").arg(dbusHostPath);
    }
    if (dictionary[ "SQL_MYSQL" ] != "no" && !mysqlPath.isEmpty()) {
        qmakeVars += QString("QT_CFLAGS_MYSQL = -I%1/include").arg(mysqlPath);
        qmakeVars += QString("QT_LFLAGS_MYSQL = -L%1/lib").arg(mysqlPath);
    }
    if (!psqlLibs.isEmpty())
        qmakeVars += QString("QT_LFLAGS_PSQL=") + psqlLibs.section("=", 1);
    if (!zlibLibs.isEmpty())
        qmakeVars += zlibLibs;

    {
        QStringList lflagsTDS;
        if (!sybase.isEmpty())
            lflagsTDS += QString("-L") + formatPath(sybase.section("=", 1) + "/lib");
        if (!sybaseLibs.isEmpty())
            lflagsTDS += sybaseLibs.section("=", 1);
        if (!lflagsTDS.isEmpty())
            qmakeVars += QString("QT_LFLAGS_TDS=") + lflagsTDS.join(' ');
    }

    if (!qmakeSql.isEmpty())
        qmakeVars += QString("sql-drivers    += ") + qmakeSql.join(' ');
    if (!qmakeSqlPlugins.isEmpty())
        qmakeVars += QString("sql-plugins    += ") + qmakeSqlPlugins.join(' ');
    if (!qmakeStyles.isEmpty())
        qmakeVars += QString("styles         += ") + qmakeStyles.join(' ');
    if (!qmakeStylePlugins.isEmpty())
        qmakeVars += QString("style-plugins  += ") + qmakeStylePlugins.join(' ');

    if (!dictionary[ "QMAKESPEC" ].length()) {
        cout << "Configure could not detect your compiler. QMAKESPEC must either" << endl
             << "be defined as an environment variable, or specified as an" << endl
             << "argument with -platform" << endl;

        QStringList winPlatforms;
        QDir mkspecsDir(sourcePath + "/mkspecs");
        const QFileInfoList &specsList = mkspecsDir.entryInfoList();
        for (int i = 0; i < specsList.size(); ++i) {
            const QFileInfo &fi = specsList.at(i);
            if (fi.fileName().left(5) == "win32") {
                winPlatforms += fi.fileName();
            }
        }
        cout << "Available platforms are: " << qPrintable(winPlatforms.join(", ")) << endl;
        dictionary[ "DONE" ] = "error";
    }
}

void Configure::generateCachefile()
{
    // Generate qmodule.pri, which is loaded only by Qt modules
    {
        FileWriter moduleStream(buildPath + "/mkspecs/qmodule.pri");

        moduleStream << "QT_BUILD_PARTS += " << buildParts.join(' ') << endl;
        if (!skipModules.isEmpty())
            moduleStream << "QT_SKIP_MODULES += " << skipModules.join(' ') << endl;
        QString qcpath = dictionary["QCONFIG_PATH"];
        QString qlpath = sourcePath + "/src/corelib/global/";
        if (qcpath.startsWith(qlpath))
            qcpath.remove(0, qlpath.length());
        moduleStream << "QT_QCONFIG_PATH = " << qcpath << endl;
        moduleStream << endl;

        moduleStream << "host_build {" << endl;
        moduleStream << "    QT_CPU_FEATURES." << dictionary["QT_HOST_ARCH"] <<
                                    " = " << dictionary["QT_HOST_CPU_FEATURES"] << endl;
        moduleStream << "} else {" << endl;
        moduleStream << "    QT_CPU_FEATURES." << dictionary["QT_ARCH"] <<
                                    " = " << dictionary["QT_CPU_FEATURES"] << endl;
        moduleStream << "}" << endl;
        moduleStream << "QT_COORD_TYPE += " << dictionary["QREAL"] << endl;

        if (dictionary["QT_XKBCOMMON"] == "no")
            moduleStream << "DEFINES += QT_NO_XKBCOMMON" << endl;

        // embedded
        if (!dictionary["KBD_DRIVERS"].isEmpty())
            moduleStream << "kbd-drivers += "<< dictionary["KBD_DRIVERS"]<<endl;
        if (!dictionary["GFX_DRIVERS"].isEmpty())
            moduleStream << "gfx-drivers += "<< dictionary["GFX_DRIVERS"]<<endl;
        if (!dictionary["MOUSE_DRIVERS"].isEmpty())
            moduleStream << "mouse-drivers += "<< dictionary["MOUSE_DRIVERS"]<<endl;
        if (!dictionary["DECORATIONS"].isEmpty())
            moduleStream << "decorations += "<<dictionary["DECORATIONS"]<<endl;

        moduleStream << "CONFIG += " << qmakeConfig.join(' ');
        if (dictionary[ "SSE2" ] == "yes")
            moduleStream << " sse2";
        if (dictionary[ "SSE3" ] == "yes")
            moduleStream << " sse3";
        if (dictionary[ "SSSE3" ] == "yes")
            moduleStream << " ssse3";
        if (dictionary[ "SSE4_1" ] == "yes")
            moduleStream << " sse4_1";
        if (dictionary[ "SSE4_2" ] == "yes")
            moduleStream << " sse4_2";
        if (dictionary[ "AVX" ] == "yes")
            moduleStream << " avx";
        if (dictionary[ "AVX2" ] == "yes")
            moduleStream << " avx2";
        if (!dictionary[ "AVX512" ].isEmpty())
            moduleStream << ' ' << dictionary[ "AVX512" ];
        if (dictionary[ "NEON" ] == "yes")
            moduleStream << " neon";
        if (dictionary[ "LARGE_FILE" ] == "yes")
            moduleStream << " largefile";
        if (dictionary[ "STRIP" ] == "no")
            moduleStream << " nostrip";
        if (dictionary[ "LTCG" ] == "yes")
            moduleStream << " ltcg";
        moduleStream << endl;

        for (QStringList::Iterator var = qmakeVars.begin(); var != qmakeVars.end(); ++var)
            moduleStream << (*var) << endl;

        if (!moduleStream.flush())
            dictionary[ "DONE" ] = "error";
    }
}

void Configure::addSysroot(QString *command)
{
    const QString &sysroot = dictionary["CFG_SYSROOT"];
    if (!sysroot.isEmpty() && dictionary["CFG_GCC_SYSROOT"] == "yes") {
        command->append(" QMAKE_LFLAGS+=--sysroot=" + sysroot);
        command->append(" QMAKE_CXXFLAGS+=--sysroot=" + sysroot);
    }
}

struct ArchData {
    bool isHost;
    const char *qmakespec;
    const char *key;
    const char *subarchKey;
    const char *type;
    ArchData() {}
    ArchData(bool h, const char *t, const char *qm, const char *k, const char *sak)
        : isHost(h), qmakespec(qm), key(k), subarchKey(sak), type(t)
    {}
};

/*
    Runs qmake on config.tests/arch/arch.pro, which will detect the target arch
    for the compiler we are using
*/
void Configure::detectArch()
{
    QString oldpwd = QDir::currentPath();

    QString newpwd = QString("%1/config.tests/arch").arg(buildPath);
    if (!QDir().exists(newpwd) && !QDir().mkpath(newpwd)) {
        cout << "Failed to create directory " << qPrintable(QDir::toNativeSeparators(newpwd)) << endl;
        dictionary["DONE"] = "error";
        return;
    }
    if (!QDir::setCurrent(newpwd)) {
        cout << "Failed to change working directory to " << qPrintable(QDir::toNativeSeparators(newpwd)) << endl;
        dictionary["DONE"] = "error";
        return;
    }

    QVector<ArchData> qmakespecs;
    if (dictionary.contains("XQMAKESPEC"))
        qmakespecs << ArchData(false, "target", "XQMAKESPEC", "QT_ARCH", "QT_CPU_FEATURES");
    qmakespecs << ArchData(true, "host", "QMAKESPEC", "QT_HOST_ARCH", "QT_HOST_CPU_FEATURES");

    for (int i = 0; i < qmakespecs.count(); ++i) {
        const ArchData &data = qmakespecs.at(i);
        QString qmakespec = dictionary.value(data.qmakespec);
        QString key = data.key;
        QString subarchKey = data.subarchKey;

        // run qmake
        QString command = QString("%1 -spec %2 %3")
            .arg(QDir::toNativeSeparators(QDir(newpwd).relativeFilePath(buildPath + "/bin/qmake.exe")),
                 QDir::toNativeSeparators(qmakespec),
                 QDir::toNativeSeparators(sourcePath + "/config.tests/arch/arch"
                                          + (data.isHost ? "_host" : "") + ".pro"));

        if (!data.isHost) {
            if (qmakespec.startsWith("winrt") || qmakespec.startsWith("winphone"))
                command.append(" QMAKE_LFLAGS+=/ENTRY:main");
            addSysroot(&command);
        }

        int returnValue = 0;
        Environment::execute(command, &returnValue);
        if (returnValue != 0) {
            cout << "QMake failed!" << endl;
            dictionary["DONE"] = "error";
            return;
>>>>>>> 38c1057f
        }

        else if (configCmdLine.at(i) == "-android-ndk-host") {
            ++i;
            if (i == argCount)
                break;
            dictionary[ "ANDROID_HOST" ] = configCmdLine.at(i);
        }

        else if (configCmdLine.at(i) == "-android-arch") {
            ++i;
            if (i == argCount)
                break;
            dictionary[ "ANDROID_TARGET_ARCH" ] = configCmdLine.at(i);
        }

        else if (configCmdLine.at(i) == "-android-toolchain-version") {
            ++i;
            if (i == argCount)
                break;
            dictionary[ "ANDROID_NDK_TOOLCHAIN_VERSION" ] = configCmdLine.at(i);
        }

        else if (configCmdLine.at(i) == "-no-android-style-assets") {
            dictionary[ "ANDROID_STYLE_ASSETS" ] = "no";
        } else if (configCmdLine.at(i) == "-android-style-assets") {
            dictionary[ "ANDROID_STYLE_ASSETS" ] = "yes";
        }
    }

    // Ensure that QMAKESPEC exists in the mkspecs folder
    const QString mkspecPath(sourcePath + "/mkspecs");
    QDirIterator itMkspecs(mkspecPath, QDir::AllDirs | QDir::NoDotAndDotDot, QDirIterator::Subdirectories);
    QStringList mkspecs;

    while (itMkspecs.hasNext()) {
        QString mkspec = itMkspecs.next();
        // Remove base PATH
        mkspec.remove(0, mkspecPath.length() + 1);
        mkspecs << mkspec;
    }

    if (dictionary["QMAKESPEC"].toLower() == "features"
        || !mkspecs.contains(dictionary["QMAKESPEC"], Qt::CaseInsensitive)) {
        dictionary[ "DONE" ] = "error";
        if (dictionary ["QMAKESPEC_FROM"] == "commandline") {
            cout << "Invalid option \"" << dictionary["QMAKESPEC"] << "\" for -platform." << endl;
        } else { // was autodetected from environment
            cout << "Unable to detect the platform from environment. Use -platform command line" << endl
                 << "argument and run configure again." << endl;
        }
        cout << "See the README file for a list of supported operating systems and compilers." << endl;
    } else {
        if (dictionary[ "QMAKESPEC" ].endsWith("-icc") ||
            dictionary[ "QMAKESPEC" ].endsWith("-msvc2012") ||
            dictionary[ "QMAKESPEC" ].endsWith("-msvc2013") ||
            dictionary[ "QMAKESPEC" ].endsWith("-msvc2015")) {
            if (dictionary[ "MAKE" ].isEmpty()) dictionary[ "MAKE" ] = "nmake";
            dictionary[ "QMAKEMAKEFILE" ] = "Makefile.win32";
        } else if (dictionary[ "QMAKESPEC" ].startsWith(QLatin1String("win32-g++"))) {
            if (dictionary[ "MAKE" ].isEmpty()) dictionary[ "MAKE" ] = "mingw32-make";
            dictionary[ "QMAKEMAKEFILE" ] = "Makefile.unix";
        } else {
            if (dictionary[ "MAKE" ].isEmpty()) dictionary[ "MAKE" ] = "make";
            dictionary[ "QMAKEMAKEFILE" ] = "Makefile.win32";
        }
    }

    if (isDeviceMkspec) {
        const QStringList devices = mkspecs.filter("devices/", Qt::CaseInsensitive);
        const QStringList family = devices.filter(dictionary["XQMAKESPEC"], Qt::CaseInsensitive);

        if (family.isEmpty()) {
            dictionary[ "DONE" ] = "error";
            cout << "Error: No device matching '" << dictionary["XQMAKESPEC"] << "'." << endl;
        } else if (family.size() > 1) {
            dictionary[ "DONE" ] = "error";

            cout << "Error: Multiple matches for device '" << dictionary["XQMAKESPEC"] << "'. Candidates are:" << endl;

            foreach (const QString &device, family)
                cout << "\t* " << device << endl;
        } else {
            Q_ASSERT(family.size() == 1);
            dictionary["XQMAKESPEC"] = family.at(0);
        }

    } else {
        // Ensure that -spec (XQMAKESPEC) exists in the mkspecs folder as well
        if (dictionary.contains("XQMAKESPEC") &&
                !mkspecs.contains(dictionary["XQMAKESPEC"], Qt::CaseInsensitive)) {
            dictionary[ "DONE" ] = "error";
            cout << "Invalid option \"" << dictionary["XQMAKESPEC"] << "\" for -xplatform." << endl;
        }
    }
}

/*!
    Modifies the default configuration based on given -platform option.
    Eg. switches to different default styles for Windows CE.
*/
void Configure::applySpecSpecifics()
{
    if (platform() == ANDROID)
        dictionary["ANDROID_STYLE_ASSETS"]  = "yes";
}

void Configure::prepareConfigTests()
{
    // Generate an empty .qmake.cache file for config.tests
    QDir buildDir(buildPath);
    bool success = true;
    if (!buildDir.exists("config.tests"))
        success = buildDir.mkdir("config.tests");

    QString fileName(buildPath + "/config.tests/.qmake.cache");
    QFile cacheFile(fileName);
    success &= cacheFile.open(QIODevice::WriteOnly);
    cacheFile.close();

    if (!success) {
        cout << "Failed to create file " << qPrintable(QDir::toNativeSeparators(fileName)) << endl;
        dictionary[ "DONE" ] = "error";
    }
}

void Configure::generateQDevicePri()
{
    FileWriter deviceStream(buildPath + "/mkspecs/qdevice.pri");
    if (dictionary.contains("DEVICE_OPTION")) {
        const QString devoptionlist = dictionary["DEVICE_OPTION"];
        const QStringList optionlist = devoptionlist.split(QStringLiteral("\n"));
        foreach (const QString &entry, optionlist)
            deviceStream << entry << "\n";
    }
    if (dictionary.contains("ANDROID_SDK_ROOT") && dictionary.contains("ANDROID_NDK_ROOT")) {
        deviceStream << "android_install {" << endl;
        deviceStream << "    DEFAULT_ANDROID_SDK_ROOT = " << formatPath(dictionary["ANDROID_SDK_ROOT"]) << endl;
        deviceStream << "    DEFAULT_ANDROID_NDK_ROOT = " << formatPath(dictionary["ANDROID_NDK_ROOT"]) << endl;
        if (dictionary.contains("ANDROID_HOST"))
            deviceStream << "    DEFAULT_ANDROID_NDK_HOST = " << dictionary["ANDROID_HOST"] << endl;
        else if (QSysInfo::WordSize == 64)
            deviceStream << "    DEFAULT_ANDROID_NDK_HOST = windows-x86_64" << endl;
        else
            deviceStream << "    DEFAULT_ANDROID_NDK_HOST = windows" << endl;
        QString android_arch(dictionary.contains("ANDROID_TARGET_ARCH")
                  ? dictionary["ANDROID_TARGET_ARCH"]
                  : QString("armeabi-v7a"));
        QString android_tc_vers(dictionary.contains("ANDROID_NDK_TOOLCHAIN_VERSION")
                  ? dictionary["ANDROID_NDK_TOOLCHAIN_VERSION"]
                  : QString("4.9"));

        bool targetIs64Bit = android_arch == QString("arm64-v8a")
                             || android_arch == QString("x86_64")
                             || android_arch == QString("mips64");
        QString android_platform(dictionary.contains("ANDROID_PLATFORM")
                                 ? dictionary["ANDROID_PLATFORM"]
                                 : (targetIs64Bit ? QString("android-21") : QString("android-9")));

        deviceStream << "    DEFAULT_ANDROID_PLATFORM = " << android_platform << endl;
        deviceStream << "    DEFAULT_ANDROID_TARGET_ARCH = " << android_arch << endl;
        deviceStream << "    DEFAULT_ANDROID_NDK_TOOLCHAIN_VERSION = " << android_tc_vers << endl;
        deviceStream << "}" << endl;
    }
    if (!deviceStream.flush())
        dictionary[ "DONE" ] = "error";
}

void Configure::generateHeaders()
{
    if (dictionary["SYNCQT"] == "auto")
        dictionary["SYNCQT"] = QFile::exists(sourcePath + "/.git") ? "yes" : "no";

    if (dictionary["SYNCQT"] == "yes") {
        if (!QStandardPaths::findExecutable(QStringLiteral("perl.exe")).isEmpty()) {
            cout << "Running syncqt..." << endl;
            QStringList args;
            args << "perl" << "-w";
            args += sourcePath + "/bin/syncqt.pl";
            args << "-version" << QT_VERSION_STR << "-minimal" << "-module" << "QtCore";
            args += sourcePath;
            int retc = Environment::execute(args, QStringList(), QStringList());
            if (retc) {
                cout << "syncqt failed, return code " << retc << endl << endl;
                dictionary["DONE"] = "error";
            }
        } else {
            cout << "Perl not found in environment - cannot run syncqt." << endl;
            dictionary["DONE"] = "error";
        }
    }
}

void Configure::addConfStr(int group, const QString &val)
{
    confStrOffsets[group] += ' ' + QString::number(confStringOff) + ',';
    confStrings[group] += "    \"" + val + "\\0\"\n";
    confStringOff += val.length() + 1;
}

void Configure::generateQConfigCpp()
{
    QString hostSpec = dictionary["QMAKESPEC"];
    QString targSpec = dictionary.contains("XQMAKESPEC") ? dictionary["XQMAKESPEC"] : hostSpec;

    dictionary["CFG_SYSROOT"] = QDir::cleanPath(dictionary["CFG_SYSROOT"]);

    bool qipempty = false;
    if (dictionary["QT_INSTALL_PREFIX"].isEmpty())
        qipempty = true;
    else
        dictionary["QT_INSTALL_PREFIX"] = QDir::cleanPath(dictionary["QT_INSTALL_PREFIX"]);

    bool sysrootifyPrefix;
    if (dictionary["QT_EXT_PREFIX"].isEmpty()) {
        dictionary["QT_EXT_PREFIX"] = dictionary["QT_INSTALL_PREFIX"];
        sysrootifyPrefix = !dictionary["CFG_SYSROOT"].isEmpty();
    } else {
        dictionary["QT_EXT_PREFIX"] = QDir::cleanPath(dictionary["QT_EXT_PREFIX"]);
        sysrootifyPrefix = false;
    }

    bool haveHpx;
    if (dictionary["QT_HOST_PREFIX"].isEmpty()) {
        dictionary["QT_HOST_PREFIX"] = (sysrootifyPrefix ? dictionary["CFG_SYSROOT"] : QString())
                                       + dictionary["QT_INSTALL_PREFIX"];
        haveHpx = false;
    } else {
        dictionary["QT_HOST_PREFIX"] = QDir::cleanPath(dictionary["QT_HOST_PREFIX"]);
        haveHpx = true;
    }

    static const struct {
        const char *basevar, *baseoption, *var, *option;
    } varmod[] = {
        { "INSTALL_", "-prefix", "DOCS", "-docdir" },
        { "INSTALL_", "-prefix", "HEADERS", "-headerdir" },
        { "INSTALL_", "-prefix", "LIBS", "-libdir" },
        { "INSTALL_", "-prefix", "LIBEXECS", "-libexecdir" },
        { "INSTALL_", "-prefix", "BINS", "-bindir" },
        { "INSTALL_", "-prefix", "PLUGINS", "-plugindir" },
        { "INSTALL_", "-prefix", "IMPORTS", "-importdir" },
        { "INSTALL_", "-prefix", "QML", "-qmldir" },
        { "INSTALL_", "-prefix", "ARCHDATA", "-archdatadir" },
        { "INSTALL_", "-prefix", "DATA", "-datadir" },
        { "INSTALL_", "-prefix", "TRANSLATIONS", "-translationdir" },
        { "INSTALL_", "-prefix", "EXAMPLES", "-examplesdir" },
        { "INSTALL_", "-prefix", "TESTS", "-testsdir" },
        { "INSTALL_", "-prefix", "SETTINGS", "-sysconfdir" },
        { "HOST_", "-hostprefix", "BINS", "-hostbindir" },
        { "HOST_", "-hostprefix", "LIBS", "-hostlibdir" },
        { "HOST_", "-hostprefix", "DATA", "-hostdatadir" },
    };

    bool prefixReminder = false;
    for (uint i = 0; i < sizeof(varmod) / sizeof(varmod[0]); i++) {
        QString path = QDir::cleanPath(
                    dictionary[QLatin1String("QT_") + varmod[i].basevar + varmod[i].var]);
        if (path.isEmpty())
            continue;
        QString base = dictionary[QLatin1String("QT_") + varmod[i].basevar + "PREFIX"];
        if (!path.startsWith(base)) {
            if (i != 13) {
                dictionary["PREFIX_COMPLAINTS"] += QLatin1String("\n        NOTICE: ")
                        + varmod[i].option + " is not a subdirectory of " + varmod[i].baseoption + ".";
                if (i < 13 ? qipempty : !haveHpx)
                    prefixReminder = true;
            }
        } else {
            path.remove(0, base.size());
            if (path.startsWith('/'))
                path.remove(0, 1);
        }
        dictionary[QLatin1String("QT_REL_") + varmod[i].basevar + varmod[i].var]
                = path.isEmpty() ? "." : path;
    }
    if (prefixReminder) {
        dictionary["PREFIX_COMPLAINTS"]
                += "\n        Maybe you forgot to specify -prefix/-hostprefix?";
    }

    if (!qipempty) {
        // If QT_INSTALL_* have not been specified on the command line,
        // default them here, unless prefix is empty (WinCE).

        if (dictionary["QT_REL_INSTALL_HEADERS"].isEmpty())
            dictionary["QT_REL_INSTALL_HEADERS"] = "include";

        if (dictionary["QT_REL_INSTALL_LIBS"].isEmpty())
            dictionary["QT_REL_INSTALL_LIBS"] = "lib";

        if (dictionary["QT_REL_INSTALL_BINS"].isEmpty())
            dictionary["QT_REL_INSTALL_BINS"] = "bin";

        if (dictionary["QT_REL_INSTALL_ARCHDATA"].isEmpty())
            dictionary["QT_REL_INSTALL_ARCHDATA"] = ".";
        if (dictionary["QT_REL_INSTALL_ARCHDATA"] != ".")
            dictionary["QT_REL_INSTALL_ARCHDATA_PREFIX"] = dictionary["QT_REL_INSTALL_ARCHDATA"] + '/';

        if (dictionary["QT_REL_INSTALL_LIBEXECS"].isEmpty()) {
            if (targSpec.startsWith("win"))
                dictionary["QT_REL_INSTALL_LIBEXECS"] = dictionary["QT_REL_INSTALL_ARCHDATA_PREFIX"] + "bin";
            else
                dictionary["QT_REL_INSTALL_LIBEXECS"] = dictionary["QT_REL_INSTALL_ARCHDATA_PREFIX"] + "libexec";
        }

        if (dictionary["QT_REL_INSTALL_PLUGINS"].isEmpty())
            dictionary["QT_REL_INSTALL_PLUGINS"] = dictionary["QT_REL_INSTALL_ARCHDATA_PREFIX"] + "plugins";

        if (dictionary["QT_REL_INSTALL_IMPORTS"].isEmpty())
            dictionary["QT_REL_INSTALL_IMPORTS"] = dictionary["QT_REL_INSTALL_ARCHDATA_PREFIX"] + "imports";

        if (dictionary["QT_REL_INSTALL_QML"].isEmpty())
            dictionary["QT_REL_INSTALL_QML"] = dictionary["QT_REL_INSTALL_ARCHDATA_PREFIX"] + "qml";

        if (dictionary["QT_REL_INSTALL_DATA"].isEmpty())
            dictionary["QT_REL_INSTALL_DATA"] = ".";
        if (dictionary["QT_REL_INSTALL_DATA"] != ".")
            dictionary["QT_REL_INSTALL_DATA_PREFIX"] = dictionary["QT_REL_INSTALL_DATA"] + '/';

        if (dictionary["QT_REL_INSTALL_DOCS"].isEmpty())
            dictionary["QT_REL_INSTALL_DOCS"] = dictionary["QT_REL_INSTALL_DATA_PREFIX"] + "doc";

        if (dictionary["QT_REL_INSTALL_TRANSLATIONS"].isEmpty())
            dictionary["QT_REL_INSTALL_TRANSLATIONS"] = dictionary["QT_REL_INSTALL_DATA_PREFIX"] + "translations";

        if (dictionary["QT_REL_INSTALL_EXAMPLES"].isEmpty())
            dictionary["QT_REL_INSTALL_EXAMPLES"] = "examples";

        if (dictionary["QT_REL_INSTALL_TESTS"].isEmpty())
            dictionary["QT_REL_INSTALL_TESTS"] = "tests";
    }

    if (dictionary["QT_REL_HOST_BINS"].isEmpty())
        dictionary["QT_REL_HOST_BINS"] = haveHpx ? "bin" : dictionary["QT_REL_INSTALL_BINS"];

    if (dictionary["QT_REL_HOST_LIBS"].isEmpty())
        dictionary["QT_REL_HOST_LIBS"] = haveHpx ? "lib" : dictionary["QT_REL_INSTALL_LIBS"];

    if (dictionary["QT_REL_HOST_DATA"].isEmpty())
        dictionary["QT_REL_HOST_DATA"] = haveHpx ? "." : dictionary["QT_REL_INSTALL_ARCHDATA"];

    confStringOff = 0;
    addConfStr(0, dictionary["QT_REL_INSTALL_DOCS"]);
    addConfStr(0, dictionary["QT_REL_INSTALL_HEADERS"]);
    addConfStr(0, dictionary["QT_REL_INSTALL_LIBS"]);
    addConfStr(0, dictionary["QT_REL_INSTALL_LIBEXECS"]);
    addConfStr(0, dictionary["QT_REL_INSTALL_BINS"]);
    addConfStr(0, dictionary["QT_REL_INSTALL_PLUGINS"]);
    addConfStr(0, dictionary["QT_REL_INSTALL_IMPORTS"]);
    addConfStr(0, dictionary["QT_REL_INSTALL_QML"]);
    addConfStr(0, dictionary["QT_REL_INSTALL_ARCHDATA"]);
    addConfStr(0, dictionary["QT_REL_INSTALL_DATA"]);
    addConfStr(0, dictionary["QT_REL_INSTALL_TRANSLATIONS"]);
    addConfStr(0, dictionary["QT_REL_INSTALL_EXAMPLES"]);
    addConfStr(0, dictionary["QT_REL_INSTALL_TESTS"]);
    addConfStr(1, dictionary["CFG_SYSROOT"]);
    addConfStr(1, dictionary["QT_REL_HOST_BINS"]);
    addConfStr(1, dictionary["QT_REL_HOST_LIBS"]);
    addConfStr(1, dictionary["QT_REL_HOST_DATA"]);
    addConfStr(1, targSpec);
    addConfStr(1, hostSpec);

    // Generate the new qconfig.cpp file
    {
        FileWriter tmpStream(buildPath + "/src/corelib/global/qconfig.cpp");
        tmpStream << "/* Build date */" << endl
                  << "static const char qt_configure_installation          [11  + 12] = \"qt_instdate=2012-12-20\";" << endl
                  << endl
                  << "/* Installation Info */" << endl
                  << "static const char qt_configure_prefix_path_str       [512 + 12] = \"qt_prfxpath=" << dictionary["QT_INSTALL_PREFIX"] << "\";" << endl
                  << "#ifdef QT_BUILD_QMAKE" << endl
                  << "static const char qt_configure_ext_prefix_path_str   [512 + 12] = \"qt_epfxpath=" << dictionary["QT_EXT_PREFIX"] << "\";" << endl
                  << "static const char qt_configure_host_prefix_path_str  [512 + 12] = \"qt_hpfxpath=" << dictionary["QT_HOST_PREFIX"] << "\";" << endl
                  << "#endif" << endl
                  << endl
                  << "static const short qt_configure_str_offsets[] = {\n"
                  << "    " << confStrOffsets[0] << endl
                  << "#ifdef QT_BUILD_QMAKE\n"
                  << "    " << confStrOffsets[1] << endl
                  << "#endif\n"
                  << "};\n"
                  << "static const char qt_configure_strs[] =\n"
                  << confStrings[0] << "#ifdef QT_BUILD_QMAKE\n"
                  << confStrings[1] << "#endif\n"
                  << ";\n"
                  << endl;
        if ((platform() != WINDOWS) && (platform() != WINDOWS_RT))
            tmpStream << "#define QT_CONFIGURE_SETTINGS_PATH \"" << dictionary["QT_REL_INSTALL_SETTINGS"] << "\"" << endl;

        tmpStream << endl
                  << "#ifdef QT_BUILD_QMAKE\n"
                  << "# define QT_CONFIGURE_SYSROOTIFY_PREFIX " << (sysrootifyPrefix ? "true" : "false") << endl
                  << "#endif\n\n"
                  << endl
                  << "#define QT_CONFIGURE_PREFIX_PATH qt_configure_prefix_path_str + 12\n"
                  << "#ifdef QT_BUILD_QMAKE\n"
                  << "# define QT_CONFIGURE_EXT_PREFIX_PATH qt_configure_ext_prefix_path_str + 12\n"
                  << "# define QT_CONFIGURE_HOST_PREFIX_PATH qt_configure_host_prefix_path_str + 12\n"
                  << "#endif\n";

        if (!tmpStream.flush())
            dictionary[ "DONE" ] = "error";
    }
}

void Configure::buildQmake()
{
    {
        QStringList args;

        // Build qmake
        QString pwd = QDir::currentPath();
        if (!QDir(buildPath).mkpath("qmake")) {
            cout << "Cannot create qmake build dir." << endl;
            dictionary[ "DONE" ] = "error";
            return;
        }
        if (!QDir::setCurrent(buildPath + "/qmake")) {
            cout << "Cannot enter qmake build dir." << endl;
            dictionary[ "DONE" ] = "error";
            return;
        }

        QString makefile = "Makefile";
        {
            QFile out(makefile);
            if (out.open(QFile::WriteOnly | QFile::Text)) {
                QTextStream stream(&out);
                stream << "#AutoGenerated by configure.exe" << endl
                    << "BUILD_PATH = .." << endl
                    << "SOURCE_PATH = " << QDir::toNativeSeparators(sourcePath) << endl
                    << "INC_PATH = " << QDir::toNativeSeparators(
                           (QFile::exists(sourcePath + "/.git") ? ".." : sourcePath)
                           + "/include") << endl;
                stream << "QT_VERSION = " QT_VERSION_STR << endl
                       << "QT_MAJOR_VERSION = " QT_STRINGIFY(QT_VERSION_MAJOR) << endl
                       << "QT_MINOR_VERSION = " QT_STRINGIFY(QT_VERSION_MINOR) << endl
                       << "QT_PATCH_VERSION = " QT_STRINGIFY(QT_VERSION_PATCH) << endl;
                if (dictionary[ "QMAKESPEC" ].startsWith("win32-g++")) {
                    stream << "QMAKESPEC = $(SOURCE_PATH)\\mkspecs\\" << dictionary[ "QMAKESPEC" ] << endl
                           << "CONFIG_CXXFLAGS = -std=c++11 -ffunction-sections" << endl
                           << "CONFIG_LFLAGS = -Wl,--gc-sections" << endl;

                    QFile in(sourcePath + "/qmake/Makefile.unix.win32");
                    if (in.open(QFile::ReadOnly | QFile::Text))
                        stream << in.readAll();
                    QFile in2(sourcePath + "/qmake/Makefile.unix.mingw");
                    if (in2.open(QFile::ReadOnly | QFile::Text))
                        stream << in2.readAll();
                } else {
                    stream << "QMAKESPEC = " << dictionary["QMAKESPEC"] << endl;
                }

                stream << "\n\n";

                QFile in(sourcePath + "/qmake/" + dictionary["QMAKEMAKEFILE"]);
                if (in.open(QFile::ReadOnly | QFile::Text)) {
                    QString d = in.readAll();
                    //### need replaces (like configure.sh)? --Sam
                    stream << d << endl;
                }
                stream.flush();
                out.close();
            }
        }

        args += dictionary[ "MAKE" ];
        args += "-f";
        args += makefile;

        cout << "Creating qmake..." << endl;
        int exitCode = Environment::execute(args, QStringList(), QStringList());
        if (exitCode) {
            args.clear();
            args += dictionary[ "MAKE" ];
            args += "-f";
            args += makefile;
            args += "clean";
            exitCode = Environment::execute(args, QStringList(), QStringList());
            if (exitCode) {
                cout << "Cleaning qmake failed, return code " << exitCode << endl << endl;
                dictionary[ "DONE" ] = "error";
            } else {
                args.clear();
                args += dictionary[ "MAKE" ];
                args += "-f";
                args += makefile;
                exitCode = Environment::execute(args, QStringList(), QStringList());
                if (exitCode) {
                    cout << "Building qmake failed, return code " << exitCode << endl << endl;
                    dictionary[ "DONE" ] = "error";
                }
            }
        }
        QDir::setCurrent(pwd);
    }

    // Generate qt.conf
    QFile confFile(buildPath + "/bin/qt.conf");
    if (confFile.open(QFile::WriteOnly | QFile::Text)) { // Truncates any existing file.
        QTextStream confStream(&confFile);
        confStream << "[EffectivePaths]" << endl
                   << "Prefix=.." << endl;
        if (sourcePath != buildPath)
            confStream << "[EffectiveSourcePaths]" << endl
                       << "Prefix=" << sourcePath << endl;

        confStream.flush();
        confFile.close();
    }

}

void Configure::configure()
{
    FileWriter ci(buildPath + "/config.tests/configure.cfg");
    ci << "# Feature defaults set by configure command line\n"
       << "config.input.qt_edition = " << dictionary["EDITION"] << "\n"
       << "config.input.qt_licheck = " << dictionary["LICHECK"] << "\n"
       << "config.input.qt_release_date = " << dictionary["RELEASEDATE"];
    if (!ci.flush()) {
        dictionary[ "DONE" ] = "error";
        return;
    }

    QStringList args;
    args << buildPath + "/bin/qmake"
         << sourcePathMangled
         << "--" << configCmdLine;

    QString pwd = QDir::currentPath();
    QDir::setCurrent(buildPathMangled);
    if (int exitCode = Environment::execute(args, QStringList(), QStringList())) {
        cout << "Qmake failed, return code " << exitCode  << endl << endl;
        dictionary[ "DONE" ] = "error";
    }
    QDir::setCurrent(pwd);

    if ((dictionary["REDO"] != "yes") && (dictionary["DONE"] != "error"))
        saveCmdLine();
}

bool Configure::showLicense(QString orgLicenseFile)
{
    bool showGpl2 = true;
    QString licenseFile = orgLicenseFile;
    QString theLicense;
    if (dictionary["EDITION"] == "OpenSource") {
        if (platform() != WINDOWS_RT
                && (platform() != ANDROID || dictionary["ANDROID_STYLE_ASSETS"] == "no")) {
            theLicense = "GNU Lesser General Public License (LGPL) version 3\n"
                         "or the GNU General Public License (GPL) version 2";
        } else {
            theLicense = "GNU Lesser General Public License (LGPL) version 3";
            showGpl2 = false;
        }
    } else {
        // the first line of the license file tells us which license it is
        QFile file(licenseFile);
        if (!file.open(QFile::ReadOnly)) {
            cout << "Failed to load LICENSE file" << endl;
            return false;
        }
        theLicense = file.readLine().trimmed();
    }

    forever {
        char accept = '?';
        cout << "You are licensed to use this software under the terms of" << endl
             << "the " << theLicense << "." << endl
             << endl;
        if (dictionary["EDITION"] == "OpenSource") {
            cout << "Type 'L' to view the GNU Lesser General Public License version 3 (LGPLv3)." << endl;
            if (showGpl2)
                cout << "Type 'G' to view the GNU General Public License version 2 (GPLv2)." << endl;
        } else {
            cout << "Type '?' to view the " << theLicense << "." << endl;
        }
        cout << "Type 'y' to accept this license offer." << endl
             << "Type 'n' to decline this license offer." << endl
             << endl
             << "Do you accept the terms of the license?" << endl;
        cin >> accept;
        accept = tolower(accept);

        if (accept == 'y') {
            configCmdLine << "-confirm-license";
            return true;
        } else if (accept == 'n') {
            return false;
        } else {
            if (dictionary["EDITION"] == "OpenSource") {
                if (accept == 'l')
                    licenseFile = orgLicenseFile + "/LICENSE.LGPL3";
                else
                    licenseFile = orgLicenseFile + "/LICENSE.GPL2";
            }
            // Get console line height, to fill the screen properly
            int i = 0, screenHeight = 25; // default
            CONSOLE_SCREEN_BUFFER_INFO consoleInfo;
            HANDLE stdOut = GetStdHandle(STD_OUTPUT_HANDLE);
            if (GetConsoleScreenBufferInfo(stdOut, &consoleInfo))
                screenHeight = consoleInfo.srWindow.Bottom
                             - consoleInfo.srWindow.Top
                             - 1; // Some overlap for context

            // Prompt the license content to the user
            QFile file(licenseFile);
            if (!file.open(QFile::ReadOnly)) {
                cout << "Failed to load LICENSE file" << licenseFile << endl;
                return false;
            }
            QStringList licenseContent = QString(file.readAll()).split('\n');
            while (i < licenseContent.size()) {
                cout << licenseContent.at(i) << endl;
                if (++i % screenHeight == 0) {
                    promptKeyPress();
                    cout << "\r";     // Overwrite text above
                }
            }
        }
    }
}

void Configure::readLicense()
{
    dictionary["PLATFORM NAME"] = platformName();
    dictionary["LICENSE FILE"] = sourcePath;

    bool openSource = false;
    bool hasOpenSource = QFile::exists(dictionary["LICENSE FILE"] + "/LICENSE.LGPL3") || QFile::exists(dictionary["LICENSE FILE"] + "/LICENSE.GPL2");
    if (dictionary["BUILDTYPE"] == "commercial") {
        openSource = false;
    } else if (dictionary["BUILDTYPE"] == "opensource") {
        openSource = true;
    } else if (hasOpenSource) { // No Open Source? Just display the commercial license right away
        forever {
            char accept = '?';
            cout << "Which edition of Qt do you want to use ?" << endl;
            cout << "Type 'c' if you want to use the Commercial Edition." << endl;
            cout << "Type 'o' if you want to use the Open Source Edition." << endl;
            cin >> accept;
            accept = tolower(accept);

            if (accept == 'c') {
                openSource = false;
                break;
            } else if (accept == 'o') {
                openSource = true;
                break;
            }
        }
    }
    if (hasOpenSource && openSource) {
        cout << endl << "This is the " << dictionary["PLATFORM NAME"] << " Open Source Edition." << endl << endl;
        dictionary["LICENSEE"] = "Open Source";
        dictionary["EDITION"] = "OpenSource";
    } else if (openSource) {
        cout << endl << "Cannot find the GPL license files! Please download the Open Source version of the library." << endl;
        dictionary["DONE"] = "error";
<<<<<<< HEAD
        return;
=======
    } else {
        QString tpLicense = sourcePath + "/LICENSE.PREVIEW.COMMERCIAL";
        if (QFile::exists(tpLicense)) {
            cout << endl << "This is the Qt Preview Edition." << endl << endl;

            dictionary["EDITION"] = "Preview";
            dictionary["LICENSE FILE"] = tpLicense;
        } else {
            Tools::checkLicense(dictionary, sourcePath, buildPath);
        }
>>>>>>> 38c1057f
    }

    if (dictionary["LICENSE_CONFIRMED"] != "yes") {
        if (!showLicense(dictionary["LICENSE FILE"])) {
            cout << "Configuration aborted since license was not accepted" << endl;
            dictionary["DONE"] = "error";
            return;
        }
    } else if (dictionary["LICHECK"].isEmpty()) { // licheck executable shows license
        cout << "You have already accepted the terms of the license." << endl << endl;
    }
    if (dictionary["BUILDTYPE"] == "none") {
        if (openSource)
            configCmdLine << "-opensource";
        else
            configCmdLine << "-commercial";
    }
}

bool Configure::reloadCmdLine(int idx)
{
        QFile inFile(buildPathMangled + "/config.opt");
        if (!inFile.open(QFile::ReadOnly)) {
            inFile.setFileName(buildPath + "/config.opt");
            if (!inFile.open(QFile::ReadOnly)) {
                inFile.setFileName(buildPath + "/configure.cache");
                if (!inFile.open(QFile::ReadOnly)) {
                    cout << "No config.opt present - cannot redo configuration." << endl;
                    return false;
                }
            }
        }
        QTextStream inStream(&inFile);
        while (!inStream.atEnd())
            configCmdLine.insert(idx++, inStream.readLine().trimmed());
        return true;
}

void Configure::saveCmdLine()
{
    if (dictionary[ "REDO" ] != "yes") {
        QFile outFile(buildPathMangled + "/config.opt");
        if (outFile.open(QFile::WriteOnly | QFile::Text)) {
            QTextStream outStream(&outFile);
            for (QStringList::Iterator it = configCmdLine.begin(); it != configCmdLine.end(); ++it) {
                outStream << (*it) << endl;
            }
            outStream.flush();
            outFile.close();
        }
    }
}

bool Configure::isDone()
{
    return !dictionary["DONE"].isEmpty();
}

bool Configure::isOk()
{
    return (dictionary[ "DONE" ] != "error");
}

QString Configure::platformName() const
{
    switch (platform()) {
    default:
    case WINDOWS:
        return QStringLiteral("Qt for Windows");
    case WINDOWS_RT:
        return QStringLiteral("Qt for Windows Runtime");
    case QNX:
        return QStringLiteral("Qt for QNX");
    case ANDROID:
        return QStringLiteral("Qt for Android");
    case OTHER:
        return QStringLiteral("Qt for ???");
    }
}

int Configure::platform() const
{
    const QString xQMakeSpec = dictionary.value("XQMAKESPEC");

    if ((xQMakeSpec.startsWith("winphone") || xQMakeSpec.startsWith("winrt")))
        return WINDOWS_RT;

    if (xQMakeSpec.contains("qnx"))
        return QNX;

    if (xQMakeSpec.contains("android"))
        return ANDROID;

    if (!xQMakeSpec.isEmpty())
        return OTHER;

    return WINDOWS;
}

FileWriter::FileWriter(const QString &name)
    : QTextStream()
    , m_name(name)
{
    m_buffer.open(QIODevice::WriteOnly);
    setDevice(&m_buffer);
}

bool FileWriter::flush()
{
    QTextStream::flush();
    QFile oldFile(m_name);
    if (oldFile.open(QIODevice::ReadOnly | QIODevice::Text)) {
        if (oldFile.readAll() == m_buffer.data())
            return true;
        oldFile.close();
    }
    QString dir = QFileInfo(m_name).absolutePath();
    if (!QDir().mkpath(dir)) {
        cout << "Cannot create directory " << qPrintable(QDir::toNativeSeparators(dir)) << ".\n";
        return false;
    }
    QFile file(m_name + ".new");
    if (file.open(QIODevice::WriteOnly | QIODevice::Text)) {
        if (file.write(m_buffer.data()) == m_buffer.data().size()) {
            file.close();
            if (file.error() == QFile::NoError) {
                ::SetFileAttributes((wchar_t*)m_name.utf16(), FILE_ATTRIBUTE_NORMAL);
                QFile::remove(m_name);
                if (!file.rename(m_name)) {
                    cout << "Cannot replace file " << qPrintable(QDir::toNativeSeparators(m_name)) << ".\n";
                    return false;
                }
                return true;
            }
        }
    }
    cout << "Cannot create file " << qPrintable(QDir::toNativeSeparators(file.fileName()))
         << ": " << qPrintable(file.errorString()) << ".\n";
    file.remove();
    return false;
}

QT_END_NAMESPACE<|MERGE_RESOLUTION|>--- conflicted
+++ resolved
@@ -397,1932 +397,6 @@
             if (i == argCount)
                 break;
             dictionary[ "ANDROID_PLATFORM" ] = configCmdLine.at(i);
-<<<<<<< HEAD
-=======
-        }
-
-        else if (configCmdLine.at(i) == "-android-ndk-host") {
-            ++i;
-            if (i == argCount)
-                break;
-
-            dictionary[ "ANDROID_HOST" ] = configCmdLine.at(i);
-        }
-
-        else if (configCmdLine.at(i) == "-android-arch") {
-            ++i;
-            if (i == argCount)
-                break;
-            dictionary[ "ANDROID_TARGET_ARCH" ] = configCmdLine.at(i);
-        }
-
-        else if (configCmdLine.at(i) == "-android-toolchain-version") {
-            ++i;
-            if (i == argCount)
-                break;
-            dictionary[ "ANDROID_NDK_TOOLCHAIN_VERSION" ] = configCmdLine.at(i);
-        }
-
-        else if (configCmdLine.at(i) == "-no-android-style-assets") {
-            dictionary[ "ANDROID_STYLE_ASSETS" ] = "no";
-        } else if (configCmdLine.at(i) == "-android-style-assets") {
-            dictionary[ "ANDROID_STYLE_ASSETS" ] = "yes";
-        }
-
-        else {
-            dictionary[ "DONE" ] = "error";
-            cout << "Unknown option " << configCmdLine.at(i) << endl;
-            break;
-        }
-    }
-
-    // Ensure that QMAKESPEC exists in the mkspecs folder
-    const QString mkspecPath(sourcePath + "/mkspecs");
-    QDirIterator itMkspecs(mkspecPath, QDir::AllDirs | QDir::NoDotAndDotDot, QDirIterator::Subdirectories);
-    QStringList mkspecs;
-
-    while (itMkspecs.hasNext()) {
-        QString mkspec = itMkspecs.next();
-        // Remove base PATH
-        mkspec.remove(0, mkspecPath.length() + 1);
-        mkspecs << mkspec;
-    }
-
-    if (dictionary["QMAKESPEC"].toLower() == "features"
-        || !mkspecs.contains(dictionary["QMAKESPEC"], Qt::CaseInsensitive)) {
-        dictionary[ "DONE" ] = "error";
-        if (dictionary ["QMAKESPEC_FROM"] == "commandline") {
-            cout << "Invalid option \"" << dictionary["QMAKESPEC"] << "\" for -platform." << endl;
-        } else if (dictionary ["QMAKESPEC_FROM"] == "env") {
-            cout << "QMAKESPEC environment variable is set to \"" << dictionary["QMAKESPEC"]
-                 << "\" which is not a supported platform" << endl;
-        } else { // was autodetected from environment
-            cout << "Unable to detect the platform from environment. Use -platform command line" << endl
-                 << "argument or set the QMAKESPEC environment variable and run configure again." << endl;
-        }
-        cout << "See the README file for a list of supported operating systems and compilers." << endl;
-    } else {
-        if (dictionary[ "QMAKESPEC" ].endsWith("-icc") ||
-            dictionary[ "QMAKESPEC" ].endsWith("-msvc2012") ||
-            dictionary[ "QMAKESPEC" ].endsWith("-msvc2013") ||
-            dictionary[ "QMAKESPEC" ].endsWith("-msvc2015") ||
-            dictionary[ "QMAKESPEC" ].endsWith("-msvc2017")) {
-            if (dictionary[ "MAKE" ].isEmpty()) dictionary[ "MAKE" ] = "nmake";
-            dictionary[ "QMAKEMAKEFILE" ] = "Makefile.win32";
-        } else if (dictionary[ "QMAKESPEC" ].startsWith(QLatin1String("win32-g++"))) {
-            if (dictionary[ "MAKE" ].isEmpty()) dictionary[ "MAKE" ] = "mingw32-make";
-            dictionary[ "QMAKEMAKEFILE" ] = "Makefile.unix";
-        } else {
-            if (dictionary[ "MAKE" ].isEmpty()) dictionary[ "MAKE" ] = "make";
-            dictionary[ "QMAKEMAKEFILE" ] = "Makefile.win32";
-        }
-    }
-
-    if (isDeviceMkspec) {
-        const QStringList devices = mkspecs.filter("devices/", Qt::CaseInsensitive);
-        const QStringList family = devices.filter(dictionary["XQMAKESPEC"], Qt::CaseInsensitive);
-
-        if (family.isEmpty()) {
-            dictionary[ "DONE" ] = "error";
-            cout << "Error: No device matching '" << dictionary["XQMAKESPEC"] << "'." << endl;
-        } else if (family.size() > 1) {
-            dictionary[ "DONE" ] = "error";
-
-            cout << "Error: Multiple matches for device '" << dictionary["XQMAKESPEC"] << "'. Candidates are:" << endl;
-
-            foreach (const QString &device, family)
-                cout << "\t* " << device << endl;
-        } else {
-            Q_ASSERT(family.size() == 1);
-            dictionary["XQMAKESPEC"] = family.at(0);
-        }
-
-    } else {
-        // Ensure that -spec (XQMAKESPEC) exists in the mkspecs folder as well
-        if (dictionary.contains("XQMAKESPEC") &&
-                !mkspecs.contains(dictionary["XQMAKESPEC"], Qt::CaseInsensitive)) {
-            dictionary[ "DONE" ] = "error";
-            cout << "Invalid option \"" << dictionary["XQMAKESPEC"] << "\" for -xplatform." << endl;
-        }
-    }
-
-    // Allow tests for private classes to be compiled against internal builds
-    if (dictionary["BUILDDEV"] == "yes") {
-        qtConfig << "private_tests";
-        if (dictionary["WERROR"] != "no")
-            qmakeConfig << "warnings_are_errors";
-        if (dictionary["HEADERSCLEAN"] != "no")
-            qmakeConfig << "headersclean";
-    } else {
-        if (dictionary["WERROR"] == "yes")
-            qmakeConfig << "warnings_are_errors";
-        if (dictionary["HEADERSCLEAN"] == "yes")
-            qmakeConfig << "headersclean";
-    }
-
-    if (dictionary["FORCE_ASSERTS"] == "yes")
-        qtConfig += "force_asserts";
-
-    for (QStringList::Iterator dis = disabledModules.begin(); dis != disabledModules.end(); ++dis) {
-        modules.removeAll((*dis));
-    }
-    for (QStringList::Iterator ena = enabledModules.begin(); ena != enabledModules.end(); ++ena) {
-        if (modules.indexOf((*ena)) == -1)
-            modules += (*ena);
-    }
-    qtConfig += modules;
-
-    for (QStringList::Iterator it = disabledModules.begin(); it != disabledModules.end(); ++it)
-        qtConfig.removeAll(*it);
-
-    if ((dictionary[ "REDO" ] != "yes") && (dictionary[ "HELP" ] != "yes")
-            && (dictionary[ "DONE" ] != "error"))
-        saveCmdLine();
-}
-
-void Configure::validateArgs()
-{
-    // Validate the specified config
-    QString cfgpath = sourcePath + "/src/corelib/global/qconfig-" + dictionary["QCONFIG"] + ".h";
-
-    // Try internal configurations first.
-    QStringList possible_configs = QStringList()
-        << "minimal"
-        << "small"
-        << "medium"
-        << "large"
-        << "full";
-    int index = possible_configs.indexOf(dictionary["QCONFIG"]);
-    if (index >= 0) {
-        for (int c = 0; c <= index; c++) {
-            qtConfig += possible_configs[c] + "-config";
-        }
-        if (dictionary["QCONFIG"] != "full")
-            dictionary["QCONFIG_PATH"] = cfgpath;
-        return;
-    }
-
-    if (!QFileInfo::exists(cfgpath)) {
-        cfgpath = QFileInfo(dictionary["QCONFIG"]).absoluteFilePath();
-        if (!QFileInfo::exists(cfgpath)) {
-            dictionary[ "DONE" ] = "error";
-            cout << "No such configuration \"" << qPrintable(dictionary["QCONFIG"]) << "\"" << endl ;
-            return;
-        }
-    }
-    dictionary["QCONFIG_PATH"] = cfgpath;
-}
-
-// Output helper functions --------------------------------[ Start ]-
-/*!
-    Determines the length of a string token.
-*/
-static int tokenLength(const char *str)
-{
-    if (*str == 0)
-        return 0;
-
-    const char *nextToken = strpbrk(str, " _/\n\r");
-    if (nextToken == str || !nextToken)
-        return 1;
-
-    return int(nextToken - str);
-}
-
-/*!
-    Prints out a string which starts at position \a startingAt, and
-    indents each wrapped line with \a wrapIndent characters.
-    The wrap point is set to the console width, unless that width
-    cannot be determined, or is too small.
-*/
-void Configure::desc(const char *description, int startingAt, int wrapIndent)
-{
-    int linePos = startingAt;
-
-    bool firstLine = true;
-    const char *nextToken = description;
-    while (*nextToken) {
-        int nextTokenLen = tokenLength(nextToken);
-        if (*nextToken == '\n'                         // Wrap on newline, duh
-            || (linePos + nextTokenLen > outputWidth)) // Wrap at outputWidth
-        {
-            printf("\n");
-            linePos = 0;
-            firstLine = false;
-            if (*nextToken == '\n')
-                ++nextToken;
-            continue;
-        }
-        if (!firstLine && linePos < wrapIndent) {  // Indent to wrapIndent
-            printf("%*s", wrapIndent , "");
-            linePos = wrapIndent;
-            if (*nextToken == ' ') {
-                ++nextToken;
-                continue;
-            }
-        }
-        printf("%.*s", nextTokenLen, nextToken);
-        linePos += nextTokenLen;
-        nextToken += nextTokenLen;
-    }
-}
-
-/*!
-    Prints out an option with its description wrapped at the
-    description starting point. If \a skipIndent is true, the
-    indentation to the option is not outputted (used by marked option
-    version of desc()). Extra spaces between option and its
-    description is filled with\a fillChar, if there's available
-    space.
-*/
-void Configure::desc(const char *option, const char *description, bool skipIndent, char fillChar)
-{
-    if (!skipIndent)
-        printf("%*s", optionIndent, "");
-
-    int remaining  = descIndent - optionIndent - int(strlen(option));
-    int wrapIndent = descIndent + qMax(0, 1 - remaining);
-    printf("%s", option);
-
-    if (remaining > 2) {
-        printf(" "); // Space in front
-        for (int i = remaining; i > 2; --i)
-            printf("%c", fillChar); // Fill, if available space
-    }
-    printf(" "); // Space between option and description
-
-    desc(description, wrapIndent, wrapIndent);
-    printf("\n");
-}
-
-/*!
-    Same as above, except it also marks an option with an '*', if
-    the option is default action.
-*/
-void Configure::desc(const char *mark_option, const char *mark, const char *option, const char *description, char fillChar)
-{
-    const QString markedAs = dictionary.value(mark_option);
-    if (markedAs == "auto" && markedAs == mark) // both "auto", always => +
-        printf(" +  ");
-    else if (markedAs == "auto")                // setting marked as "auto" and option is default => +
-        printf(" %c  " , (defaultTo(mark_option) == QLatin1String(mark))? '+' : ' ');
-    else if (QLatin1String(mark) == "auto" && markedAs != "no")     // description marked as "auto" and option is available => +
-        printf(" %c  " , checkAvailability(mark_option) ? '+' : ' ');
-    else                                        // None are "auto", (markedAs == mark) => *
-        printf(" %c  " , markedAs == QLatin1String(mark) ? '*' : ' ');
-
-    desc(option, description, true, fillChar);
-}
-
-/*!
-    Modifies the default configuration based on given -platform option.
-    Eg. switches to different default styles for Windows CE.
-*/
-void Configure::applySpecSpecifics()
-{
-    if (dictionary.contains("XQMAKESPEC")) {
-        //Disable building tools when cross compiling.
-        nobuildParts << "tools";
-    }
-
-    if (dictionary.value("XQMAKESPEC").startsWith("winphone") || dictionary.value("XQMAKESPEC").startsWith("winrt")) {
-        dictionary[ "STYLE_WINDOWSXP" ]     = "no";
-        dictionary[ "STYLE_WINDOWSVISTA" ]  = "no";
-        dictionary[ "GIF" ]                 = "qt";
-        dictionary[ "JPEG" ]                = "qt";
-        dictionary[ "LIBJPEG" ]             = "qt";
-        dictionary[ "LIBPNG" ]              = "qt";
-        dictionary[ "FREETYPE" ]            = "yes";
-        dictionary[ "OPENGL" ]              = "yes";
-        dictionary[ "OPENGL_ES_2" ]         = "yes";
-        dictionary[ "OPENVG" ]              = "no";
-        dictionary[ "SSL" ]                 = "yes";
-        dictionary[ "OPENSSL" ]             = "no";
-        dictionary[ "DBUS" ]                = "no";
-        dictionary[ "ZLIB" ]                = "qt";
-        dictionary[ "PCRE" ]                = "qt";
-        dictionary[ "ICU" ]                 = "qt";
-        dictionary[ "LARGE_FILE" ]          = "no";
-        dictionary[ "ANGLE" ]               = "yes";
-        dictionary[ "DYNAMICGL" ]           = "no";
-    } else if (dictionary.value("XQMAKESPEC").startsWith("linux")) { //TODO actually wrong.
-      //TODO
-        dictionary[ "STYLE_WINDOWSXP" ]     = "no";
-        dictionary[ "STYLE_WINDOWSVISTA" ]  = "no";
-        dictionary[ "KBD_DRIVERS" ]         = "tty";
-        dictionary[ "GFX_DRIVERS" ]         = "linuxfb";
-        dictionary[ "MOUSE_DRIVERS" ]       = "pc linuxtp";
-        dictionary[ "OPENGL" ]              = "no";
-        dictionary[ "DBUS"]                 = "no";
-        dictionary[ "QT_INOTIFY" ]          = "no";
-        dictionary[ "QT_CUPS" ]             = "no";
-        dictionary[ "QT_GLIB" ]             = "no";
-        dictionary[ "QT_ICONV" ]            = "no";
-        dictionary[ "QT_EVDEV" ]            = "no";
-        dictionary[ "QT_MTDEV" ]            = "no";
-        dictionary[ "FONT_CONFIG" ]         = "auto";
-        dictionary[ "ANGLE" ]               = "no";
-
-        dictionary["DECORATIONS"]           = "default windows styled";
-    } else if (platform() == QNX) {
-        dictionary[ "REDUCE_EXPORTS" ]      = "yes";
-        dictionary["STACK_PROTECTOR_STRONG"] = "auto";
-        dictionary["SLOG2"]                 = "auto";
-        dictionary["QNX_IMF"]               = "auto";
-        dictionary["PPS"]                   = "auto";
-        dictionary["LGMON"]                 = "auto";
-        dictionary["QT_XKBCOMMON"]          = "no";
-        dictionary[ "ANGLE" ]               = "no";
-        dictionary[ "DYNAMICGL" ]           = "no";
-        dictionary[ "FONT_CONFIG" ]         = "auto";
-        dictionary[ "ICU" ]                 = "auto";
-        dictionary[ "POLL" ]                = "poll";
-        dictionary[ "ZLIB" ]                = "system";
-    } else if (platform() == ANDROID) {
-        dictionary[ "REDUCE_EXPORTS" ]      = "yes";
-        dictionary[ "BUILD" ]               = "release";
-        dictionary[ "BUILDALL" ]            = "no";
-        dictionary[ "LARGE_FILE" ]          = "no";
-        dictionary[ "ANGLE" ]               = "no";
-        dictionary[ "DYNAMICGL" ]           = "no";
-        dictionary[ "REDUCE_RELOCATIONS" ]  = "yes";
-        dictionary[ "QT_GETIFADDRS" ]       = "no";
-        dictionary[ "QT_XKBCOMMON" ]        = "no";
-        dictionary["ANDROID_STYLE_ASSETS"]  = "yes";
-        dictionary[ "STYLE_ANDROID" ]       = "yes";
-        dictionary[ "POLL" ]                = "poll";
-        dictionary[ "ZLIB" ]                = "system";
-    }
-}
-
-// Output helper functions ---------------------------------[ Stop ]-
-
-
-bool Configure::displayHelp()
-{
-    if (dictionary[ "HELP" ] == "yes") {
-        desc("Usage: configure [options]\n\n", 0, 7);
-
-        desc("Installation options:\n\n");
-
-        desc("These are optional, but you may specify install directories.\n\n", 0, 1);
-
-        desc(       "-prefix <dir>",                    "The deployment directory, as seen on the target device.\n"
-                                                        "(default %CD%)\n");
-
-        desc(       "-extprefix <dir>",                 "The installation directory, as seen on the host machine.\n"
-                                                        "(default SYSROOT/PREFIX)\n");
-
-        desc(       "-hostprefix [dir]",                "The installation directory for build tools running on the\n"
-                                                        "host machine. If [dir] is not given, the current build\n"
-                                                        "directory will be used. (default EXTPREFIX)\n");
-
-        desc("You may use these to change the layout of the install. Note that all directories\n"
-             "except -sysconfdir should be located under -prefix/-hostprefix:\n\n");
-
-        desc(       "-bindir <dir>",                    "User executables will be installed to <dir>\n(default PREFIX/bin)");
-        desc(       "-libdir <dir>",                    "Libraries will be installed to <dir>\n(default PREFIX/lib)");
-        desc(       "-headerdir <dir>",                 "Headers will be installed to <dir>\n(default PREFIX/include)");
-        desc(       "-archdatadir <dir>",               "Architecture-dependent data used by Qt will be installed to <dir>\n(default PREFIX)");
-        desc(       "-libexecdir <dir>",                "Program executables will be installed to <dir>\n(default ARCHDATADIR/bin)");
-        desc(       "-plugindir <dir>",                 "Plugins will be installed to <dir>\n(default ARCHDATADIR/plugins)");
-        desc(       "-importdir <dir>",                 "Imports for QML1 will be installed to <dir>\n(default ARCHDATADIR/imports)");
-        desc(       "-qmldir <dir>",                    "Imports for QML2 will be installed to <dir>\n(default ARCHDATADIR/qml)");
-        desc(       "-datadir <dir>",                   "Data used by Qt programs will be installed to <dir>\n(default PREFIX)");
-        desc(       "-docdir <dir>",                    "Documentation will be installed to <dir>\n(default DATADIR/doc)");
-        desc(       "-translationdir <dir>",            "Translations of Qt programs will be installed to <dir>\n(default DATADIR/translations)");
-        desc(       "-examplesdir <dir>",               "Examples will be installed to <dir>\n(default PREFIX/examples)");
-        desc(       "-testsdir <dir>",                  "Tests will be installed to <dir>\n(default PREFIX/tests)\n");
-
-        desc(       "-hostbindir <dir>",                "Host executables will be installed to <dir>\n(default HOSTPREFIX/bin)");
-        desc(       "-hostlibdir <dir>",                "Host libraries will be installed to <dir>\n(default HOSTPREFIX/lib)");
-        desc(       "-hostdatadir <dir>",               "Data used by qmake will be installed to <dir>\n(default HOSTPREFIX)");
-
-        desc("\nConfigure options:\n\n");
-
-        desc(" The defaults (*) are usually acceptable. A plus (+) denotes a default value"
-             " that needs to be evaluated. If the evaluation succeeds, the feature is"
-             " included. Here is a short explanation of each option:\n\n", 0, 1);
-
-        desc("BUILD", "release","-release",             "Compile and link Qt with debugging turned off.");
-        desc("BUILD", "debug",  "-debug",               "Compile and link Qt with debugging turned on.");
-        desc("BUILDALL", "yes", "-debug-and-release",   "Compile and link two Qt libraries, with and without debugging turned on.\n");
-
-        desc("FORCEDEBUGINFO", "yes","-force-debug-info", "Create symbol files for release builds.");
-        desc("SEPARATE_DEBUG_INFO", "yes","-separate-debug-info", "Strip debug information into a separate file.\n");
-
-        desc("BUILDDEV", "yes", "-developer-build",      "Compile and link Qt with Qt developer options (including auto-tests exporting)\n");
-
-        desc("RELEASE_TOOLS", "yes", "-optimized-tools", "Build optimized host tools even in debug build.");
-        desc("RELEASE_TOOLS", "no", "-no-optimized-tools", "Do not build optimized host tools even in debug build.\n");
-
-        desc("OPENSOURCE", "opensource", "-opensource",   "Compile and link the Open-Source Edition of Qt.");
-        desc("COMMERCIAL", "commercial", "-commercial",   "Compile and link the Commercial Edition of Qt.\n");
-
-        desc(        "-c++std <edition>",               "Compile Qt with C++ standard edition (c++11, c++14, c++1z)\n"
-                                                        "Default: highest supported. This option is not supported for MSVC.\n");
-
-        desc("USE_GOLD_LINKER", "yes", "-use-gold-linker",                  "Link using the GNU gold linker (gcc only).");
-        desc("USE_GOLD_LINKER", "no", "-no-use-gold-linker",                "Do not link using the GNU gold linker.\n");
-
-        desc("ENABLE_NEW_DTAGS", "yes", "-enable-new-dtags", "Use new DTAGS for RPATH (Linux only).");
-        desc("ENABLE_NEW_DTAGS", "no", "-disable-new-dtags", "Do not use new DTAGS for RPATH.\n");
-
-        desc("SHARED", "yes",   "-shared",              "Create and use shared Qt libraries.");
-        desc("SHARED", "no",    "-static",              "Create and use static Qt libraries.\n");
-
-        desc("STATIC_RUNTIME",  "no", "-static-runtime","Statically link the C/C++ runtime library.\n");
-
-        desc("LTCG", "yes",   "-ltcg",                  "Use Link Time Code Generation. (Release builds only)");
-        desc("LTCG", "no",    "-no-ltcg",               "Do not use Link Time Code Generation.\n");
-
-        desc(                   "-make <part>",         "Add part to the list of parts to be built at make time");
-        for (int i=0; i<defaultBuildParts.size(); ++i)
-            desc(               "",                     qPrintable(QString("  %1").arg(defaultBuildParts.at(i))), false, ' ');
-        desc(                   "-nomake <part>",       "Exclude part from the list of parts to be built.\n");
-
-        desc(                   "-skip <module>",       "Exclude an entire module from the build.\n");
-
-        desc(                   "-no-compile-examples", "Install only the sources of examples.\n");
-
-        desc("WIDGETS", "no", "-no-widgets",            "Disable Qt Widgets module.\n");
-        desc("GUI", "no", "-no-gui",                    "Disable Qt GUI module.\n");
-
-        desc("ACCESSIBILITY", "no", "-no-accessibility", "Disable accessibility support.\n");
-        desc(                   "",                      "Disabling accessibility is not recommended, as it will break QStyle\n"
-                                                         "and may break other internal parts of Qt.\n"
-                                                         "With this switch you create a source incompatible version of Qt,\n"
-                                                         "which is unsupported.\n");
-        desc("ACCESSIBILITY", "yes", "-accessibility",   "Enable accessibility support.\n");
-
-        desc(                   "-no-sql-<driver>",     "Disable SQL <driver> entirely, by default none are turned on.");
-        desc(                   "-qt-sql-<driver>",     "Enable a SQL <driver> in the Qt Library.");
-        desc(                   "-plugin-sql-<driver>", "Enable SQL <driver> as a plugin to be linked to at run time.\n"
-                                                        "Available values for <driver>:");
-        desc("SQL_MYSQL", "auto", "",                   "  mysql", ' ');
-        desc("SQL_PSQL", "auto", "",                    "  psql", ' ');
-        desc("SQL_OCI", "auto", "",                     "  oci", ' ');
-        desc("SQL_ODBC", "auto", "",                    "  odbc", ' ');
-        desc("SQL_TDS", "auto", "",                     "  tds", ' ');
-        desc("SQL_DB2", "auto", "",                     "  db2", ' ');
-        desc("SQL_SQLITE", "auto", "",                  "  sqlite", ' ');
-        desc("SQL_SQLITE2", "auto", "",                 "  sqlite2", ' ');
-        desc("SQL_IBASE", "auto", "",                   "  ibase", ' ');
-        desc(                   "",                     "(drivers marked with a '+' have been detected as available on this system)\n", false, ' ');
-
-        desc(                   "-system-sqlite",       "Use sqlite from the operating system.\n");
-
-        desc("OPENGL", "no","-no-opengl",               "Do not support OpenGL.");
-        desc("OPENGL", "no","-opengl <api>",            "Enable OpenGL support with specified API version.\n"
-                                                        "Available values for <api>:");
-        desc("", "no", "",                              "  desktop - Enable support for Desktop OpenGL", ' ');
-        desc("", "no", "",                              "  dynamic - Enable support for dynamically loaded OpenGL (either desktop or ES)", ' ');
-        desc("OPENGL_ES_2",  "yes", "",                 "  es2 - Enable support for OpenGL ES 2.0\n", ' ');
-
-        desc("OPENVG", "no","-no-openvg",               "Disables OpenVG functionality.");
-        desc("OPENVG", "yes","-openvg",                 "Enables OpenVG functionality.\n");
-        desc(                   "-force-asserts",       "Activate asserts in release mode.\n");
-        desc(                   "-platform <spec>",     "The operating system and compiler you are building on.\n(default %QMAKESPEC%)\n");
-        desc(                   "-xplatform <spec>",    "The operating system and compiler you are cross compiling to.\n");
-        desc(                   "",                     "See the README file for a list of supported operating systems and compilers.\n", false, ' ');
-
-        desc(                   "-sysroot <dir>",       "Sets <dir> as the target compiler's and qmake's sysroot and also sets pkg-config paths.");
-        desc(                   "-no-gcc-sysroot",      "When using -sysroot, it disables the passing of --sysroot to the compiler.\n");
-
-        desc(                   "-qconfig <local>",     "Use src/corelib/global/qconfig-<local>.h rather than the\n"
-                                                        "default 'full'.\n");
-
-        desc("NIS",  "no",      "-no-nis",              "Do not compile NIS support.");
-        desc("NIS",  "yes",     "-nis",                 "Compile NIS support.\n");
-
-        desc("QT_ICONV",    "disable", "-no-iconv",     "Do not enable support for iconv(3).");
-        desc("QT_ICONV",    "yes",     "-iconv",        "Enable support for iconv(3).");
-        desc("QT_ICONV",    "yes",     "-sun-iconv",    "Enable support for iconv(3) using sun-iconv.");
-        desc("QT_ICONV",    "yes",     "-gnu-iconv",    "Enable support for iconv(3) using gnu-libiconv.\n");
-
-        desc("QT_EVDEV",    "no",      "-no-evdev",     "Do not enable support for evdev.");
-        desc("QT_EVDEV",    "yes",     "-evdev",        "Enable support for evdev.");
-
-        desc("QT_MTDEV",    "no",      "-no-mtdev",     "Do not enable support for mtdev.");
-        desc("QT_MTDEV",    "yes",     "-mtdev",        "Enable support for mtdev.");
-
-        desc("QT_INOTIFY",  "yes",     "-inotify",      "Explicitly enable Qt inotify(7) support.");
-        desc("QT_INOTIFY",  "no",      "-no-inotify",   "Explicitly disable Qt inotify(7) support.\n");
-
-        desc("QT_EVENTFD",  "yes",     "-eventfd",      "Enable eventfd(7) support in the UNIX event loop.");
-        desc("QT_EVENTFD",  "no",      "-no-eventfd",   "Disable eventfd(7) support in the UNIX event loop.\n");
-
-        desc("LARGE_FILE",  "yes",     "-largefile",    "Enables Qt to access files larger than 4 GB.\n");
-
-        desc("POSIX_IPC",   "yes",     "-posix-ipc",    "Enable POSIX IPC.\n");
-
-        desc("QT_GLIB",     "yes",     "-glib",         "Compile Glib support.\n");
-
-        desc("QT_INSTALL_SETTINGS", "auto", "-sysconfdir <dir>", "Settings used by Qt programs will be looked for in\n<dir>.\n");
-
-        desc("SYSTEM_PROXIES", "yes",  "-system-proxies",    "Use system network proxies by default.");
-        desc("SYSTEM_PROXIES", "no",   "-no-system-proxies", "Do not use system network proxies by default.\n");
-
-        desc("WERROR",      "yes",     "-warnings-are-errors",   "Make warnings be treated as errors.");
-        desc("WERROR",      "no",      "-no-warnings-are-errors","Make warnings be treated normally.");
-
-        desc(                   "-qtnamespace <name>", "Wraps all Qt library code in 'namespace name {...}'.");
-        desc(                   "-qtlibinfix <infix>",  "Renames all Qt* libs to Qt*<infix>.\n");
-        desc(                   "-D <define>",          "Add an explicit define to the preprocessor.");
-        desc(                   "-I <includepath>",     "Add an explicit include path.");
-        desc(                   "-L <librarypath>",     "Add an explicit library path.");
-        desc(                   "-l <libraryname>",     "Add an explicit library name, residing in a librarypath.\n");
-
-        desc("PCH",   "no",     "-no-pch",              "Do not use precompiled header support.");
-        desc("PCH",   "yes",    "-pch",                 "Use precopmiled header support.\n");
-
-        desc(                   "-help, -h, -?",        "Display this information.\n");
-
-        // 3rd party stuff options go below here --------------------------------------------------------------------------------
-        desc("Third Party Libraries:\n\n");
-
-        desc("ZLIB", "qt",      "-qt-zlib",             "Use the zlib bundled with Qt.");
-        desc("ZLIB", "system",  "-system-zlib",         "Use zlib from the operating system.\nSee http://www.gzip.org/zlib\n");
-
-        desc("PCRE", "qt",       "-qt-pcre",            "Use the PCRE library bundled with Qt.");
-        desc("PCRE", "system",   "-system-pcre",        "Use the PCRE library from the operating system.\nSee http://pcre.org/\n");
-
-        desc("ICU", "yes",       "-icu",                "Use the ICU library.");
-        desc("ICU", "no",        "-no-icu",             "Do not use the ICU library.\nSee http://site.icu-project.org/\n");
-
-        desc("GIF", "no",       "-no-gif",              "Do not compile GIF reading support.\n");
-
-        desc("LIBPNG", "no",    "-no-libpng",           "Do not compile PNG support.");
-        desc("LIBPNG", "qt",    "-qt-libpng",           "Use the libpng bundled with Qt.");
-        desc("LIBPNG", "system","-system-libpng",       "Use libpng from the operating system.\nSee http://www.libpng.org/pub/png\n");
-
-        desc("LIBJPEG", "no",    "-no-libjpeg",         "Do not compile JPEG support.");
-        desc("LIBJPEG", "qt",    "-qt-libjpeg",         "Use the libjpeg bundled with Qt.");
-        desc("LIBJPEG", "system","-system-libjpeg",     "Use libjpeg from the operating system.\nSee http://www.ijg.org\n");
-
-        desc("DOUBLECONVERSION", "no",     "-no-doubleconversion",     "Use sscanf_l and snprintf_l for (imprecise) double conversion.");
-        desc("DOUBLECONVERSION", "qt",     "-qt-doubleconversion",     "Use the libdouble-conversion bundled with Qt.");
-        desc("DOUBLECONVERSION", "system", "-system-doubleconversion", "Use the libdouble-conversion provided by the system.");
-
-        desc("FREETYPE", "no",   "-no-freetype",        "Do not compile in Freetype2 support.");
-        desc("FREETYPE", "yes",  "-qt-freetype",        "Use the libfreetype bundled with Qt.");
-        desc("FREETYPE", "system","-system-freetype",   "Use the libfreetype provided by the system.\n");
-
-        desc("FONT_CONFIG", "yes",     "-fontconfig",   "Build with FontConfig support.");
-        desc("FONT_CONFIG", "no",      "-no-fontconfig", "Do not build with FontConfig support.\n");
-
-        desc("HARFBUZZ", "no",   "-no-harfbuzz",        "Do not compile in HarfBuzz-NG support.");
-        desc("HARFBUZZ", "qt",   "-qt-harfbuzz",        "Use HarfBuzz-NG bundled with Qt to do text shaping.\n"
-                                                        "It can still be disabled by setting\n"
-                                                        "the QT_HARFBUZZ environment variable to \"old\".");
-        desc("HARFBUZZ", "system","-system-harfbuzz",   "Use HarfBuzz-NG from the operating system\n"
-                                                        "to do text shaping. It can still be disabled\n"
-                                                        "by setting the QT_HARFBUZZ environment variable to \"old\".\n"
-                                                        "See http://www.harfbuzz.org\n");
-
-        if (platform() == QNX) {
-            desc("SLOG2", "yes",  "-slog2",             "Compile with slog2 support.");
-            desc("SLOG2", "no",  "-no-slog2",           "Do not compile with slog2 support.");
-            desc("QNX_IMF", "yes",  "-imf",             "Compile with imf support.");
-            desc("QNX_IMF", "no",  "-no-imf",           "Do not compile with imf support.");
-            desc("PPS", "yes",  "-pps",                 "Compile with PPS support.");
-            desc("PPS", "no",  "-no-pps",               "Do not compile with PPS support.");
-            desc("LGMON", "yes",  "-lgmon",             "Compile with lgmon support.");
-            desc("LGMON", "no",   "-no-lgmon",          "Do not compile with lgmon support.\n");
-        }
-
-        desc("ANGLE", "yes",       "-angle",            "Use the ANGLE implementation of OpenGL ES 2.0.");
-        desc("ANGLE", "no",        "-no-angle",         "Do not use ANGLE.\nSee https://chromium.googlesource.com/angle/angle/+/master/README.md\n");
-        // Qt\Windows only options go below here --------------------------------------------------------------------------------
-        desc("\nQt for Windows only:\n\n");
-
-        desc("INCREDIBUILD_XGE", "no", "-no-incredibuild-xge", "Do not add IncrediBuild XGE distribution commands to custom build steps.");
-        desc("INCREDIBUILD_XGE", "yes", "-incredibuild-xge",   "Add IncrediBuild XGE distribution commands to custom build steps. This will distribute MOC and UIC steps, and other custom buildsteps which are added to the INCREDIBUILD_XGE variable.\n(The IncrediBuild distribution commands are only added to Visual Studio projects)\n");
-
-        desc("PLUGIN_MANIFESTS", "no", "-no-plugin-manifests", "Do not embed manifests in plugins.");
-        desc("PLUGIN_MANIFESTS", "yes", "-plugin-manifests",   "Embed manifests in plugins.\n");
-        desc("BUILD_QMAKE", "no", "-no-qmake",          "Do not compile qmake.");
-        desc("BUILD_QMAKE", "yes", "-qmake",            "Compile qmake.\n");
-
-        desc(                  "-qreal [double|float]", "typedef qreal to the specified type. The default is double.\n"
-                                                        "Note that changing this flag affects binary compatibility.\n");
-
-        desc("RTTI", "no",      "-no-rtti",             "Do not compile runtime type information.");
-        desc("RTTI", "yes",     "-rtti",                "Compile runtime type information.");
-        desc("STRIP", "no",     "-no-strip",            "Do not strip libraries and executables of debug info when installing.");
-        desc("STRIP", "yes",    "-strip",               "Strip libraries and executables of debug info when installing.\n");
-
-        desc("SSE2", "no",      "-no-sse2",             "Do not compile with use of SSE2 instructions.");
-        desc("SSE2", "yes",     "-sse2",                "Compile with use of SSE2 instructions.");
-        desc("SSE3", "no",      "-no-sse3",             "Do not compile with use of SSE3 instructions.");
-        desc("SSE3", "yes",     "-sse3",                "Compile with use of SSE3 instructions.");
-        desc("SSSE3", "no",     "-no-ssse3",            "Do not compile with use of SSSE3 instructions.");
-        desc("SSSE3", "yes",    "-ssse3",               "Compile with use of SSSE3 instructions.");
-        desc("SSE4_1", "no",    "-no-sse4.1",           "Do not compile with use of SSE4.1 instructions.");
-        desc("SSE4_1", "yes",   "-sse4.1",              "Compile with use of SSE4.1 instructions.");
-        desc("SSE4_2", "no",    "-no-sse4.2",           "Do not compile with use of SSE4.2 instructions.");
-        desc("SSE4_2", "yes",   "-sse4.2",              "Compile with use of SSE4.2 instructions.");
-        desc("AVX", "no",       "-no-avx",              "Do not compile with use of AVX instructions.");
-        desc("AVX", "yes",      "-avx",                 "Compile with use of AVX instructions.");
-        desc("AVX2", "no",      "-no-avx2",             "Do not compile with use of AVX2 instructions.");
-        desc("AVX2", "yes",     "-avx2",                "Compile with use of AVX2 instructions.\n");
-        desc("AVX512", "no",    "-no-avx512",           "Do not compile with use of AVX512 instructions.");
-        desc("AVX512", "yes",   "-avx512",              "Compile with use of AVX512 instructions.\n");
-        desc("SSL", "no",        "-no-ssl",             "Do not compile support for SSL.");
-        desc("SSL", "yes",       "-ssl",                "Enable run-time SSL support.");
-        desc("OPENSSL", "no",    "-no-openssl",         "Do not compile support for OpenSSL.");
-        desc("OPENSSL", "yes",   "-openssl",            "Enable run-time OpenSSL support.");
-        desc("OPENSSL", "linked","-openssl-linked",     "Enable linked OpenSSL support.\n");
-        desc("LIBPROXY", "no",   "-no-libproxy",        "Do not compile in libproxy support.");
-        desc("LIBPROXY", "yes",  "-libproxy",           "Compile in libproxy support (for cross compilation targets).\n");
-        desc("DBUS", "no",       "-no-dbus",            "Do not compile in D-Bus support.");
-        desc("DBUS", "linked",   "-dbus-linked",        "Compile in D-Bus support and link to libdbus-1.\n");
-        desc("DBUS", "runtime",  "-dbus-runtime",       "Compile in D-Bus support and load libdbus-1\ndynamically.");
-        desc("AUDIO_BACKEND", "no","-no-audio-backend", "Do not compile in the platform audio backend into\nQt Multimedia.");
-        desc("AUDIO_BACKEND", "yes","-audio-backend",   "Compile in the platform audio backend into Qt Multimedia.\n");
-        desc("WMF_BACKEND", "no","-no-wmf-backend",     "Do not compile in the windows media foundation backend\ninto Qt Multimedia.");
-        desc("WMF_BACKEND", "yes","-wmf-backend",       "Compile in the windows media foundation backend into Qt Multimedia.\n");
-        desc("QML_DEBUG", "no",    "-no-qml-debug",     "Do not build the in-process QML debugging support.");
-        desc("QML_DEBUG", "yes",   "-qml-debug",        "Build the in-process QML debugging support.\n");
-        desc("DIRECTWRITE", "no", "-no-directwrite",    "Do not build support for DirectWrite font rendering.");
-        desc("DIRECTWRITE", "yes", "-directwrite",      "Build support for DirectWrite font rendering.\n");
-
-        desc("DIRECT2D", "no",  "-no-direct2d",         "Do not build the Direct2D platform plugin.");
-        desc("DIRECT2D", "yes", "-direct2d",            "Build the Direct2D platform plugin (experimental,\n"
-                                                        "requires Direct2D availability on target systems,\n"
-                                                        "e.g. Windows 7 with Platform Update, Windows 8, etc.)\n");
-
-        desc(                   "-no-style-<style>",    "Disable <style> entirely.");
-        desc(                   "-qt-style-<style>",    "Enable <style> in the Qt Library.\nAvailable styles: ");
-
-        desc("STYLE_WINDOWS", "yes", "",                "  windows", ' ');
-        desc("STYLE_WINDOWSXP", "auto", "",             "  windowsxp", ' ');
-        desc("STYLE_WINDOWSVISTA", "auto", "",          "  windowsvista", ' ');
-        desc("STYLE_FUSION", "yes", "",                 "  fusion", ' ');
-        desc("NATIVE_GESTURES", "no", "-no-native-gestures", "Do not use native gestures on Windows 7.");
-        desc("NATIVE_GESTURES", "yes", "-native-gestures", "Use native gestures on Windows 7.\n");
-        desc("MSVC_MP", "no", "-no-mp",                 "Do not use multiple processors for compiling with MSVC");
-        desc("MSVC_MP", "yes", "-mp",                   "Use multiple processors for compiling with MSVC (-MP).\n");
-
-        desc(                   "-loadconfig <config>", "Run configure with the parameters from file configure_<config>.cache.");
-        desc(                   "-saveconfig <config>", "Run configure and save the parameters in file configure_<config>.cache.");
-        desc(                   "-redo",                "Run configure with the same parameters as last time.\n");
-        desc(                   "-v, -verbose",         "Run configure tests with verbose output.\n");
-        return true;
-    }
-    return false;
-}
-
-// Locate a file and return its containing directory.
-QString Configure::locateFile(const QString &fileName) const
-{
-    const QString mkspec = dictionary.contains(QStringLiteral("XQMAKESPEC"))
-        ? dictionary[QStringLiteral("XQMAKESPEC")] : dictionary[QStringLiteral("QMAKESPEC")];
-    const QString file = fileName.toLower();
-    QStringList pathList;
-    if (file.endsWith(".h")) {
-        static const QStringList headerPaths =
-            Environment::headerPaths(Environment::compilerFromQMakeSpec(mkspec));
-        pathList = qmakeIncludes;
-        pathList += headerPaths;
-    } else if (file.endsWith(".lib") ||  file.endsWith(".a")) {
-        static const QStringList libPaths =
-            Environment::libraryPaths(Environment::compilerFromQMakeSpec(mkspec));
-        pathList = libPaths;
-    } else {
-         // Fallback for .exe and .dll (latter are not covered by QStandardPaths).
-        static const QStringList exePaths = Environment::path();
-        pathList = exePaths;
-    }
-    return Environment::findFileInPaths(file, pathList);
-}
-
-/*!
-    Default value for options marked as "auto" if the test passes.
-    (Used both by the autoDetection() below, and the desc() function
-    to mark (+) the default option of autodetecting options.
-*/
-QString Configure::defaultTo(const QString &option)
-{
-    // We prefer using the system version of the 3rd party libs
-    if (option == "ZLIB"
-        || option == "PCRE"
-        || option == "LIBJPEG"
-        || option == "LIBPNG")
-        return "system";
-
-    // PNG is always built-in, never a plugin
-    if (option == "PNG")
-        return "yes";
-
-    // These database drivers and image formats can be built-in or plugins.
-    // Prefer plugins when Qt is shared.
-    if (dictionary[ "SHARED" ] == "yes") {
-        if (option == "SQL_MYSQL"
-            || option == "SQL_MYSQL"
-            || option == "SQL_ODBC"
-            || option == "SQL_OCI"
-            || option == "SQL_PSQL"
-            || option == "SQL_TDS"
-            || option == "SQL_DB2"
-            || option == "SQL_SQLITE"
-            || option == "SQL_SQLITE2"
-            || option == "SQL_IBASE"
-            || option == "JPEG"
-            || option == "GIF")
-            return "plugin";
-    }
-
-    // By default we do not want to compile OCI driver when compiling with
-    // MinGW, due to lack of such support from Oracle. It prob. won't work.
-    // (Customer may force the use though)
-    if (dictionary["QMAKESPEC"].endsWith("-g++")
-        && option == "SQL_OCI")
-        return "no";
-
-    // keep 'auto' default for msvc, since we can't set the language supported
-    if (option == "C++STD"
-        && dictionary["QMAKESPEC"].contains("msvc"))
-        return "auto";
-
-    if (option == "SYNCQT"
-        && (!QFile::exists(sourcePath + "/.git")))
-        return "no";
-
-    return "yes";
-}
-
-bool Configure::checkAngleAvailability(QString *errorMessage /* = 0 */) const
-{
-    // Check for Direct X SDK (include lib and direct shader compiler 'fxc').
-    // Up to Direct X SDK June 2010 and for MinGW, this is pointed to by the
-    // DXSDK_DIR variable. Starting with Windows Kit 8, it is included
-    // in the Windows SDK. Checking for the header is not sufficient since
-    // it is also  present in MinGW.
-    const QString directXSdk = Environment::detectDirectXSdk();
-    const Compiler compiler = Environment::compilerFromQMakeSpec(dictionary[QStringLiteral("QMAKESPEC")]);
-    if (compiler < CC_MSVC2012 && directXSdk.isEmpty()) {
-        if (errorMessage)
-            *errorMessage = QStringLiteral("There is no Direct X SDK installed or the environment variable \"DXSDK_DIR\" is not set.");
-        return false;
-    }
-    const QString compilerHeader = QStringLiteral("d3dcompiler.h");
-    if (!findFile(compilerHeader)) {
-        if (errorMessage)
-            *errorMessage = QString::fromLatin1("The header '%1' could not be found.").arg(compilerHeader);
-        return false;
-    }
-    if (dictionary["SSE2"] != "no") {
-        const QString intrinHeader = QStringLiteral("intrin.h"); // Not present on MinGW-32
-        if (!findFile(intrinHeader)) {
-            if (errorMessage)
-                *errorMessage = QString::fromLatin1("The header '%1' required for SSE2 could not be found.").arg(intrinHeader);
-            return false;
-        }
-    }
-
-    const QString directXLibrary = QStringLiteral("d3d11.lib"); // Ensures at least the June 2010 DXSDK is present
-    if (!findFile(directXLibrary)) {
-        if (errorMessage)
-            *errorMessage = QString::fromLatin1("The library '%1' could not be found.").arg(directXLibrary);
-        return false;
-    }
-    const QString fxcBinary = QStringLiteral("fxc.exe");
-    QStringList additionalPaths;
-    if (!directXSdk.isEmpty())
-        additionalPaths.push_back(directXSdk + QStringLiteral("/Utilities/bin/x86"));
-    QString fxcPath = QStandardPaths::findExecutable(fxcBinary, additionalPaths);
-    if (fxcPath.isEmpty()) {
-        if (errorMessage)
-            *errorMessage = QString::fromLatin1("The shader compiler '%1' could not be found.").arg(fxcBinary);
-        return false;
-    }
-    return true;
-}
-
-QString Configure::checkAvx512Availability()
-{
-    static const char avx512features[][5] = { "cd", "er", "pf", "bw", "dq", "vl", "ifma", "vbmi" };
-
-    // try AVX512 Foundation. No Foundation, nothing else works.
-    if (!tryCompileProject("common/avx512", "AVX512=F"))
-        return QString();
-
-    QString available = "avx512f";
-    for (size_t i = 0; i < sizeof(avx512features)/sizeof(avx512features[0]); ++i) {
-        if (tryCompileProject("common/avx512", QStringLiteral("AVX512=%0").arg(avx512features[i]).toUpper())) {
-            available += " avx512";
-            available += avx512features[i];
-        }
-    }
-    return available;
-}
-
-/*!
-    Checks the system for the availability of a feature.
-    Returns true if the feature is available, else false.
-*/
-
-bool Configure::checkAvailability(const QString &part)
-{
-    bool available = false;
-    if (part == "STYLE_WINDOWSXP")
-        available = (platform() == WINDOWS) && findFile("uxtheme.h");
-
-    else if (part == "OBJCOPY")
-        available = tryCompileProject("unix/objcopy");
-
-    else if (part == "ATOMIC64")
-        available = tryCompileProject("common/atomic64");
-
-    else if (part == "ATOMIC64-LIBATOMIC")
-        available = tryCompileProject("common/atomic64", "LIBS+=-latomic");
-
-    else if (part == "ATOMICFPTR")
-        available = tryCompileProject("common/atomicfptr");
-
-    else if (part == "ZLIB")
-        available = findFile("zlib.h");
-
-    else if (part == "PCRE")
-        available = findFile("pcre.h");
-
-    else if (part == "ICU")
-        available = tryCompileProject("unix/icu");
-
-    else if (part == "ANGLE") {
-        available = checkAngleAvailability();
-    }
-
-    else if (part == "HARFBUZZ")
-        available = tryCompileProject("unix/harfbuzz");
-
-    else if (part == "LIBJPEG")
-        available = findFile("jpeglib.h");
-    else if (part == "LIBPNG")
-        available = findFile("png.h");
-    else if (part == "SQL_MYSQL")
-        available = findFile("mysql.h") && findFile("libmySQL.lib");
-    else if (part == "SQL_ODBC")
-        available = findFile("sql.h") && findFile("sqlext.h") && findFile("odbc32.lib");
-    else if (part == "SQL_OCI")
-        available = findFile("oci.h") && findFile("oci.lib");
-    else if (part == "SQL_PSQL")
-        available = findFile("libpq-fe.h") && findFile("libpq.lib") && findFile("ws2_32.lib") && findFile("advapi32.lib");
-    else if (part == "SQL_TDS")
-        available = findFile("sybfront.h") && findFile("sybdb.h") && findFile("ntwdblib.lib");
-    else if (part == "SQL_DB2")
-        available = findFile("sqlcli.h") && findFile("sqlcli1.h") && findFile("db2cli.lib");
-    else if (part == "SQL_SQLITE")
-        available = true; // Built in, we have a fork
-    else if (part == "SQL_SQLITE_LIB") {
-        if (dictionary[ "SQL_SQLITE_LIB" ] == "system") {
-            if (platform() == QNX) {
-                available = true;
-                dictionary[ "QT_LFLAGS_SQLITE" ] += "-lsqlite3 -lz";
-            } else {
-                available = findFile("sqlite3.h") && findFile("sqlite3.lib");
-                if (available)
-                    dictionary[ "QT_LFLAGS_SQLITE" ] += "sqlite3.lib";
-            }
-        } else {
-            available = true;
-        }
-    } else if (part == "SQL_SQLITE2")
-        available = findFile("sqlite.h") && findFile("sqlite.lib");
-    else if (part == "SQL_IBASE")
-        available = findFile("ibase.h") && (findFile("gds32_ms.lib") || findFile("gds32.lib"));
-    else if (part == "SSE2")
-        available = tryCompileProject("common/sse2");
-    else if (part == "SSE3")
-        available = tryCompileProject("common/sse3");
-    else if (part == "SSSE3")
-        available = tryCompileProject("common/ssse3");
-    else if (part == "SSE4_1")
-        available = tryCompileProject("common/sse4_1");
-    else if (part == "SSE4_2")
-        available = tryCompileProject("common/sse4_2");
-    else if (part == "AVX")
-        available = tryCompileProject("common/avx");
-    else if (part == "AVX2")
-        available = tryCompileProject("common/avx2");
-    else if (part == "OPENSSL")
-        available = findFile("openssl\\ssl.h");
-    else if (part == "LIBPROXY")
-        available = dictionary.contains("XQMAKESPEC") && tryCompileProject("common/libproxy");
-    else if (part == "DBUS")
-        available = findFile("dbus\\dbus.h");
-    else if (part == "INCREDIBUILD_XGE") {
-        available = !QStandardPaths::findExecutable(QStringLiteral("BuildConsole.exe")).isEmpty()
-                    && !QStandardPaths::findExecutable(QStringLiteral("xgConsole.exe")).isEmpty();
-    } else if (part == "WMSDK") {
-        available = findFile("wmsdk.h");
-    } else if (part == "AUDIO_BACKEND") {
-        available = true;
-    } else if (part == "WMF_BACKEND") {
-        available = findFile("mfapi.h") && findFile("mf.lib");
-    } else if (part == "DIRECTWRITE") {
-        available = tryCompileProject("win/directwrite");
-    } else if (part == "DIRECTWRITE2") {
-        available = tryCompileProject("win/directwrite2");
-    } else if (part == "DIRECT2D") {
-        available = tryCompileProject("qpa/direct2d");
-    } else if (part == "ICONV") {
-        available = tryCompileProject("unix/iconv") || tryCompileProject("unix/gnu-libiconv");
-    } else if (part == "EVDEV") {
-        available = tryCompileProject("unix/evdev");
-    } else if (part == "MTDEV") {
-        available = tryCompileProject("unix/mtdev");
-    } else if (part == "TSLIB") {
-        available = tryCompileProject("unix/tslib");
-    } else if (part == "INOTIFY") {
-        available = tryCompileProject("unix/inotify");
-    } else if (part == "QT_EVENTFD") {
-        available = tryCompileProject("unix/eventfd");
-    } else if (part == "CUPS") {
-        available = (platform() != WINDOWS) && (platform() != WINDOWS_RT) && tryCompileProject("unix/cups");
-    } else if (part == "STACK_PROTECTOR_STRONG") {
-        available = (platform() == QNX) && compilerSupportsFlag("qcc -fstack-protector-strong");
-    } else if (part == "SLOG2") {
-        available = tryCompileProject("unix/slog2");
-    } else if (part == "QNX_IMF") {
-        available = tryCompileProject("unix/qqnx_imf");
-    } else if (part == "PPS") {
-        available = (platform() == QNX) && tryCompileProject("unix/pps");
-    } else if (part == "LGMON") {
-        available = (platform() == QNX) && tryCompileProject("unix/lgmon");
-    } else if (part == "NEON") {
-        available = dictionary["QT_CPU_FEATURES"].contains("neon");
-    } else if (part == "FONT_CONFIG") {
-        available = tryCompileProject("unix/fontconfig");
-    } else if (part == "DOUBLECONVERSION") {
-        available = tryCompileProject("unix/doubleconversion");
-    }
-
-    return available;
-}
-
-/*
-    Autodetect options marked as "auto".
-*/
-void Configure::autoDetection()
-{
-    cout << "Running configuration tests..." << endl;
-
-    // Auto-detect CPU architectures.
-    detectArch();
-
-    if (dictionary["C++STD"] == "auto" && !dictionary["QMAKESPEC"].contains("msvc")) {
-        if (!tryCompileProject("common/c++14")) {
-            dictionary["C++STD"] = "c++11";
-        } else if (!tryCompileProject("common/c++1z")) {
-            dictionary["C++STD"] = "c++14";
-        } else {
-            dictionary["C++STD"] = "c++1z";
-        }
-    }
-
-    if (!dictionary["QMAKESPEC"].contains("msvc")) {
-        if (tryCompileProject("common/c++default", QString(), false)) {
-            QFile iiFile(buildPath + "/config.tests/common/c++default/c++default.ii");
-            if (iiFile.open(QIODevice::ReadOnly)) {
-                QString content = QString::fromUtf8(iiFile.readAll());
-                QRegExp expr("\\b([0-9]+)L\\b");
-                if (expr.indexIn(content) != -1)
-                    dictionary["CFG_STDCXX_DEFAULT"] = expr.cap(1);
-            }
-        }
-        if (dictionary["CFG_STDCXX_DEFAULT"].isEmpty()) {
-            cout << "Could not determine the C++ standard the compiler uses by default, assuming C++98." << endl;
-            dictionary["CFG_STDCXX_DEFAULT"] = "199711";
-        }
-    }
-
-    if (dictionary["ATOMIC64"] == "auto")
-        dictionary["ATOMIC64"] = checkAvailability("ATOMIC64") ? "yes" :
-                                 checkAvailability("ATOMIC64-LIBATOMIC") ? "libatomic" : "no";
-
-    // special case:
-    if (!checkAvailability("ATOMICFPTR")) {
-        dictionary["DONE"] = "error";
-        cout << "ERROR: detected an std::atomic implementation that fails for function pointers." << endl
-             << "Please apply the patch corresponding to your Standard Library vendor, found in" << endl
-             << sourcePath << "/config.tests/common/atomicfptr" << endl;
-        return;
-    }
-
-    // Style detection
-    if (dictionary["STYLE_WINDOWSXP"] == "auto")
-        dictionary["STYLE_WINDOWSXP"] = checkAvailability("STYLE_WINDOWSXP") ? defaultTo("STYLE_WINDOWSXP") : "no";
-    if (dictionary["STYLE_WINDOWSVISTA"] == "auto") // Vista style has the same requirements as XP style
-        dictionary["STYLE_WINDOWSVISTA"] = checkAvailability("STYLE_WINDOWSXP") ? defaultTo("STYLE_WINDOWSVISTA") : "no";
-
-    // Compression detection
-    if (dictionary["ZLIB"] == "auto")
-        dictionary["ZLIB"] =  checkAvailability("ZLIB") ? defaultTo("ZLIB") : "qt";
-
-    // PCRE detection
-    if (dictionary["PCRE"] == "auto")
-        dictionary["PCRE"] = checkAvailability("PCRE") ? defaultTo("PCRE") : "qt";
-
-    // ICU detection
-    if (dictionary["ICU"] == "auto")
-        dictionary["ICU"] = checkAvailability("ICU") ? "yes" : "no";
-
-    // ANGLE detection
-    if (dictionary["ANGLE"] == "auto") {
-        if (dictionary["OPENGL_ES_2"] == "yes") {
-            dictionary["ANGLE"] = checkAngleAvailability() ? "yes" : "no";
-            dictionary["ANGLE_FROM"] = "detected";
-        } else {
-            dictionary["ANGLE"] = "no";
-        }
-    }
-
-    // Dynamic GL. This must be explicitly requested, no autodetection.
-    if (dictionary["DYNAMICGL"] == "auto")
-        dictionary["DYNAMICGL"] = "no";
-
-    // Image format detection
-    if (dictionary["GIF"] == "auto")
-        dictionary["GIF"] = defaultTo("GIF");
-    if (dictionary["JPEG"] == "auto")
-        dictionary["JPEG"] = defaultTo("JPEG");
-    if (dictionary["PNG"] == "auto")
-        dictionary["PNG"] = defaultTo("PNG");
-    if (dictionary["LIBJPEG"] == "auto")
-        dictionary["LIBJPEG"] = checkAvailability("LIBJPEG") ? defaultTo("LIBJPEG") : "qt";
-    if (dictionary["LIBPNG"] == "auto")
-        dictionary["LIBPNG"] = checkAvailability("LIBPNG") ? defaultTo("LIBPNG") : "qt";
-
-    // SQL detection (not on by default)
-    if (dictionary["SQL_MYSQL"] == "auto")
-        dictionary["SQL_MYSQL"] = checkAvailability("SQL_MYSQL") ? defaultTo("SQL_MYSQL") : "no";
-    if (dictionary["SQL_ODBC"] == "auto")
-        dictionary["SQL_ODBC"] = checkAvailability("SQL_ODBC") ? defaultTo("SQL_ODBC") : "no";
-    if (dictionary["SQL_OCI"] == "auto")
-        dictionary["SQL_OCI"] = checkAvailability("SQL_OCI") ? defaultTo("SQL_OCI") : "no";
-    if (dictionary["SQL_PSQL"] == "auto")
-        dictionary["SQL_PSQL"] = checkAvailability("SQL_PSQL") ? defaultTo("SQL_PSQL") : "no";
-    if (dictionary["SQL_TDS"] == "auto")
-        dictionary["SQL_TDS"] = checkAvailability("SQL_TDS") ? defaultTo("SQL_TDS") : "no";
-    if (dictionary["SQL_DB2"] == "auto")
-        dictionary["SQL_DB2"] = checkAvailability("SQL_DB2") ? defaultTo("SQL_DB2") : "no";
-    if (dictionary["SQL_SQLITE"] == "auto")
-        dictionary["SQL_SQLITE"] = checkAvailability("SQL_SQLITE") ? defaultTo("SQL_SQLITE") : "no";
-    if (dictionary["SQL_SQLITE_LIB"] == "system")
-        if (!checkAvailability("SQL_SQLITE_LIB"))
-            dictionary["SQL_SQLITE_LIB"] = "no";
-    if (dictionary["SQL_SQLITE2"] == "auto")
-        dictionary["SQL_SQLITE2"] = checkAvailability("SQL_SQLITE2") ? defaultTo("SQL_SQLITE2") : "no";
-    if (dictionary["SQL_IBASE"] == "auto")
-        dictionary["SQL_IBASE"] = checkAvailability("SQL_IBASE") ? defaultTo("SQL_IBASE") : "no";
-    if (dictionary["SSE2"] == "auto")
-        dictionary["SSE2"] = checkAvailability("SSE2") ? "yes" : "no";
-    if (dictionary["SSE3"] == "auto")
-        dictionary["SSE3"] = checkAvailability("SSE3") ? "yes" : "no";
-    if (dictionary["SSSE3"] == "auto")
-        dictionary["SSSE3"] = checkAvailability("SSSE3") ? "yes" : "no";
-    if (dictionary["SSE4_1"] == "auto")
-        dictionary["SSE4_1"] = checkAvailability("SSE4_1") ? "yes" : "no";
-    if (dictionary["SSE4_2"] == "auto")
-        dictionary["SSE4_2"] = checkAvailability("SSE4_2") ? "yes" : "no";
-    if (dictionary["AVX"] == "auto")
-        dictionary["AVX"] = checkAvailability("AVX") ? "yes" : "no";
-    if (dictionary["AVX2"] == "auto")
-        dictionary["AVX2"] = checkAvailability("AVX2") ? "yes" : "no";
-    if (dictionary["AVX512"] == "auto")
-        dictionary["AVX512"] = checkAvx512Availability();
-    if (dictionary["NEON"] == "auto")
-        dictionary["NEON"] = checkAvailability("NEON") ? "yes" : "no";
-    if (dictionary["SSL"] == "auto") {
-        if (platform() == WINDOWS_RT) {
-            dictionary["SSL"] = "yes";
-        } else {
-            // On Desktop Windows openssl and ssl always have the same value (for now). OpenSSL is
-            // the only backend and if it is available and should be built, that also means that
-            // SSL support in general is enabled.
-            if (dictionary["OPENSSL"] == "auto")
-                dictionary["OPENSSL"] = checkAvailability("OPENSSL") ? "yes" : "no";
-            dictionary["SSL"] = dictionary["OPENSSL"];
-        }
-    }
-    if (dictionary["OPENSSL"] == "auto")
-        dictionary["OPENSSL"] = checkAvailability("OPENSSL") ? "yes" : "no";
-    if (dictionary["LIBPROXY"] == "auto")
-        dictionary["LIBPROXY"] = checkAvailability("LIBPROXY") ? "yes" : "no";
-    if (dictionary["DBUS"] == "auto")
-        dictionary["DBUS"] = checkAvailability("DBUS") ? "linked" : "runtime";
-    if (dictionary["QML_DEBUG"] == "auto")
-        dictionary["QML_DEBUG"] = dictionary["QML"] == "yes" ? "yes" : "no";
-    if (dictionary["AUDIO_BACKEND"] == "auto")
-        dictionary["AUDIO_BACKEND"] = checkAvailability("AUDIO_BACKEND") ? "yes" : "no";
-    if (dictionary["WMF_BACKEND"] == "auto")
-        dictionary["WMF_BACKEND"] = checkAvailability("WMF_BACKEND") ? "yes" : "no";
-    if (dictionary["WMSDK"] == "auto")
-        dictionary["WMSDK"] = checkAvailability("WMSDK") ? "yes" : "no";
-
-    // Detection of IncrediBuild buildconsole
-    if (dictionary["INCREDIBUILD_XGE"] == "auto")
-        dictionary["INCREDIBUILD_XGE"] = checkAvailability("INCREDIBUILD_XGE") ? "yes" : "no";
-
-    // Detection of iconv support
-    if (dictionary["QT_ICONV"] == "auto")
-        dictionary["QT_ICONV"] = checkAvailability("ICONV") ? "yes" : "no";
-
-    // Detection of evdev support
-    if (dictionary["QT_EVDEV"] == "auto")
-        dictionary["QT_EVDEV"] = checkAvailability("EVDEV") ? "yes" : "no";
-
-    // Detection of mtdev support
-    if (dictionary["QT_MTDEV"] == "auto")
-        dictionary["QT_MTDEV"] = checkAvailability("MTDEV") ? "yes" : "no";
-
-    // Detection of tslib support
-    if (dictionary["QT_TSLIB"] == "auto")
-        dictionary["QT_TSLIB"] = checkAvailability("TSLIB") ? "yes" : "no";
-
-    // Detection of inotify
-    if (dictionary["QT_INOTIFY"] == "auto")
-        dictionary["QT_INOTIFY"] = checkAvailability("INOTIFY") ? "yes" : "no";
-
-    // Detection of cups support
-    if (dictionary["QT_CUPS"] == "auto")
-        dictionary["QT_CUPS"] = checkAvailability("CUPS") ? "yes" : "no";
-
-    // Detection of -fstack-protector-strong support
-    if (dictionary["STACK_PROTECTOR_STRONG"] == "auto")
-        dictionary["STACK_PROTECTOR_STRONG"] = checkAvailability("STACK_PROTECTOR_STRONG") ? "yes" : "no";
-
-    if (platform() == QNX && dictionary["SLOG2"] == "auto") {
-        dictionary["SLOG2"] = checkAvailability("SLOG2") ? "yes" : "no";
-    }
-
-    if (platform() == QNX && dictionary["QNX_IMF"] == "auto") {
-        dictionary["QNX_IMF"] = checkAvailability("QNX_IMF") ? "yes" : "no";
-    }
-
-    if (dictionary["PPS"] == "auto") {
-        dictionary["PPS"] = checkAvailability("PPS") ? "yes" : "no";
-    }
-
-    if (platform() == QNX && dictionary["LGMON"] == "auto") {
-        dictionary["LGMON"] = checkAvailability("LGMON") ? "yes" : "no";
-    }
-
-    if (dictionary["QT_EVENTFD"] == "auto")
-        dictionary["QT_EVENTFD"] = checkAvailability("QT_EVENTFD") ? "yes" : "no";
-
-    if (dictionary["FONT_CONFIG"] == "auto")
-        dictionary["FONT_CONFIG"] = checkAvailability("FONT_CONFIG") ? "yes" : "no";
-
-    if ((dictionary["FONT_CONFIG"] == "yes") && (dictionary["FREETYPE_FROM"] == "default"))
-        dictionary["FREETYPE"] = "system";
-
-    if (dictionary["DOUBLECONVERSION"] == "auto")
-        dictionary["DOUBLECONVERSION"] = checkAvailability("DOUBLECONVERSION") ? "system" : "qt";
-
-    if (dictionary["DIRECTWRITE"] == "auto")
-        dictionary["DIRECTWRITE"] = checkAvailability("DIRECTWRITE") ? "yes" : "no";
-
-    if (dictionary["DIRECTWRITE"] == "no")
-        dictionary["DIRECTWRITE2"] = "no";
-    else if (dictionary["DIRECTWRITE2"] == "auto")
-        dictionary["DIRECTWRITE2"] = checkAvailability("DIRECTWRITE2") ? "yes" : "no";
-
-    // Mark all unknown "auto" to the default value..
-    for (QMap<QString,QString>::iterator i = dictionary.begin(); i != dictionary.end(); ++i) {
-        if (i.value() == "auto")
-            i.value() = defaultTo(i.key());
-    }
-
-    cout << "Done running configuration tests." << endl;
-}
-
-bool Configure::verifyConfiguration()
-{
-    bool prompt = false;
-    if (dictionary["C++STD"] != "auto"
-            && dictionary["QMAKESPEC"].contains("msvc")) {
-        cout << "WARNING: It is not possible to change the C++ standard edition with MSVC compilers. "
-                "Therefore, the option -c++std " << dictionary["C++STD"] << " was ignored." << endl << endl;
-        dictionary["C++STD"] = "auto";
-    }
-
-    if (dictionary["STATIC_RUNTIME"] == "yes" && dictionary["SHARED"] == "yes") {
-        cout << "ERROR: -static-runtime requires -static" << endl << endl;
-        dictionary[ "DONE" ] = "error";
-    }
-
-    if (dictionary["SEPARATE_DEBUG_INFO"] == "yes") {
-        if (dictionary[ "SHARED" ] == "no") {
-            cout << "ERROR: -separate-debug-info is incompatible with -static" << endl << endl;
-            dictionary[ "DONE" ] = "error";
-        } else if (dictionary[ "BUILD" ] != "debug"
-                && dictionary[ "BUILDALL" ] == "no"
-                && dictionary[ "FORCEDEBUGINFO" ] == "no") {
-            cout << "ERROR: -separate-debug-info needs -debug, -debug-and-release, or -force-debug-info" << endl << endl;
-            dictionary[ "DONE" ] = "error";
-        } else if (dictionary["SEPARATE_DEBUG_INFO"] == "yes" && !checkAvailability("OBJCOPY")) {
-            cout << "ERROR: -separate-debug-info was requested but this binutils does not support it." << endl;
-            dictionary[ "DONE" ] = "error";
-        }
-    }
-
-    if (dictionary["SQL_SQLITE_LIB"] == "no" && dictionary["SQL_SQLITE"] != "no") {
-        cout << "WARNING: Configure could not detect the presence of a system SQLite3 lib." << endl
-             << "Configure will therefore continue with the SQLite3 lib bundled with Qt." << endl;
-        dictionary["SQL_SQLITE_LIB"] = "qt"; // Set to Qt's bundled lib an continue
-        prompt = true;
-    }
-    if (dictionary["QMAKESPEC"].endsWith("-g++")
-        && dictionary["SQL_OCI"] != "no") {
-        cout << "WARNING: Qt does not support compiling the Oracle database driver with" << endl
-             << "MinGW, due to lack of such support from Oracle. Consider disabling the" << endl
-             << "Oracle driver, as the current build will most likely fail." << endl;
-        prompt = true;
-    }
-    if (dictionary["QMAKESPEC"].endsWith("win32-msvc2008") || dictionary["QMAKESPEC"].endsWith("win32-msvc2010")) {
-        cout << "ERROR: Qt cannot be compiled with Visual Studio 2008 or 2010." << endl;
-        prompt = true;
-    }
-    if (0 != dictionary["ARM_FPU_TYPE"].size()) {
-            QStringList l= QStringList()
-                    << "softvfp"
-                    << "softvfp+vfpv2"
-                    << "vfpv2";
-            if (!(l.contains(dictionary["ARM_FPU_TYPE"])))
-                    cout << QString("WARNING: Using unsupported fpu flag: %1").arg(dictionary["ARM_FPU_TYPE"]) << endl;
-    }
-    if (dictionary["DIRECTWRITE"] == "yes" && !checkAvailability("DIRECTWRITE")) {
-        cout << "WARNING: To be able to compile the DirectWrite font engine you will" << endl
-             << "need the Microsoft DirectWrite and Microsoft Direct2D development" << endl
-             << "files such as headers and libraries." << endl;
-        prompt = true;
-    }
-#if WINVER > 0x0601
-    if (dictionary["TARGET_OS"] == "xp") {
-        cout << "WARNING: Cannot use Windows Kit 8 to build Qt for Windows XP.\n"
-                "WARNING: Windows SDK v7.1A is recommended.\n";
-    }
-#endif
-
-    if (dictionary["DIRECT2D"] == "yes" && !checkAvailability("DIRECT2D")) {
-        cout << "WARNING: To be able to build the Direct2D platform plugin you will" << endl
-             << "need the Microsoft DirectWrite and Microsoft Direct2D development" << endl
-             << "files such as headers and libraries." << endl;
-        prompt = true;
-    }
-
-    // -angle given on command line, but Direct X cannot be found.
-    if (dictionary["ANGLE"] != "no") {
-        QString errorMessage;
-        if (!checkAngleAvailability(&errorMessage)) {
-            cout << "WARNING: ANGLE specified, but the DirectX SDK could not be detected:" << endl
-                 << "  " << qPrintable(errorMessage) << endl
-                 <<  "The build will most likely fail." << endl;
-            prompt = true;
-        }
-    } else if (dictionary["ANGLE"] == "no") {
-        if (dictionary["ANGLE_FROM"] == "detected") {
-            QString errorMessage;
-            checkAngleAvailability(&errorMessage);
-            cout << "WARNING: The DirectX SDK could not be detected:" << endl
-                 << "  " << qPrintable(errorMessage) << endl
-                 << "Disabling the ANGLE backend." << endl;
-            prompt = true;
-        }
-        if ((dictionary["OPENGL_ES_2"] == "yes") && !dictionary.contains("XQMAKESPEC")) {
-            cout << endl << "WARNING: Using OpenGL ES 2.0 without ANGLE." << endl
-                 << "Specify -opengl desktop to use Open GL." << endl
-                 <<  "The build will most likely fail." << endl;
-            prompt = true;
-        }
-    }
-
-    if (dictionary["DYNAMICGL"] == "yes") {
-        if (dictionary["OPENGL_ES_2"] == "yes" || dictionary["ANGLE"] != "no") {
-            cout << "ERROR: Dynamic OpenGL cannot be used with -angle." << endl;
-            dictionary[ "DONE" ] = "error";
-        }
-    }
-
-    if (dictionary["OPENGL"] == "no" || dictionary["OPENGL_ES_2"] == "no") {
-        if (dictionary.value("XQMAKESPEC").startsWith("winphone") ||
-                dictionary.value("XQMAKESPEC").startsWith("winrt")) {
-            cout << "ERROR: Option -no-opengl is not valid for WinRT." << endl;
-            dictionary[ "DONE" ] = "error";
-        }
-    }
-
-    if ((dictionary["FONT_CONFIG"] == "yes") && (dictionary["FREETYPE_FROM"] == "commandline")) {
-        if (dictionary["FREETYPE"] == "yes") {
-            cout << "WARNING: Bundled FreeType can't be used."
-                    "  FontConfig use requires system FreeType." << endl;
-            dictionary["FREETYPE"] = "system";
-            dictionary["FREETYPE_FROM"] = "override";
-            prompt = true;
-        } else if (dictionary["FREETYPE"] == "no") {
-            cout << "WARNING: FreeType can't be disabled."
-                    "  FontConfig use requires system FreeType." << endl;
-            dictionary["FREETYPE"] = "system";
-            dictionary["FREETYPE_FROM"] = "override";
-            prompt = true;
-        }
-    }
-
-    if (prompt)
-        promptKeyPress();
-
-    return true;
-}
-
-void Configure::prepareConfigTests()
-{
-    // Generate an empty .qmake.cache file for config.tests
-    QDir buildDir(buildPath);
-    bool success = true;
-    if (!buildDir.exists("config.tests"))
-        success = buildDir.mkdir("config.tests");
-
-    QString fileName(buildPath + "/config.tests/.qmake.cache");
-    QFile cacheFile(fileName);
-    success &= cacheFile.open(QIODevice::WriteOnly);
-    cacheFile.close();
-
-    if (!success) {
-        cout << "Failed to create file " << qPrintable(QDir::toNativeSeparators(fileName)) << endl;
-        dictionary[ "DONE" ] = "error";
-    }
-}
-
-void Configure::generateOutputVars()
-{
-    // Generate variables for output
-    QString build = dictionary[ "BUILD" ];
-    bool buildAll = (dictionary[ "BUILDALL" ] == "yes");
-    if (build == "debug") {
-        if (buildAll)
-            qtConfig += "debug_and_release build_all release";
-        qtConfig += "debug";
-    } else if (build == "release") {
-        if (buildAll)
-            qtConfig += "debug_and_release build_all debug";
-        qtConfig += "release";
-    }
-    if (dictionary[ "RELEASE_TOOLS" ] == "yes")
-        qtConfig += "release_tools";
-
-    if (dictionary[ "PCH" ] == "yes")
-        qmakeConfig += "precompile_header";
-    else
-        qmakeVars += "CONFIG -= precompile_header";
-
-    if (dictionary[ "C++STD" ] == "c++11")
-        qtConfig += "c++11";
-    else if (dictionary[ "C++STD" ] == "c++14")
-        qtConfig += "c++11 c++14";
-    else if (dictionary[ "C++STD" ] == "c++1z")
-        qtConfig += "c++11 c++14 c++1z";
-    if (!dictionary[ "CFG_STDCXX_DEFAULT" ].isEmpty())
-        qmakeVars += "QT_COMPILER_STDCXX = " + dictionary[ "CFG_STDCXX_DEFAULT" ];
-
-    if (dictionary[ "USE_GOLD_LINKER" ] == "yes")
-        qmakeConfig += "use_gold_linker";
-
-    if (dictionary[ "ENABLE_NEW_DTAGS" ] == "yes")
-        qmakeConfig += "enable_new_dtags";
-
-    if (dictionary[ "SHARED" ] == "no")
-        qtConfig += "static";
-    else
-        qtConfig += "shared";
-
-    if (dictionary[ "STATIC_RUNTIME" ] == "yes")
-        qtConfig += "static_runtime";
-
-    if (dictionary[ "GUI" ] == "no") {
-        qtConfig += "no-gui";
-        dictionary [ "WIDGETS" ] = "no";
-    }
-
-    if (dictionary[ "WIDGETS" ] == "no")
-        qtConfig += "no-widgets";
-
-    // Compression --------------------------------------------------
-    if (dictionary[ "ZLIB" ] == "qt")
-        qtConfig += "zlib";
-    else if (dictionary[ "ZLIB" ] == "system")
-        qtConfig += "system-zlib";
-
-    // PCRE ---------------------------------------------------------
-    if (dictionary[ "PCRE" ] == "qt")
-        qmakeConfig += "pcre";
-
-    // ICU ---------------------------------------------------------
-    if (dictionary[ "ICU" ] == "yes")
-        qtConfig  += "icu";
-
-    // ANGLE --------------------------------------------------------
-    if (dictionary[ "ANGLE" ] != "no") {
-        qtConfig  += "angle";
-    }
-
-    // Dynamic OpenGL loading ---------------------------------------
-    if (dictionary[ "DYNAMICGL" ] != "no") {
-        qtConfig += "dynamicgl";
-    }
-
-    // Image formates -----------------------------------------------
-    if (dictionary[ "GIF" ] == "no")
-        qtConfig += "no-gif";
-    else if (dictionary[ "GIF" ] == "yes")
-        qtConfig += "gif";
-
-    if (dictionary[ "JPEG" ] == "no")
-        qtConfig += "no-jpeg";
-    else if (dictionary[ "JPEG" ] == "yes")
-        qtConfig += "jpeg";
-    if (dictionary[ "LIBJPEG" ] == "system")
-        qtConfig += "system-jpeg";
-
-    if (dictionary[ "PNG" ] == "no")
-        qtConfig += "no-png";
-    else if (dictionary[ "PNG" ] == "yes")
-        qtConfig += "png";
-    if (dictionary[ "LIBPNG" ] == "system")
-        qtConfig += "system-png";
-
-    // Double conversion -----------------------------------------------
-    if (dictionary[ "DOUBLECONVERSION" ] == "qt")
-        qtConfig += "doubleconversion";
-    else if (dictionary[ "DOUBLECONVERSION" ] == "system")
-        qtConfig += "system-doubleconversion";
-    else if (dictionary[ "DOUBLECONVERSION" ] == "no")
-        qtConfig += "no-doubleconversion";
-
-    // Text rendering --------------------------------------------------
-    if (dictionary[ "FREETYPE" ] == "yes")
-        qtConfig += "freetype";
-    else if (dictionary[ "FREETYPE" ] == "system")
-        qtConfig += "system-freetype";
-
-    if (dictionary[ "HARFBUZZ" ] == "qt")
-        qtConfig += "harfbuzz";
-    else if (dictionary[ "HARFBUZZ" ] == "system")
-        qtConfig += "system-harfbuzz";
-
-    // Styles -------------------------------------------------------
-    if (dictionary[ "STYLE_WINDOWS" ] == "yes")
-        qmakeStyles += "windows";
-
-    if (dictionary[ "STYLE_FUSION" ] == "yes")
-        qmakeStyles += "fusion";
-
-    if (dictionary[ "STYLE_WINDOWSXP" ] == "yes")
-        qmakeStyles += "windowsxp";
-
-    if (dictionary[ "STYLE_WINDOWSVISTA" ] == "yes")
-        qmakeStyles += "windowsvista";
-
-    if (dictionary[ "STYLE_ANDROID" ] == "yes")
-        qmakeStyles += "android";
-
-    // Databases ----------------------------------------------------
-    if (dictionary[ "SQL_MYSQL" ] == "yes")
-        qmakeSql += "mysql";
-    else if (dictionary[ "SQL_MYSQL" ] == "plugin")
-        qmakeSqlPlugins += "mysql";
-
-    if (dictionary[ "SQL_ODBC" ] == "yes")
-        qmakeSql += "odbc";
-    else if (dictionary[ "SQL_ODBC" ] == "plugin")
-        qmakeSqlPlugins += "odbc";
-
-    if (dictionary[ "SQL_OCI" ] == "yes")
-        qmakeSql += "oci";
-    else if (dictionary[ "SQL_OCI" ] == "plugin")
-        qmakeSqlPlugins += "oci";
-
-    if (dictionary[ "SQL_PSQL" ] == "yes")
-        qmakeSql += "psql";
-    else if (dictionary[ "SQL_PSQL" ] == "plugin")
-        qmakeSqlPlugins += "psql";
-
-    if (dictionary[ "SQL_TDS" ] == "yes")
-        qmakeSql += "tds";
-    else if (dictionary[ "SQL_TDS" ] == "plugin")
-        qmakeSqlPlugins += "tds";
-
-    if (dictionary[ "SQL_DB2" ] == "yes")
-        qmakeSql += "db2";
-    else if (dictionary[ "SQL_DB2" ] == "plugin")
-        qmakeSqlPlugins += "db2";
-
-    if (dictionary[ "SQL_SQLITE" ] == "yes")
-        qmakeSql += "sqlite";
-    else if (dictionary[ "SQL_SQLITE" ] == "plugin")
-        qmakeSqlPlugins += "sqlite";
-
-    if (dictionary[ "SQL_SQLITE_LIB" ] == "system")
-        qmakeConfig += "system-sqlite";
-
-    if (dictionary[ "SQL_SQLITE2" ] == "yes")
-        qmakeSql += "sqlite2";
-    else if (dictionary[ "SQL_SQLITE2" ] == "plugin")
-        qmakeSqlPlugins += "sqlite2";
-
-    if (dictionary[ "SQL_IBASE" ] == "yes")
-        qmakeSql += "ibase";
-    else if (dictionary[ "SQL_IBASE" ] == "plugin")
-        qmakeSqlPlugins += "ibase";
-
-    // Other options ------------------------------------------------
-    if (dictionary[ "BUILDALL" ] == "yes") {
-        qtConfig += "build_all";
-    }
-    if (dictionary[ "SEPARATE_DEBUG_INFO" ] == "yes")
-        qtConfig += "separate_debug_info";
-    if (dictionary[ "FORCEDEBUGINFO" ] == "yes")
-        qmakeConfig += "force_debug_info";
-    qmakeConfig += dictionary[ "BUILD" ];
-
-    if (buildParts.isEmpty()) {
-        buildParts = defaultBuildParts;
-
-        if (dictionary["BUILDDEV"] == "yes")
-            buildParts += "tests";
-    }
-    while (!nobuildParts.isEmpty())
-        buildParts.removeAll(nobuildParts.takeFirst());
-    if (!buildParts.contains("libs"))
-        buildParts += "libs";
-    buildParts.removeDuplicates();
-    if (dictionary[ "COMPILE_EXAMPLES" ] == "yes")
-        qmakeConfig += "compile_examples";
-
-    if (dictionary["MSVC_MP"] == "yes")
-        qmakeConfig += "msvc_mp";
-
-    if (dictionary[ "SHARED" ] == "yes") {
-        QString version = dictionary[ "VERSION" ];
-        if (!version.isEmpty()) {
-            qmakeVars += "QMAKE_QT_VERSION_OVERRIDE = " + version.left(version.indexOf('.'));
-            version.remove(QLatin1Char('.'));
-        }
-    }
-
-    if (dictionary["ATOMIC64"] == "libatomic")
-        qmakeConfig += "atomic64-libatomic";
-
-    if (dictionary[ "ACCESSIBILITY" ] == "yes")
-        qtConfig += "accessibility";
-
-    if (!qmakeLibs.isEmpty())
-        qmakeVars += "EXTRA_LIBS += " + formatPaths(qmakeLibs);
-
-    if (!dictionary["QT_LFLAGS_SQLITE"].isEmpty())
-        qmakeVars += "QT_LFLAGS_SQLITE += " + dictionary["QT_LFLAGS_SQLITE"];
-
-    if (dictionary[ "OPENGL" ] == "yes")
-        qtConfig += "opengl";
-
-    if (dictionary["OPENGL_ES_2"] == "yes") {
-        qtConfig += "opengles2";
-        qtConfig += "egl";
-    }
-
-    if (dictionary["OPENVG"] == "yes") {
-        qtConfig += "openvg";
-        qtConfig += "egl";
-    }
-
-    if (dictionary[ "SSL" ] == "yes")
-        qtConfig += "ssl";
-
-    if (dictionary[ "OPENSSL" ] == "yes")
-        qtConfig += "openssl";
-    else if (dictionary[ "OPENSSL" ] == "linked")
-        qtConfig += "openssl-linked";
-
-    if (dictionary[ "LIBPROXY" ] == "yes")
-        qtConfig += "libproxy";
-
-    if (dictionary[ "DBUS" ] == "runtime")
-        qtConfig += "dbus";
-    else if (dictionary[ "DBUS" ] == "linked")
-        qtConfig += "dbus dbus-linked";
-
-    // ### Vestige
-    if (dictionary["AUDIO_BACKEND"] == "yes")
-        qtConfig += "audio-backend";
-
-    if (dictionary["QML_DEBUG"] == "no")
-        qtConfig += "no-qml-debug";
-
-    if (dictionary["WMF_BACKEND"] == "yes")
-        qtConfig += "wmf-backend";
-
-    if (dictionary["DIRECTWRITE"] == "yes")
-        qtConfig += "directwrite";
-
-    if (dictionary["DIRECTWRITE2"] == "yes")
-        qtConfig += "directwrite2";
-
-    if (dictionary["DIRECT2D"] == "yes")
-        qtConfig += "direct2d";
-
-    if (dictionary[ "NATIVE_GESTURES" ] == "yes")
-        qtConfig += "native-gestures";
-
-    qtConfig += "qpa";
-
-    if (dictionary["NIS"] == "yes")
-        qtConfig += "nis";
-
-    if (dictionary["QT_CUPS"] == "yes")
-        qtConfig += "cups";
-
-    if (dictionary["QT_ICONV"] == "yes")
-        qtConfig += "iconv";
-    else if (dictionary["QT_ICONV"] == "sun")
-        qtConfig += "sun-libiconv";
-    else if (dictionary["QT_ICONV"] == "gnu")
-        qtConfig += "gnu-libiconv";
-
-    if (dictionary["QT_EVDEV"] == "yes")
-        qtConfig += "evdev";
-
-    if (dictionary["QT_MTDEV"] == "yes")
-        qtConfig += "mtdev";
-
-    if (dictionary[ "QT_TSLIB" ] == "yes")
-        qtConfig += "tslib";
-
-    if (dictionary["QT_INOTIFY"] == "yes")
-        qtConfig += "inotify";
-
-    if (dictionary["QT_EVENTFD"] == "yes")
-        qtConfig += "eventfd";
-
-    if (dictionary["FONT_CONFIG"] == "yes") {
-        qtConfig += "fontconfig";
-        qmakeVars += "QMAKE_CFLAGS_FONTCONFIG =";
-        qmakeVars += "QMAKE_LIBS_FONTCONFIG   = -lfreetype -lfontconfig";
-    }
-
-    if (dictionary["QT_GLIB"] == "yes")
-        qtConfig += "glib";
-
-    if (dictionary["STACK_PROTECTOR_STRONG"] == "yes")
-        qtConfig += "stack-protector-strong";
-
-    if (dictionary["REDUCE_EXPORTS"] == "yes")
-        qtConfig += "reduce_exports";
-
-    if (!dictionary["POLL"].isEmpty())
-        qtConfig += "poll_" + dictionary["POLL"];
-
-    // We currently have no switch for QtConcurrent, so add it unconditionally.
-    qtConfig += "concurrent";
-
-    if (dictionary[ "SYSTEM_PROXIES" ] == "yes")
-        qtConfig += "system-proxies";
-
-    if (dictionary.contains("XQMAKESPEC") && (dictionary["QMAKESPEC"] != dictionary["XQMAKESPEC"])) {
-            qmakeConfig += "cross_compile";
-            dictionary["CROSS_COMPILE"] = "yes";
-    }
-
-    // Directories and settings for .qmake.cache --------------------
-
-    if (dictionary.contains("XQMAKESPEC") && dictionary[ "XQMAKESPEC" ].startsWith("linux"))
-        qtConfig += "rpath";
-
-    if (!qmakeDefines.isEmpty())
-        qmakeVars += QString("EXTRA_DEFINES += ") + qmakeDefines.join(' ');
-    if (!qmakeIncludes.isEmpty())
-        qmakeVars += QString("EXTRA_INCLUDEPATH += ") + formatPaths(qmakeIncludes);
-    if (!opensslLibs.isEmpty())
-        qmakeVars += opensslLibs;
-    if (dictionary[ "OPENSSL" ] == "linked") {
-        if (!opensslLibsDebug.isEmpty() || !opensslLibsRelease.isEmpty()) {
-            if (opensslLibsDebug.isEmpty() || opensslLibsRelease.isEmpty()) {
-                cout << "Error: either both or none of OPENSSL_LIBS_DEBUG/_RELEASE must be defined." << endl;
-                exit(1);
-            }
-            qmakeVars += opensslLibsDebug;
-            qmakeVars += opensslLibsRelease;
-        } else if (opensslLibs.isEmpty()) {
-            qmakeVars += QString("OPENSSL_LIBS    = -lssleay32 -llibeay32");
-        }
-        if (!opensslPath.isEmpty()) {
-            qmakeVars += QString("OPENSSL_CFLAGS += -I%1/include").arg(opensslPath);
-            qmakeVars += QString("OPENSSL_LIBS += -L%1/lib").arg(opensslPath);
-        }
-    }
-    if (dictionary[ "DBUS" ] == "linked") {
-       if (!dbusPath.isEmpty()) {
-           qmakeVars += QString("QT_CFLAGS_DBUS = -I%1/include").arg(dbusPath);
-           qmakeVars += QString("QT_LIBS_DBUS = -L%1/lib").arg(dbusPath);
-           if (dbusHostPath.isEmpty())
-               qmakeVars += QString("QT_HOST_CFLAGS_DBUS = -I%1/include").arg(dbusPath);
-       }
-       if (!dbusHostPath.isEmpty())
-           qmakeVars += QString("QT_HOST_CFLAGS_DBUS = -I%1/include").arg(dbusHostPath);
-    }
-    if (dictionary[ "SQL_MYSQL" ] != "no" && !mysqlPath.isEmpty()) {
-        qmakeVars += QString("QT_CFLAGS_MYSQL = -I%1/include").arg(mysqlPath);
-        qmakeVars += QString("QT_LFLAGS_MYSQL = -L%1/lib").arg(mysqlPath);
-    }
-    if (!psqlLibs.isEmpty())
-        qmakeVars += QString("QT_LFLAGS_PSQL=") + psqlLibs.section("=", 1);
-    if (!zlibLibs.isEmpty())
-        qmakeVars += zlibLibs;
-
-    {
-        QStringList lflagsTDS;
-        if (!sybase.isEmpty())
-            lflagsTDS += QString("-L") + formatPath(sybase.section("=", 1) + "/lib");
-        if (!sybaseLibs.isEmpty())
-            lflagsTDS += sybaseLibs.section("=", 1);
-        if (!lflagsTDS.isEmpty())
-            qmakeVars += QString("QT_LFLAGS_TDS=") + lflagsTDS.join(' ');
-    }
-
-    if (!qmakeSql.isEmpty())
-        qmakeVars += QString("sql-drivers    += ") + qmakeSql.join(' ');
-    if (!qmakeSqlPlugins.isEmpty())
-        qmakeVars += QString("sql-plugins    += ") + qmakeSqlPlugins.join(' ');
-    if (!qmakeStyles.isEmpty())
-        qmakeVars += QString("styles         += ") + qmakeStyles.join(' ');
-    if (!qmakeStylePlugins.isEmpty())
-        qmakeVars += QString("style-plugins  += ") + qmakeStylePlugins.join(' ');
-
-    if (!dictionary[ "QMAKESPEC" ].length()) {
-        cout << "Configure could not detect your compiler. QMAKESPEC must either" << endl
-             << "be defined as an environment variable, or specified as an" << endl
-             << "argument with -platform" << endl;
-
-        QStringList winPlatforms;
-        QDir mkspecsDir(sourcePath + "/mkspecs");
-        const QFileInfoList &specsList = mkspecsDir.entryInfoList();
-        for (int i = 0; i < specsList.size(); ++i) {
-            const QFileInfo &fi = specsList.at(i);
-            if (fi.fileName().left(5) == "win32") {
-                winPlatforms += fi.fileName();
-            }
-        }
-        cout << "Available platforms are: " << qPrintable(winPlatforms.join(", ")) << endl;
-        dictionary[ "DONE" ] = "error";
-    }
-}
-
-void Configure::generateCachefile()
-{
-    // Generate qmodule.pri, which is loaded only by Qt modules
-    {
-        FileWriter moduleStream(buildPath + "/mkspecs/qmodule.pri");
-
-        moduleStream << "QT_BUILD_PARTS += " << buildParts.join(' ') << endl;
-        if (!skipModules.isEmpty())
-            moduleStream << "QT_SKIP_MODULES += " << skipModules.join(' ') << endl;
-        QString qcpath = dictionary["QCONFIG_PATH"];
-        QString qlpath = sourcePath + "/src/corelib/global/";
-        if (qcpath.startsWith(qlpath))
-            qcpath.remove(0, qlpath.length());
-        moduleStream << "QT_QCONFIG_PATH = " << qcpath << endl;
-        moduleStream << endl;
-
-        moduleStream << "host_build {" << endl;
-        moduleStream << "    QT_CPU_FEATURES." << dictionary["QT_HOST_ARCH"] <<
-                                    " = " << dictionary["QT_HOST_CPU_FEATURES"] << endl;
-        moduleStream << "} else {" << endl;
-        moduleStream << "    QT_CPU_FEATURES." << dictionary["QT_ARCH"] <<
-                                    " = " << dictionary["QT_CPU_FEATURES"] << endl;
-        moduleStream << "}" << endl;
-        moduleStream << "QT_COORD_TYPE += " << dictionary["QREAL"] << endl;
-
-        if (dictionary["QT_XKBCOMMON"] == "no")
-            moduleStream << "DEFINES += QT_NO_XKBCOMMON" << endl;
-
-        // embedded
-        if (!dictionary["KBD_DRIVERS"].isEmpty())
-            moduleStream << "kbd-drivers += "<< dictionary["KBD_DRIVERS"]<<endl;
-        if (!dictionary["GFX_DRIVERS"].isEmpty())
-            moduleStream << "gfx-drivers += "<< dictionary["GFX_DRIVERS"]<<endl;
-        if (!dictionary["MOUSE_DRIVERS"].isEmpty())
-            moduleStream << "mouse-drivers += "<< dictionary["MOUSE_DRIVERS"]<<endl;
-        if (!dictionary["DECORATIONS"].isEmpty())
-            moduleStream << "decorations += "<<dictionary["DECORATIONS"]<<endl;
-
-        moduleStream << "CONFIG += " << qmakeConfig.join(' ');
-        if (dictionary[ "SSE2" ] == "yes")
-            moduleStream << " sse2";
-        if (dictionary[ "SSE3" ] == "yes")
-            moduleStream << " sse3";
-        if (dictionary[ "SSSE3" ] == "yes")
-            moduleStream << " ssse3";
-        if (dictionary[ "SSE4_1" ] == "yes")
-            moduleStream << " sse4_1";
-        if (dictionary[ "SSE4_2" ] == "yes")
-            moduleStream << " sse4_2";
-        if (dictionary[ "AVX" ] == "yes")
-            moduleStream << " avx";
-        if (dictionary[ "AVX2" ] == "yes")
-            moduleStream << " avx2";
-        if (!dictionary[ "AVX512" ].isEmpty())
-            moduleStream << ' ' << dictionary[ "AVX512" ];
-        if (dictionary[ "NEON" ] == "yes")
-            moduleStream << " neon";
-        if (dictionary[ "LARGE_FILE" ] == "yes")
-            moduleStream << " largefile";
-        if (dictionary[ "STRIP" ] == "no")
-            moduleStream << " nostrip";
-        if (dictionary[ "LTCG" ] == "yes")
-            moduleStream << " ltcg";
-        moduleStream << endl;
-
-        for (QStringList::Iterator var = qmakeVars.begin(); var != qmakeVars.end(); ++var)
-            moduleStream << (*var) << endl;
-
-        if (!moduleStream.flush())
-            dictionary[ "DONE" ] = "error";
-    }
-}
-
-void Configure::addSysroot(QString *command)
-{
-    const QString &sysroot = dictionary["CFG_SYSROOT"];
-    if (!sysroot.isEmpty() && dictionary["CFG_GCC_SYSROOT"] == "yes") {
-        command->append(" QMAKE_LFLAGS+=--sysroot=" + sysroot);
-        command->append(" QMAKE_CXXFLAGS+=--sysroot=" + sysroot);
-    }
-}
-
-struct ArchData {
-    bool isHost;
-    const char *qmakespec;
-    const char *key;
-    const char *subarchKey;
-    const char *type;
-    ArchData() {}
-    ArchData(bool h, const char *t, const char *qm, const char *k, const char *sak)
-        : isHost(h), qmakespec(qm), key(k), subarchKey(sak), type(t)
-    {}
-};
-
-/*
-    Runs qmake on config.tests/arch/arch.pro, which will detect the target arch
-    for the compiler we are using
-*/
-void Configure::detectArch()
-{
-    QString oldpwd = QDir::currentPath();
-
-    QString newpwd = QString("%1/config.tests/arch").arg(buildPath);
-    if (!QDir().exists(newpwd) && !QDir().mkpath(newpwd)) {
-        cout << "Failed to create directory " << qPrintable(QDir::toNativeSeparators(newpwd)) << endl;
-        dictionary["DONE"] = "error";
-        return;
-    }
-    if (!QDir::setCurrent(newpwd)) {
-        cout << "Failed to change working directory to " << qPrintable(QDir::toNativeSeparators(newpwd)) << endl;
-        dictionary["DONE"] = "error";
-        return;
-    }
-
-    QVector<ArchData> qmakespecs;
-    if (dictionary.contains("XQMAKESPEC"))
-        qmakespecs << ArchData(false, "target", "XQMAKESPEC", "QT_ARCH", "QT_CPU_FEATURES");
-    qmakespecs << ArchData(true, "host", "QMAKESPEC", "QT_HOST_ARCH", "QT_HOST_CPU_FEATURES");
-
-    for (int i = 0; i < qmakespecs.count(); ++i) {
-        const ArchData &data = qmakespecs.at(i);
-        QString qmakespec = dictionary.value(data.qmakespec);
-        QString key = data.key;
-        QString subarchKey = data.subarchKey;
-
-        // run qmake
-        QString command = QString("%1 -spec %2 %3")
-            .arg(QDir::toNativeSeparators(QDir(newpwd).relativeFilePath(buildPath + "/bin/qmake.exe")),
-                 QDir::toNativeSeparators(qmakespec),
-                 QDir::toNativeSeparators(sourcePath + "/config.tests/arch/arch"
-                                          + (data.isHost ? "_host" : "") + ".pro"));
-
-        if (!data.isHost) {
-            if (qmakespec.startsWith("winrt") || qmakespec.startsWith("winphone"))
-                command.append(" QMAKE_LFLAGS+=/ENTRY:main");
-            addSysroot(&command);
-        }
-
-        int returnValue = 0;
-        Environment::execute(command, &returnValue);
-        if (returnValue != 0) {
-            cout << "QMake failed!" << endl;
-            dictionary["DONE"] = "error";
-            return;
->>>>>>> 38c1057f
         }
 
         else if (configCmdLine.at(i) == "-android-ndk-host") {
@@ -2379,7 +453,8 @@
         if (dictionary[ "QMAKESPEC" ].endsWith("-icc") ||
             dictionary[ "QMAKESPEC" ].endsWith("-msvc2012") ||
             dictionary[ "QMAKESPEC" ].endsWith("-msvc2013") ||
-            dictionary[ "QMAKESPEC" ].endsWith("-msvc2015")) {
+            dictionary[ "QMAKESPEC" ].endsWith("-msvc2015") ||
+            dictionary[ "QMAKESPEC" ].endsWith("-msvc2017")) {
             if (dictionary[ "MAKE" ].isEmpty()) dictionary[ "MAKE" ] = "nmake";
             dictionary[ "QMAKEMAKEFILE" ] = "Makefile.win32";
         } else if (dictionary[ "QMAKESPEC" ].startsWith(QLatin1String("win32-g++"))) {
@@ -2984,9 +1059,7 @@
     } else if (openSource) {
         cout << endl << "Cannot find the GPL license files! Please download the Open Source version of the library." << endl;
         dictionary["DONE"] = "error";
-<<<<<<< HEAD
         return;
-=======
     } else {
         QString tpLicense = sourcePath + "/LICENSE.PREVIEW.COMMERCIAL";
         if (QFile::exists(tpLicense)) {
@@ -2997,7 +1070,6 @@
         } else {
             Tools::checkLicense(dictionary, sourcePath, buildPath);
         }
->>>>>>> 38c1057f
     }
 
     if (dictionary["LICENSE_CONFIRMED"] != "yes") {
@@ -3009,6 +1081,7 @@
     } else if (dictionary["LICHECK"].isEmpty()) { // licheck executable shows license
         cout << "You have already accepted the terms of the license." << endl << endl;
     }
+
     if (dictionary["BUILDTYPE"] == "none") {
         if (openSource)
             configCmdLine << "-opensource";
