--- conflicted
+++ resolved
@@ -68,12 +68,6 @@
     {CC_BORLAND, "Borland C++",                                                    0, "bcc32.exe"},
     {CC_MINGW,   "MinGW (Minimalist GNU for Windows)",                             0, "g++.exe"},
     {CC_INTEL,   "Intel(R) C++ Compiler for 32-bit applications",                  0, "icl.exe"}, // xilink.exe, xilink5.exe, xilink6.exe, xilib.exe
-<<<<<<< HEAD
-=======
-    {CC_MSVC2005, "Microsoft (R) Visual Studio 2005 C/C++ Compiler (8.0)",         "Software\\Microsoft\\VisualStudio\\SxS\\VC7\\8.0", "cl.exe"}, // link.exe, lib.exe
-    {CC_MSVC2008, "Microsoft (R) Visual Studio 2008 C/C++ Compiler (9.0)",         "Software\\Microsoft\\VisualStudio\\SxS\\VC7\\9.0", "cl.exe"}, // link.exe, lib.exe
-    {CC_MSVC2010, "Microsoft (R) Visual Studio 2010 C/C++ Compiler (10.0)",        "Software\\Microsoft\\VisualStudio\\SxS\\VC7\\10.0", "cl.exe"}, // link.exe, lib.exe
->>>>>>> e3288f24
     {CC_MSVC2012, "Microsoft (R) Visual Studio 2012 C/C++ Compiler (11.0)",        "Software\\Microsoft\\VisualStudio\\SxS\\VC7\\11.0", "cl.exe"}, // link.exe, lib.exe
     {CC_MSVC2013, "Microsoft (R) Visual Studio 2013 C/C++ Compiler (12.0)",        "Software\\Microsoft\\VisualStudio\\SxS\\VC7\\12.0", "cl.exe"}, // link.exe, lib.exe
     // Microsoft skipped version 13
