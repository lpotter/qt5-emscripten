/****************************************************************************
**
** Copyright (C) 2016 The Qt Company Ltd.
** Contact: https://www.qt.io/licensing/
**
** This file is part of the examples of the Qt Toolkit.
**
** $QT_BEGIN_LICENSE:BSD$
** Commercial License Usage
** Licensees holding valid commercial Qt licenses may use this file in
** accordance with the commercial license agreement provided with the
** Software or, alternatively, in accordance with the terms contained in
** a written agreement between you and The Qt Company. For licensing terms
** and conditions see https://www.qt.io/terms-conditions. For further
** information use the contact form at https://www.qt.io/contact-us.
**
** BSD License Usage
** Alternatively, you may use this file under the terms of the BSD license
** as follows:
**
** "Redistribution and use in source and binary forms, with or without
** modification, are permitted provided that the following conditions are
** met:
**   * Redistributions of source code must retain the above copyright
**     notice, this list of conditions and the following disclaimer.
**   * Redistributions in binary form must reproduce the above copyright
**     notice, this list of conditions and the following disclaimer in
**     the documentation and/or other materials provided with the
**     distribution.
**   * Neither the name of The Qt Company Ltd nor the names of its
**     contributors may be used to endorse or promote products derived
**     from this software without specific prior written permission.
**
**
** THIS SOFTWARE IS PROVIDED BY THE COPYRIGHT HOLDERS AND CONTRIBUTORS
** "AS IS" AND ANY EXPRESS OR IMPLIED WARRANTIES, INCLUDING, BUT NOT
** LIMITED TO, THE IMPLIED WARRANTIES OF MERCHANTABILITY AND FITNESS FOR
** A PARTICULAR PURPOSE ARE DISCLAIMED. IN NO EVENT SHALL THE COPYRIGHT
** OWNER OR CONTRIBUTORS BE LIABLE FOR ANY DIRECT, INDIRECT, INCIDENTAL,
** SPECIAL, EXEMPLARY, OR CONSEQUENTIAL DAMAGES (INCLUDING, BUT NOT
** LIMITED TO, PROCUREMENT OF SUBSTITUTE GOODS OR SERVICES; LOSS OF USE,
** DATA, OR PROFITS; OR BUSINESS INTERRUPTION) HOWEVER CAUSED AND ON ANY
** THEORY OF LIABILITY, WHETHER IN CONTRACT, STRICT LIABILITY, OR TORT
** (INCLUDING NEGLIGENCE OR OTHERWISE) ARISING IN ANY WAY OUT OF THE USE
** OF THIS SOFTWARE, EVEN IF ADVISED OF THE POSSIBILITY OF SUCH DAMAGE."
**
** $QT_END_LICENSE$
**
****************************************************************************/

#ifndef MAINWINDOW_H
#define MAINWINDOW_H

#include "ui_mainwindowbase.h"
#include <QPrinter>
#include <QPrintDialog>

#if defined(QT_PRINTSUPPORT_LIB)
#include <QtPrintSupport/qtprintsupportglobal.h>
#endif
QT_BEGIN_NAMESPACE
class QPrinter;
class QTextEdit;
class QTreeWidget;
class QTreeWidgetItem;
QT_END_NAMESPACE

typedef QList<QTreeWidgetItem *> StyleItems;

class MainWindow : public QMainWindow, private Ui::MainWindowBase
{
    Q_OBJECT

public:
    MainWindow(QWidget *parent = 0);

public slots:
    void on_clearAction_triggered();
    void on_markAction_triggered();
<<<<<<< HEAD
    void on_printAction_triggered();
    void on_printPreviewAction_triggered();
    void on_unmarkAction_triggered();
=======
    void on_unmarkAction_triggered();

#if defined(QT_PRINTSUPPORT_LIB) && QT_CONFIG(printdialog)
    void on_printAction_triggered();
    void on_printPreviewAction_triggered();
>>>>>>> 9bfe3ab7
    void printDocument(QPrinter *printer);
    void printPage(int index, QPainter *painter, QPrinter *printer);
    void showFont(QTreeWidgetItem *item);
    void updateStyles(QTreeWidgetItem *item, int column);

private:
    QMap<QString, StyleItems> currentPageMap();
    void markUnmarkFonts(Qt::CheckState state);
    void setupFontTree();

    QList<int> sampleSizes;
    QMap<QString, StyleItems> pageMap;
    int markedCount;
};

#endif // MAINWINDOW_H<|MERGE_RESOLUTION|>--- conflicted
+++ resolved
@@ -77,17 +77,9 @@
 public slots:
     void on_clearAction_triggered();
     void on_markAction_triggered();
-<<<<<<< HEAD
+    void on_unmarkAction_triggered();
     void on_printAction_triggered();
     void on_printPreviewAction_triggered();
-    void on_unmarkAction_triggered();
-=======
-    void on_unmarkAction_triggered();
-
-#if defined(QT_PRINTSUPPORT_LIB) && QT_CONFIG(printdialog)
-    void on_printAction_triggered();
-    void on_printPreviewAction_triggered();
->>>>>>> 9bfe3ab7
     void printDocument(QPrinter *printer);
     void printPage(int index, QPainter *painter, QPrinter *printer);
     void showFont(QTreeWidgetItem *item);
