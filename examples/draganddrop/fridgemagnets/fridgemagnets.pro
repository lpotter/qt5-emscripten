--- conflicted
+++ resolved
@@ -16,9 +16,7 @@
     CONFIG += qt_example
 }
 
-<<<<<<< HEAD
 
 QT += widgets
-=======
-maemo5: include($$QT_SOURCE_TREE/examples/maemo5pkgrules.pri)
->>>>>>> f9f395c2
+
+maemo5: include($$QT_SOURCE_TREE/examples/maemo5pkgrules.pri)