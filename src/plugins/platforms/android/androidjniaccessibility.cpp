/****************************************************************************
**
** Copyright (C) 2013 Digia Plc and/or its subsidiary(-ies).
** Contact: http://www.qt-project.org/legal
**
** This file is part of the plugins of the Qt Toolkit.
**
** $QT_BEGIN_LICENSE:LGPL$
** Commercial License Usage
** Licensees holding valid commercial Qt licenses may use this file in
** accordance with the commercial license agreement provided with the
** Software or, alternatively, in accordance with the terms contained in
** a written agreement between you and Digia.  For licensing terms and
** conditions see http://qt.digia.com/licensing.  For further information
** use the contact form at http://qt.digia.com/contact-us.
**
** GNU Lesser General Public License Usage
** Alternatively, this file may be used under the terms of the GNU Lesser
** General Public License version 2.1 as published by the Free Software
** Foundation and appearing in the file LICENSE.LGPL included in the
** packaging of this file.  Please review the following information to
** ensure the GNU Lesser General Public License version 2.1 requirements
** will be met: http://www.gnu.org/licenses/old-licenses/lgpl-2.1.html.
**
** In addition, as a special exception, Digia gives you certain additional
** rights.  These rights are described in the Digia Qt LGPL Exception
** version 1.1, included in the file LGPL_EXCEPTION.txt in this package.
**
** GNU General Public License Usage
** Alternatively, this file may be used under the terms of the GNU
** General Public License version 3.0 as published by the Free Software
** Foundation and appearing in the file LICENSE.GPL included in the
** packaging of this file.  Please review the following information to
** ensure the GNU General Public License version 3.0 requirements will be
** met: http://www.gnu.org/copyleft/gpl.html.
**
**
** $QT_END_LICENSE$
**
****************************************************************************/

#include "androidjniaccessibility.h"
#include "androidjnimain.h"
#include "qandroidplatformintegration.h"
#include "qpa/qplatformaccessibility.h"
#include <QtPlatformSupport/private/qaccessiblebridgeutils_p.h>
#include "qguiapplication.h"
#include "qwindow.h"
#include "qrect.h"
#include "QtGui/qaccessible.h"
<<<<<<< HEAD
#include <QtCore/qmath.h>
=======
#include <QtCore/private/qjnihelpers_p.h>
>>>>>>> 83f06da1

#include "qdebug.h"

static const char m_qtTag[] = "Qt A11Y";
static const char m_classErrorMsg[] = "Can't find class \"%s\"";
static const char m_methodErrorMsg[] = "Can't find method \"%s%s\"";

QT_BEGIN_NAMESPACE

namespace QtAndroidAccessibility
{
    static jmethodID m_addActionMethodID = 0;
    static jmethodID m_setCheckableMethodID = 0;
    static jmethodID m_setCheckedMethodID = 0;
    static jmethodID m_setClickableMethodID = 0;
    static jmethodID m_setContentDescriptionMethodID = 0;
    static jmethodID m_setEnabledMethodID = 0;
    static jmethodID m_setFocusableMethodID = 0;
    static jmethodID m_setFocusedMethodID = 0;
    static jmethodID m_setScrollableMethodID = 0;
    static jmethodID m_setTextSelectionMethodID = 0;
    static jmethodID m_setVisibleToUserMethodID = 0;


    static void setActive(JNIEnv */*env*/, jobject /*thiz*/, jboolean active)
    {
        QAndroidPlatformIntegration *platformIntegration = QtAndroid::androidPlatformIntegration();
        if (platformIntegration)
            platformIntegration->accessibility()->setActive(active);
        else
            __android_log_print(ANDROID_LOG_WARN, m_qtTag, "Could not activate platform accessibility.");
    }

    QAccessibleInterface *interfaceFromId(jint objectId)
    {
        QAccessibleInterface *iface = 0;
        if (objectId == -1) {
            QWindow *win = qApp->focusWindow();
            if (win)
                iface = win->accessibleRoot();
        } else {
            iface = QAccessible::accessibleInterface(objectId);
        }
        return iface;
    }

    static jintArray childIdListForAccessibleObject(JNIEnv *env, jobject /*thiz*/, jint objectId)
    {
        QAccessibleInterface *iface = interfaceFromId(objectId);
        if (iface) {
            jintArray jArray = env->NewIntArray(jsize(iface->childCount()));
            for (int i = 0; i < iface->childCount(); ++i) {
                QAccessibleInterface *child = iface->child(i);
                if (child) {
                    QAccessible::Id ifaceId = QAccessible::uniqueId(child);
                    jint jid = ifaceId;
                    env->SetIntArrayRegion(jArray, i, 1, &jid);
                }
            }
            return jArray;
        }

        return env->NewIntArray(jsize(0));
    }

    static jint parentId(JNIEnv */*env*/, jobject /*thiz*/, jint objectId)
    {
        QAccessibleInterface *iface = interfaceFromId(objectId);
        if (iface) {
            QAccessibleInterface *parent = iface->parent();
            if (parent) {
                if (parent->role() == QAccessible::Application)
                    return -1;
                return QAccessible::uniqueId(parent);
            }
        }
        return -1;
    }

    static jobject screenRect(JNIEnv *env, jobject /*thiz*/, jint objectId)
    {
        QRect rect;
        QAccessibleInterface *iface = interfaceFromId(objectId);
        if (iface && iface->isValid()) {
            rect = iface->rect();
        }

        jclass rectClass = env->FindClass("android/graphics/Rect");
        jmethodID ctor = env->GetMethodID(rectClass, "<init>", "(IIII)V");
        jobject jrect = env->NewObject(rectClass, ctor, rect.left(), rect.top(), rect.right(), rect.bottom());
        return jrect;
    }

    static jint hitTest(JNIEnv */*env*/, jobject /*thiz*/, jfloat x, jfloat y)
    {
        QAccessibleInterface *root = interfaceFromId(-1);
        if (root) {
            QAccessibleInterface *child = root->childAt((int)x, (int)y);
            QAccessibleInterface *lastChild = 0;
            while (child && (child != lastChild)) {
                lastChild = child;
                child = child->childAt((int)x, (int)y);
            }
            if (lastChild)
                return QAccessible::uniqueId(lastChild);
        }
        return -1;
    }

    static jboolean clickAction(JNIEnv */*env*/, jobject /*thiz*/, jint objectId)
    {
//        qDebug() << "A11Y: CLICK: " << objectId;
        QAccessibleInterface *iface = interfaceFromId(objectId);
        if (iface && iface->actionInterface()) {
            if (iface->actionInterface()->actionNames().contains(QAccessibleActionInterface::pressAction()))
                iface->actionInterface()->doAction(QAccessibleActionInterface::pressAction());
            else
                iface->actionInterface()->doAction(QAccessibleActionInterface::toggleAction());
        }
        return false;
    }

    static jboolean scrollForward(JNIEnv */*env*/, jobject /*thiz*/, jint objectId)
    {
        QAccessibleInterface *iface = interfaceFromId(objectId);
        return QAccessibleBridgeUtils::performEffectiveAction(iface, QAccessibleActionInterface::increaseAction());
    }

    static jboolean scrollBackward(JNIEnv */*env*/, jobject /*thiz*/, jint objectId)
    {
        QAccessibleInterface *iface = interfaceFromId(objectId);
        return QAccessibleBridgeUtils::performEffectiveAction(iface, QAccessibleActionInterface::decreaseAction());
    }


#define FIND_AND_CHECK_CLASS(CLASS_NAME) \
clazz = env->FindClass(CLASS_NAME); \
if (!clazz) { \
    __android_log_print(ANDROID_LOG_FATAL, m_qtTag, m_classErrorMsg, CLASS_NAME); \
    return JNI_FALSE; \
}

        //__android_log_print(ANDROID_LOG_FATAL, m_qtTag, m_methodErrorMsg, METHOD_NAME, METHOD_SIGNATURE);


    static jstring descriptionForAccessibleObject(JNIEnv *env, jobject /*thiz*/, jint objectId)
    {
        QString desc;
        QAccessibleInterface *iface = interfaceFromId(objectId);
        if (iface && iface->isValid()) {
            desc = iface->text(QAccessible::Name);
            if (desc.isEmpty())
                desc = iface->text(QAccessible::Description);
        }

        jstring jdesc = env->NewString((jchar*) desc.constData(), (jsize) desc.size());
        return jdesc;
    }

    static bool populateNode(JNIEnv *env, jobject /*thiz*/, jint objectId, jobject node)
    {
        QAccessibleInterface *iface = interfaceFromId(objectId);
        if (!iface || !iface->isValid()) {
            __android_log_print(ANDROID_LOG_WARN, m_qtTag, "Accessibility: populateNode for Invalid ID");
            return false;
        }
        QAccessible::State state = iface->state();
        const QStringList actions = QAccessibleBridgeUtils::effectiveActionNames(iface);
        const bool hasClickableAction = actions.contains(QAccessibleActionInterface::pressAction())
                                        || actions.contains(QAccessibleActionInterface::toggleAction());
        const bool hasIncreaseAction = actions.contains(QAccessibleActionInterface::increaseAction());
        const bool hasDecreaseAction = actions.contains(QAccessibleActionInterface::decreaseAction());

        // try to fill in the text property, this is what the screen reader reads
        QString desc = iface->text(QAccessible::Value);
        if (desc.isEmpty())
            desc = iface->text(QAccessible::Name);
        if (desc.isEmpty())
            desc = iface->text(QAccessible::Description);
        if (QAccessibleTextInterface *textIface = iface->textInterface()) {
            if (m_setTextSelectionMethodID && textIface->selectionCount() > 0) {
                int startSelection;
                int endSelection;
                textIface->selection(0, &startSelection, &endSelection);
                env->CallVoidMethod(node, m_setTextSelectionMethodID, startSelection, endSelection);
            }
        }

        env->CallVoidMethod(node, m_setEnabledMethodID, !state.disabled);
        env->CallVoidMethod(node, m_setCheckableMethodID, (bool)state.checkable);
        env->CallVoidMethod(node, m_setCheckedMethodID, (bool)state.checked);
        env->CallVoidMethod(node, m_setFocusableMethodID, (bool)state.focusable);
        env->CallVoidMethod(node, m_setFocusedMethodID, (bool)state.focused);
        env->CallVoidMethod(node, m_setVisibleToUserMethodID, !state.invisible);
        env->CallVoidMethod(node, m_setScrollableMethodID, hasIncreaseAction || hasDecreaseAction);
        env->CallVoidMethod(node, m_setClickableMethodID, hasClickableAction);

        // Add ACTION_CLICK
        if (hasClickableAction)
            env->CallVoidMethod(node, m_addActionMethodID, (int)16);    // ACTION_CLICK defined in AccessibilityNodeInfo

        // Add ACTION_SCROLL_FORWARD
        if (hasIncreaseAction)
            env->CallVoidMethod(node, m_addActionMethodID, (int)4096);    // ACTION_SCROLL_FORWARD defined in AccessibilityNodeInfo

        // Add ACTION_SCROLL_BACKWARD
        if (hasDecreaseAction)
            env->CallVoidMethod(node, m_addActionMethodID, (int)8192);    // ACTION_SCROLL_BACKWARD defined in AccessibilityNodeInfo


        jstring jdesc = env->NewString((jchar*) desc.constData(), (jsize) desc.size());
        //CALL_METHOD(node, "setText", "(Ljava/lang/CharSequence;)V", jdesc)
        env->CallVoidMethod(node, m_setContentDescriptionMethodID, jdesc);

        return true;
    }

    static JNINativeMethod methods[] = {
        {"setActive","(Z)V",(void*)setActive},
        {"childIdListForAccessibleObject", "(I)[I", (jintArray)childIdListForAccessibleObject},
        {"parentId", "(I)I", (void*)parentId},
        {"descriptionForAccessibleObject", "(I)Ljava/lang/String;", (jstring)descriptionForAccessibleObject},
        {"screenRect", "(I)Landroid/graphics/Rect;", (jobject)screenRect},
        {"hitTest", "(FF)I", (void*)hitTest},
        {"populateNode", "(ILandroid/view/accessibility/AccessibilityNodeInfo;)Z", (void*)populateNode},
        {"clickAction", "(I)Z", (void*)clickAction},
        {"scrollForward", "(I)Z", (void*)scrollForward},
        {"scrollBackward", "(I)Z", (void*)scrollBackward},
    };

#define GET_AND_CHECK_STATIC_METHOD(VAR, CLASS, METHOD_NAME, METHOD_SIGNATURE) \
    VAR = env->GetMethodID(CLASS, METHOD_NAME, METHOD_SIGNATURE); \
    if (!VAR) { \
        __android_log_print(ANDROID_LOG_FATAL, QtAndroid::qtTagText(), QtAndroid::methodErrorMsgFmt(), METHOD_NAME, METHOD_SIGNATURE); \
        return false; \
    }

    bool registerNatives(JNIEnv *env)
    {
        if (QtAndroidPrivate::androidSdkVersion() < 16)
            return true; // We need API level 16 or higher

        jclass clazz;
        FIND_AND_CHECK_CLASS("org/qtproject/qt5/android/accessibility/QtNativeAccessibility");
        jclass appClass = static_cast<jclass>(env->NewGlobalRef(clazz));

        if (env->RegisterNatives(appClass, methods, sizeof(methods) / sizeof(methods[0])) < 0) {
            __android_log_print(ANDROID_LOG_FATAL,"Qt A11y", "RegisterNatives failed");
            return false;
        }

        jclass nodeInfoClass = env->FindClass("android/view/accessibility/AccessibilityNodeInfo");
        GET_AND_CHECK_STATIC_METHOD(m_addActionMethodID, nodeInfoClass, "addAction", "(I)V");
        GET_AND_CHECK_STATIC_METHOD(m_setCheckableMethodID, nodeInfoClass, "setCheckable", "(Z)V");
        GET_AND_CHECK_STATIC_METHOD(m_setCheckedMethodID, nodeInfoClass, "setChecked", "(Z)V");
        GET_AND_CHECK_STATIC_METHOD(m_setClickableMethodID, nodeInfoClass, "setClickable", "(Z)V");
        GET_AND_CHECK_STATIC_METHOD(m_setContentDescriptionMethodID, nodeInfoClass, "setContentDescription", "(Ljava/lang/CharSequence;)V");
        GET_AND_CHECK_STATIC_METHOD(m_setEnabledMethodID, nodeInfoClass, "setEnabled", "(Z)V");
        GET_AND_CHECK_STATIC_METHOD(m_setFocusableMethodID, nodeInfoClass, "setFocusable", "(Z)V");
        GET_AND_CHECK_STATIC_METHOD(m_setFocusedMethodID, nodeInfoClass, "setFocused", "(Z)V");
<<<<<<< HEAD
        GET_AND_CHECK_STATIC_METHOD(m_setScrollableMethodID, nodeInfoClass, "setScrollable", "(Z)V");
        GET_AND_CHECK_STATIC_METHOD(m_setTextSelectionMethodID, nodeInfoClass, "setTextSelection", "(II)V");
=======
>>>>>>> 83f06da1
        GET_AND_CHECK_STATIC_METHOD(m_setVisibleToUserMethodID, nodeInfoClass, "setVisibleToUser", "(Z)V");

        if (QtAndroidPrivate::androidSdkVersion() >= 18) {
            GET_AND_CHECK_STATIC_METHOD(m_setTextSelectionMethodID, nodeInfoClass, "setTextSelection", "(II)V");
        }

        return true;
    }
}

QT_END_NAMESPACE<|MERGE_RESOLUTION|>--- conflicted
+++ resolved
@@ -48,11 +48,8 @@
 #include "qwindow.h"
 #include "qrect.h"
 #include "QtGui/qaccessible.h"
-<<<<<<< HEAD
 #include <QtCore/qmath.h>
-=======
 #include <QtCore/private/qjnihelpers_p.h>
->>>>>>> 83f06da1
 
 #include "qdebug.h"
 
@@ -313,11 +310,7 @@
         GET_AND_CHECK_STATIC_METHOD(m_setEnabledMethodID, nodeInfoClass, "setEnabled", "(Z)V");
         GET_AND_CHECK_STATIC_METHOD(m_setFocusableMethodID, nodeInfoClass, "setFocusable", "(Z)V");
         GET_AND_CHECK_STATIC_METHOD(m_setFocusedMethodID, nodeInfoClass, "setFocused", "(Z)V");
-<<<<<<< HEAD
         GET_AND_CHECK_STATIC_METHOD(m_setScrollableMethodID, nodeInfoClass, "setScrollable", "(Z)V");
-        GET_AND_CHECK_STATIC_METHOD(m_setTextSelectionMethodID, nodeInfoClass, "setTextSelection", "(II)V");
-=======
->>>>>>> 83f06da1
         GET_AND_CHECK_STATIC_METHOD(m_setVisibleToUserMethodID, nodeInfoClass, "setVisibleToUser", "(Z)V");
 
         if (QtAndroidPrivate::androidSdkVersion() >= 18) {
