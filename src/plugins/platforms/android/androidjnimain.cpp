/****************************************************************************
**
** Copyright (C) 2014 BogDan Vatra <bogdan@kde.org>
** Copyright (C) 2016 The Qt Company Ltd.
** Contact: https://www.qt.io/licensing/
**
** This file is part of the plugins of the Qt Toolkit.
**
** $QT_BEGIN_LICENSE:LGPL$
** Commercial License Usage
** Licensees holding valid commercial Qt licenses may use this file in
** accordance with the commercial license agreement provided with the
** Software or, alternatively, in accordance with the terms contained in
** a written agreement between you and The Qt Company. For licensing terms
** and conditions see https://www.qt.io/terms-conditions. For further
** information use the contact form at https://www.qt.io/contact-us.
**
** GNU Lesser General Public License Usage
** Alternatively, this file may be used under the terms of the GNU Lesser
** General Public License version 3 as published by the Free Software
** Foundation and appearing in the file LICENSE.LGPL3 included in the
** packaging of this file. Please review the following information to
** ensure the GNU Lesser General Public License version 3 requirements
** will be met: https://www.gnu.org/licenses/lgpl-3.0.html.
**
** GNU General Public License Usage
** Alternatively, this file may be used under the terms of the GNU
** General Public License version 2.0 or (at your option) the GNU General
** Public license version 3 or any later version approved by the KDE Free
** Qt Foundation. The licenses are as published by the Free Software
** Foundation and appearing in the file LICENSE.GPL2 and LICENSE.GPL3
** included in the packaging of this file. Please review the following
** information to ensure the GNU General Public License requirements will
** be met: https://www.gnu.org/licenses/gpl-2.0.html and
** https://www.gnu.org/licenses/gpl-3.0.html.
**
** $QT_END_LICENSE$
**
****************************************************************************/

#include <dlfcn.h>
#include <pthread.h>
#include <semaphore.h>
#include <qplugin.h>
#include <qdebug.h>

#include "androidjnimain.h"
#include "androidjniaccessibility.h"
#include "androidjniinput.h"
#include "androidjniclipboard.h"
#include "androidjnimenu.h"
#include "androiddeadlockprotector.h"
#include "qandroidplatformdialoghelpers.h"
#include "qandroidplatformintegration.h"
#include "qandroidassetsfileenginehandler.h"

#include <android/bitmap.h>
#include <android/asset_manager_jni.h>
#include "qandroideventdispatcher.h"
#include <android/api-level.h>

#include <QtCore/private/qjnihelpers_p.h>
#include <QtCore/private/qjni_p.h>
#include <QtGui/private/qguiapplication_p.h>
#include <QtGui/private/qhighdpiscaling_p.h>

#include <qpa/qwindowsysteminterface.h>

Q_IMPORT_PLUGIN(QAndroidPlatformIntegrationPlugin)

QT_BEGIN_NAMESPACE

static JavaVM *m_javaVM = nullptr;
static jclass m_applicationClass  = nullptr;
static jobject m_classLoaderObject = nullptr;
static jmethodID m_loadClassMethodID = nullptr;
static AAssetManager *m_assetManager = nullptr;
static jobject m_resourcesObj = nullptr;
static jobject m_activityObject = nullptr;
static jmethodID m_createSurfaceMethodID = nullptr;
static jobject m_serviceObject = nullptr;
static jmethodID m_setSurfaceGeometryMethodID = nullptr;
static jmethodID m_destroySurfaceMethodID = nullptr;

static bool m_activityActive = true; // defaults to true because when the platform plugin is
                                     // initialized, QtActivity::onResume() has already been called

static jclass m_bitmapClass  = nullptr;
static jmethodID m_createBitmapMethodID = nullptr;
static jobject m_ARGB_8888_BitmapConfigValue = nullptr;
static jobject m_RGB_565_BitmapConfigValue = nullptr;

static bool m_statusBarShowing = true;

static jclass m_bitmapDrawableClass = nullptr;
static jmethodID m_bitmapDrawableConstructorMethodID = nullptr;

extern "C" typedef int (*Main)(int, char **); //use the standard main method to start the application
static Main m_main = nullptr;
static void *m_mainLibraryHnd = nullptr;
static QList<QByteArray> m_applicationParams;
pthread_t m_qtAppThread = 0;
static sem_t m_exitSemaphore, m_terminateSemaphore;

struct SurfaceData
{
    ~SurfaceData() { delete surface; }
    QJNIObjectPrivate *surface = nullptr;
    AndroidSurfaceClient *client = nullptr;
};

QHash<int, AndroidSurfaceClient *> m_surfaces;

static QMutex m_surfacesMutex;
static int m_surfaceId = 1;


static QAndroidPlatformIntegration *m_androidPlatformIntegration = nullptr;

static int m_desktopWidthPixels  = 0;
static int m_desktopHeightPixels = 0;
static double m_scaledDensity = 0;
static double m_density = 1.0;

static volatile bool m_pauseApplication;

static AndroidAssetsFileEngineHandler *m_androidAssetsFileEngineHandler = nullptr;



static const char m_qtTag[] = "Qt";
static const char m_classErrorMsg[] = "Can't find class \"%s\"";
static const char m_methodErrorMsg[] = "Can't find method \"%s%s\"";

namespace QtAndroid
{
    void setAndroidPlatformIntegration(QAndroidPlatformIntegration *androidPlatformIntegration)
    {
        m_surfacesMutex.lock();
        m_androidPlatformIntegration = androidPlatformIntegration;
        m_surfacesMutex.unlock();
    }

    QAndroidPlatformIntegration *androidPlatformIntegration()
    {
        QMutexLocker locker(&m_surfacesMutex);
        return m_androidPlatformIntegration;
    }

    QWindow *topLevelWindowAt(const QPoint &globalPos)
    {
        return m_androidPlatformIntegration
               ? m_androidPlatformIntegration->screen()->topLevelAt(globalPos)
               : 0;
    }

    int desktopWidthPixels()
    {
        return m_desktopWidthPixels;
    }

    int desktopHeightPixels()
    {
        return m_desktopHeightPixels;
    }

    double scaledDensity()
    {
        return m_scaledDensity;
    }

    double pixelDensity()
    {
        return m_density;
    }

    JavaVM *javaVM()
    {
        return m_javaVM;
    }

    AAssetManager *assetManager()
    {
        return m_assetManager;
    }

    jclass applicationClass()
    {
        return m_applicationClass;
    }

    jobject activity()
    {
        return m_activityObject;
    }

    jobject service()
    {
        return m_serviceObject;
    }

    void showStatusBar()
    {
        if (m_statusBarShowing)
            return;

        QJNIObjectPrivate::callStaticMethod<void>(m_applicationClass, "setFullScreen", "(Z)V", false);
        m_statusBarShowing = true;
    }

    void hideStatusBar()
    {
        if (!m_statusBarShowing)
            return;

        QJNIObjectPrivate::callStaticMethod<void>(m_applicationClass, "setFullScreen", "(Z)V", true);
        m_statusBarShowing = false;
    }

    void setApplicationActive()
    {
        if (m_activityActive)
            QWindowSystemInterface::handleApplicationStateChanged(Qt::ApplicationActive);
    }

    jobject createBitmap(QImage img, JNIEnv *env)
    {
        if (!m_bitmapClass)
            return 0;

        if (img.format() != QImage::Format_RGBA8888 && img.format() != QImage::Format_RGB16)
            img = img.convertToFormat(QImage::Format_RGBA8888);

        jobject bitmap = env->CallStaticObjectMethod(m_bitmapClass,
                                                     m_createBitmapMethodID,
                                                     img.width(),
                                                     img.height(),
                                                     img.format() == QImage::Format_RGBA8888
                                                        ? m_ARGB_8888_BitmapConfigValue
                                                        : m_RGB_565_BitmapConfigValue);
        if (!bitmap)
            return 0;

        AndroidBitmapInfo info;
        if (AndroidBitmap_getInfo(env, bitmap, &info) < 0) {
            env->DeleteLocalRef(bitmap);
            return 0;
        }

        void *pixels;
        if (AndroidBitmap_lockPixels(env, bitmap, &pixels) < 0) {
            env->DeleteLocalRef(bitmap);
            return 0;
        }

        if (info.stride == uint(img.bytesPerLine())
                && info.width == uint(img.width())
                && info.height == uint(img.height())) {
            memcpy(pixels, img.constBits(), info.stride * info.height);
        } else {
            uchar *bmpPtr = static_cast<uchar *>(pixels);
            const unsigned width = qMin(info.width, (uint)img.width()); //should be the same
            const unsigned height = qMin(info.height, (uint)img.height()); //should be the same
            for (unsigned y = 0; y < height; y++, bmpPtr += info.stride)
                memcpy(bmpPtr, img.constScanLine(y), width);
        }
        AndroidBitmap_unlockPixels(env, bitmap);
        return bitmap;
    }

    jobject createBitmap(int width, int height, QImage::Format format, JNIEnv *env)
    {
        if (format != QImage::Format_RGBA8888
                && format != QImage::Format_RGB16)
            return 0;

        return env->CallStaticObjectMethod(m_bitmapClass,
                                                     m_createBitmapMethodID,
                                                     width,
                                                     height,
                                                     format == QImage::Format_RGB16
                                                        ? m_RGB_565_BitmapConfigValue
                                                        : m_ARGB_8888_BitmapConfigValue);
    }

    jobject createBitmapDrawable(jobject bitmap, JNIEnv *env)
    {
        if (!bitmap || !m_bitmapDrawableClass || !m_resourcesObj)
            return 0;

        return env->NewObject(m_bitmapDrawableClass,
                              m_bitmapDrawableConstructorMethodID,
                              m_resourcesObj,
                              bitmap);
    }

    const char *classErrorMsgFmt()
    {
        return m_classErrorMsg;
    }

    const char *methodErrorMsgFmt()
    {
        return m_methodErrorMsg;
    }

    const char *qtTagText()
    {
        return m_qtTag;
    }

    QString deviceName()
    {
        QString manufacturer = QJNIObjectPrivate::getStaticObjectField("android/os/Build", "MANUFACTURER", "Ljava/lang/String;").toString();
        QString model = QJNIObjectPrivate::getStaticObjectField("android/os/Build", "MODEL", "Ljava/lang/String;").toString();

        return manufacturer + QLatin1Char(' ') + model;
    }

    int createSurface(AndroidSurfaceClient *client, const QRect &geometry, bool onTop, int imageDepth)
    {
        QJNIEnvironmentPrivate env;
        if (!env)
            return -1;

        m_surfacesMutex.lock();
        int surfaceId = m_surfaceId++;
        m_surfaces[surfaceId] = client;
        m_surfacesMutex.unlock();

        jint x = 0, y = 0, w = -1, h = -1;
        if (!geometry.isNull()) {
            x = geometry.x();
            y = geometry.y();
            w = std::max(geometry.width(), 1);
            h = std::max(geometry.height(), 1);
        }
        env->CallStaticVoidMethod(m_applicationClass,
                                     m_createSurfaceMethodID,
                                     surfaceId,
                                     jboolean(onTop),
                                     x, y, w, h,
                                     imageDepth);
        return surfaceId;
    }

    int insertNativeView(jobject view, const QRect &geometry)
    {
        m_surfacesMutex.lock();
        const int surfaceId = m_surfaceId++;
        m_surfaces[surfaceId] = nullptr; // dummy
        m_surfacesMutex.unlock();

        jint x = 0, y = 0, w = -1, h = -1;
        if (!geometry.isNull())
            geometry.getRect(&x, &y, &w, &h);

        QJNIObjectPrivate::callStaticMethod<void>(m_applicationClass,
                                                  "insertNativeView",
                                                  "(ILandroid/view/View;IIII)V",
                                                  surfaceId,
                                                  view,
                                                  x,
                                                  y,
                                                  qMax(w, 1),
                                                  qMax(h, 1));

        return surfaceId;
    }

    void setViewVisibility(jobject view, bool visible)
    {
        QJNIObjectPrivate::callStaticMethod<void>(m_applicationClass,
                                                  "setViewVisibility",
                                                  "(Landroid/view/View;Z)V",
                                                  view,
                                                  visible);
    }

    void setSurfaceGeometry(int surfaceId, const QRect &geometry)
    {
        if (surfaceId == -1)
            return;

        QJNIEnvironmentPrivate env;
        if (!env)
            return;
        jint x = 0, y = 0, w = -1, h = -1;
        if (!geometry.isNull()) {
            x = geometry.x();
            y = geometry.y();
            w = geometry.width();
            h = geometry.height();
        }
        env->CallStaticVoidMethod(m_applicationClass,
                                     m_setSurfaceGeometryMethodID,
                                     surfaceId,
                                     x, y, w, h);
    }


    void destroySurface(int surfaceId)
    {
        if (surfaceId == -1)
            return;

        QMutexLocker lock(&m_surfacesMutex);
        const auto &it = m_surfaces.find(surfaceId);
        if (it != m_surfaces.end())
            m_surfaces.remove(surfaceId);

        QJNIEnvironmentPrivate env;
        if (!env)
            return;

        env->CallStaticVoidMethod(m_applicationClass,
                                     m_destroySurfaceMethodID,
                                     surfaceId);
    }

    void bringChildToFront(int surfaceId)
    {
        if (surfaceId == -1)
            return;

        QJNIObjectPrivate::callStaticMethod<void>(m_applicationClass,
                                                  "bringChildToFront",
                                                  "(I)V",
                                                  surfaceId);
    }

    void bringChildToBack(int surfaceId)
    {
        if (surfaceId == -1)
            return;

        QJNIObjectPrivate::callStaticMethod<void>(m_applicationClass,
                                                  "bringChildToBack",
                                                  "(I)V",
                                                  surfaceId);
    }

    bool blockEventLoopsWhenSuspended()
    {
        static bool block = qEnvironmentVariableIntValue("QT_BLOCK_EVENT_LOOPS_WHEN_SUSPENDED");
        return block;
    }

} // namespace QtAndroid


static jboolean startQtAndroidPlugin(JNIEnv* /*env*/, jobject /*object*//*, jobject applicationAssetManager*/)
{
    m_androidPlatformIntegration = nullptr;
    m_androidAssetsFileEngineHandler = new AndroidAssetsFileEngineHandler();
    return true;
}

static void *startMainMethod(void */*data*/)
{
    QVarLengthArray<const char *> params(m_applicationParams.size());
    for (int i = 0; i < m_applicationParams.size(); i++)
        params[i] = static_cast<const char *>(m_applicationParams[i].constData());

    int ret = m_main(m_applicationParams.length(), const_cast<char **>(params.data()));

    if (m_mainLibraryHnd) {
        int res = dlclose(m_mainLibraryHnd);
        if (res < 0)
            qWarning() << "dlclose failed:" << dlerror();
    }

    if (m_applicationClass)
        QJNIObjectPrivate::callStaticMethod<void>(m_applicationClass, "quitApp", "()V");

    // All attached threads should be detached before returning from this function.
    JavaVM *vm = QtAndroidPrivate::javaVM();
    if (vm != 0)
        vm->DetachCurrentThread();

    sem_post(&m_terminateSemaphore);
    sem_wait(&m_exitSemaphore);
    sem_destroy(&m_exitSemaphore);

    // We must call exit() to ensure that all global objects will be destructed
    exit(ret);
    return 0;
}

static jboolean startQtApplication(JNIEnv *env, jobject /*object*/, jstring paramsString, jstring environmentString)
{
    m_mainLibraryHnd = nullptr;
    { // Set env. vars
        const char *nativeString = env->GetStringUTFChars(environmentString, 0);
        const QList<QByteArray> envVars = QByteArray(nativeString).split('\t');
        env->ReleaseStringUTFChars(environmentString, nativeString);
        for (const QByteArray &envVar : envVars) {
            const QList<QByteArray> envVarPair = envVar.split('=');
            if (envVarPair.size() == 2 && ::setenv(envVarPair[0], envVarPair[1], 1) != 0)
                qWarning() << "Can't set environment" << envVarPair;
        }
    }

    const char *nativeString = env->GetStringUTFChars(paramsString, 0);
    QByteArray string = nativeString;
    env->ReleaseStringUTFChars(paramsString, nativeString);

    m_applicationParams=string.split('\t');

    // Go home
    QDir::setCurrent(QDir::homePath());

    //look for main()
    if (m_applicationParams.length()) {
        // Obtain a handle to the main library (the library that contains the main() function).
        // This library should already be loaded, and calling dlopen() will just return a reference to it.
        m_mainLibraryHnd = dlopen(m_applicationParams.first().data(), 0);
        if (Q_UNLIKELY(!m_mainLibraryHnd)) {
            qCritical() << "dlopen failed:" << dlerror();
            return false;
        }
        m_main = (Main)dlsym(m_mainLibraryHnd, "main");
    } else {
        qWarning("No main library was specified; searching entire process (this is slow!)");
        m_main = (Main)dlsym(RTLD_DEFAULT, "main");
    }

    if (Q_UNLIKELY(!m_main)) {
        qCritical() << "dlsym failed:" << dlerror() << endl
                    << "Could not find main method";
        return false;
    }

    if (sem_init(&m_exitSemaphore, 0, 0) == -1)
        return false;

    if (sem_init(&m_terminateSemaphore, 0, 0) == -1)
        return false;

    return pthread_create(&m_qtAppThread, nullptr, startMainMethod, nullptr) == 0;
}

static void quitQtAndroidPlugin(JNIEnv *env, jclass /*clazz*/)
{
    Q_UNUSED(env);
    m_androidPlatformIntegration = nullptr;
    delete m_androidAssetsFileEngineHandler;
    m_androidAssetsFileEngineHandler = nullptr;
}

static void terminateQt(JNIEnv *env, jclass /*clazz*/)
{
    // QAndroidEventDispatcherStopper is stopped when the user uses the task manager to kill the application
    if (!QAndroidEventDispatcherStopper::instance()->stopped()) {
        sem_wait(&m_terminateSemaphore);
        sem_destroy(&m_terminateSemaphore);
    }
    env->DeleteGlobalRef(m_applicationClass);
    env->DeleteGlobalRef(m_classLoaderObject);
    if (m_resourcesObj)
        env->DeleteGlobalRef(m_resourcesObj);
    if (m_activityObject)
        env->DeleteGlobalRef(m_activityObject);
    if (m_serviceObject)
        env->DeleteGlobalRef(m_serviceObject);
    if (m_bitmapClass)
        env->DeleteGlobalRef(m_bitmapClass);
    if (m_ARGB_8888_BitmapConfigValue)
        env->DeleteGlobalRef(m_ARGB_8888_BitmapConfigValue);
    if (m_RGB_565_BitmapConfigValue)
        env->DeleteGlobalRef(m_RGB_565_BitmapConfigValue);
    if (m_bitmapDrawableClass)
        env->DeleteGlobalRef(m_bitmapDrawableClass);
    m_androidPlatformIntegration = nullptr;
    delete m_androidAssetsFileEngineHandler;
    m_androidAssetsFileEngineHandler = nullptr;

    if (!QAndroidEventDispatcherStopper::instance()->stopped()) {
        sem_post(&m_exitSemaphore);
        pthread_join(m_qtAppThread, nullptr);
    }
}

static void setSurface(JNIEnv *env, jobject /*thiz*/, jint id, jobject jSurface, jint w, jint h)
{
    QMutexLocker lock(&m_surfacesMutex);
    const auto &it = m_surfaces.find(id);
    if (it.value() == nullptr) // This should never happen...
        return;

    if (it == m_surfaces.end()) {
        qWarning()<<"Can't find surface" << id;
        return;
    }
    it.value()->surfaceChanged(env, jSurface, w, h);
}

static void setDisplayMetrics(JNIEnv */*env*/, jclass /*clazz*/,
                            jint widthPixels, jint heightPixels,
                            jint desktopWidthPixels, jint desktopHeightPixels,
                            jdouble xdpi, jdouble ydpi,
                            jdouble scaledDensity, jdouble density)
{
    // Android does not give us the correct screen size for immersive mode, but
    // the surface does have the right size

    widthPixels = qMax(widthPixels, desktopWidthPixels);
    heightPixels = qMax(heightPixels, desktopHeightPixels);

    m_desktopWidthPixels = desktopWidthPixels;
    m_desktopHeightPixels = desktopHeightPixels;
    m_scaledDensity = scaledDensity;
    m_density = density;

    if (!m_androidPlatformIntegration) {
        QAndroidPlatformIntegration::setDefaultDisplayMetrics(desktopWidthPixels,
                                                              desktopHeightPixels,
                                                              qRound(double(widthPixels)  / xdpi * 25.4),
                                                              qRound(double(heightPixels) / ydpi * 25.4),
                                                              widthPixels,
                                                              heightPixels);
    } else {
        m_androidPlatformIntegration->setDisplayMetrics(qRound(double(widthPixels)  / xdpi * 25.4),
                                                        qRound(double(heightPixels) / ydpi * 25.4));
        m_androidPlatformIntegration->setScreenSize(widthPixels, heightPixels);
        m_androidPlatformIntegration->setDesktopSize(desktopWidthPixels, desktopHeightPixels);
    }
}

static void updateWindow(JNIEnv */*env*/, jobject /*thiz*/)
{
    if (!m_androidPlatformIntegration)
        return;

    if (QGuiApplication::instance() != nullptr) {
<<<<<<< HEAD
        const auto tlw = QGuiApplication::topLevelWindows();
        for (QWindow *w : tlw) {
            QRect availableGeometry = w->screen()->availableGeometry();
=======
        foreach (QWindow *w, QGuiApplication::topLevelWindows()) {

            // Skip non-platform windows, e.g., offscreen windows.
            if (!w->handle())
                continue;

               QRect availableGeometry = w->screen()->availableGeometry();
>>>>>>> ef416e0f
            if (w->geometry().width() > 0 && w->geometry().height() > 0 && availableGeometry.width() > 0 && availableGeometry.height() > 0)
                QWindowSystemInterface::handleExposeEvent(w, QRegion(QRect(QPoint(), w->geometry().size())));
        }
    }

    QAndroidPlatformScreen *screen = static_cast<QAndroidPlatformScreen *>(m_androidPlatformIntegration->screen());
    if (screen->rasterSurfaces())
        QMetaObject::invokeMethod(screen, "setDirty", Qt::QueuedConnection, Q_ARG(QRect,screen->geometry()));
}

static void updateApplicationState(JNIEnv */*env*/, jobject /*thiz*/, jint state)
{
    m_activityActive = (state == Qt::ApplicationActive);

    if (!m_main || !m_androidPlatformIntegration || !QGuiApplicationPrivate::platformIntegration()) {
        QAndroidPlatformIntegration::setDefaultApplicationState(Qt::ApplicationState(state));
        return;
    }

    if (state == Qt::ApplicationActive)
        QtAndroidPrivate::handleResume();
    else if (state == Qt::ApplicationInactive)
        QtAndroidPrivate::handlePause();

    if (state <= Qt::ApplicationInactive) {
        // NOTE: sometimes we will receive two consecutive suspended notifications,
        // In the second suspended notification, QWindowSystemInterface::flushWindowSystemEvents()
        // will deadlock since the dispatcher has been stopped in the first suspended notification.
        // To avoid the deadlock we simply return if we found the event dispatcher has been stopped.
        if (QAndroidEventDispatcherStopper::instance()->stopped())
            return;

        // Don't send timers and sockets events anymore if we are going to hide all windows
        QAndroidEventDispatcherStopper::instance()->goingToStop(true);
        QCoreApplication::processEvents();
        QWindowSystemInterface::handleApplicationStateChanged(Qt::ApplicationState(state));
        if (state == Qt::ApplicationSuspended)
            QAndroidEventDispatcherStopper::instance()->stopAll();
    } else {
        QAndroidEventDispatcherStopper::instance()->startAll();
        QWindowSystemInterface::handleApplicationStateChanged(Qt::ApplicationState(state));
        QAndroidEventDispatcherStopper::instance()->goingToStop(false);
    }
}

static void handleOrientationChanged(JNIEnv */*env*/, jobject /*thiz*/, jint newRotation, jint nativeOrientation)
{
    // Array of orientations rotated in 90 degree increments, counterclockwise
    // (same direction as Android measures angles)
    static const Qt::ScreenOrientation orientations[] = {
        Qt::PortraitOrientation,
        Qt::LandscapeOrientation,
        Qt::InvertedPortraitOrientation,
        Qt::InvertedLandscapeOrientation
    };

    // The Android API defines the following constants:
    // ROTATION_0 :   0
    // ROTATION_90 :  1
    // ROTATION_180 : 2
    // ROTATION_270 : 3
    // ORIENTATION_PORTRAIT :  1
    // ORIENTATION_LANDSCAPE : 2

    // and newRotation is how much the current orientation is rotated relative to nativeOrientation

    // which means that we can be really clever here :)
    Qt::ScreenOrientation screenOrientation = orientations[(nativeOrientation - 1 + newRotation) % 4];
    Qt::ScreenOrientation native = orientations[nativeOrientation - 1];

    QAndroidPlatformIntegration::setScreenOrientation(screenOrientation, native);
    if (m_androidPlatformIntegration) {
        QPlatformScreen *screen = m_androidPlatformIntegration->screen();
        QWindowSystemInterface::handleScreenOrientationChange(screen->screen(),
                                                              screenOrientation);
    }
}

static void onActivityResult(JNIEnv */*env*/, jclass /*cls*/,
                             jint requestCode,
                             jint resultCode,
                             jobject data)
{
    QtAndroidPrivate::handleActivityResult(requestCode, resultCode, data);
}

static void onNewIntent(JNIEnv *env, jclass /*cls*/, jobject data)
{
    QtAndroidPrivate::handleNewIntent(env, data);
}

static JNINativeMethod methods[] = {
    {"startQtAndroidPlugin", "()Z", (void *)startQtAndroidPlugin},
    {"startQtApplication", "(Ljava/lang/String;Ljava/lang/String;)V", (void *)startQtApplication},
    {"quitQtAndroidPlugin", "()V", (void *)quitQtAndroidPlugin},
    {"terminateQt", "()V", (void *)terminateQt},
    {"setDisplayMetrics", "(IIIIDDDD)V", (void *)setDisplayMetrics},
    {"setSurface", "(ILjava/lang/Object;II)V", (void *)setSurface},
    {"updateWindow", "()V", (void *)updateWindow},
    {"updateApplicationState", "(I)V", (void *)updateApplicationState},
    {"handleOrientationChanged", "(II)V", (void *)handleOrientationChanged},
    {"onActivityResult", "(IILandroid/content/Intent;)V", (void *)onActivityResult},
    {"onNewIntent", "(Landroid/content/Intent;)V", (void *)onNewIntent}
};

#define FIND_AND_CHECK_CLASS(CLASS_NAME) \
clazz = env->FindClass(CLASS_NAME); \
if (!clazz) { \
    __android_log_print(ANDROID_LOG_FATAL, m_qtTag, m_classErrorMsg, CLASS_NAME); \
    return JNI_FALSE; \
}

#define GET_AND_CHECK_METHOD(VAR, CLASS, METHOD_NAME, METHOD_SIGNATURE) \
VAR = env->GetMethodID(CLASS, METHOD_NAME, METHOD_SIGNATURE); \
if (!VAR) { \
    __android_log_print(ANDROID_LOG_FATAL, m_qtTag, m_methodErrorMsg, METHOD_NAME, METHOD_SIGNATURE); \
    return JNI_FALSE; \
}

#define GET_AND_CHECK_STATIC_METHOD(VAR, CLASS, METHOD_NAME, METHOD_SIGNATURE) \
VAR = env->GetStaticMethodID(CLASS, METHOD_NAME, METHOD_SIGNATURE); \
if (!VAR) { \
    __android_log_print(ANDROID_LOG_FATAL, m_qtTag, m_methodErrorMsg, METHOD_NAME, METHOD_SIGNATURE); \
    return JNI_FALSE; \
}

#define GET_AND_CHECK_FIELD(VAR, CLASS, FIELD_NAME, FIELD_SIGNATURE) \
VAR = env->GetFieldID(CLASS, FIELD_NAME, FIELD_SIGNATURE); \
if (!VAR) { \
    __android_log_print(ANDROID_LOG_FATAL, m_qtTag, m_methodErrorMsg, FIELD_NAME, FIELD_SIGNATURE); \
    return JNI_FALSE; \
}

#define GET_AND_CHECK_STATIC_FIELD(VAR, CLASS, FIELD_NAME, FIELD_SIGNATURE) \
VAR = env->GetStaticFieldID(CLASS, FIELD_NAME, FIELD_SIGNATURE); \
if (!VAR) { \
    __android_log_print(ANDROID_LOG_FATAL, m_qtTag, m_methodErrorMsg, FIELD_NAME, FIELD_SIGNATURE); \
    return JNI_FALSE; \
}

static int registerNatives(JNIEnv *env)
{
    jclass clazz;
    FIND_AND_CHECK_CLASS("org/qtproject/qt5/android/QtNative");
    m_applicationClass = static_cast<jclass>(env->NewGlobalRef(clazz));

    if (env->RegisterNatives(m_applicationClass, methods, sizeof(methods) / sizeof(methods[0])) < 0) {
        __android_log_print(ANDROID_LOG_FATAL,"Qt", "RegisterNatives failed");
        return JNI_FALSE;
    }

    GET_AND_CHECK_STATIC_METHOD(m_createSurfaceMethodID, m_applicationClass, "createSurface", "(IZIIIII)V");
    GET_AND_CHECK_STATIC_METHOD(m_setSurfaceGeometryMethodID, m_applicationClass, "setSurfaceGeometry", "(IIIII)V");
    GET_AND_CHECK_STATIC_METHOD(m_destroySurfaceMethodID, m_applicationClass, "destroySurface", "(I)V");

    jmethodID methodID;
    GET_AND_CHECK_STATIC_METHOD(methodID, m_applicationClass, "activity", "()Landroid/app/Activity;");
    jobject activityObject = env->CallStaticObjectMethod(m_applicationClass, methodID);
    GET_AND_CHECK_STATIC_METHOD(methodID, m_applicationClass, "service", "()Landroid/app/Service;");
    jobject serviceObject = env->CallStaticObjectMethod(m_applicationClass, methodID);
    GET_AND_CHECK_STATIC_METHOD(methodID, m_applicationClass, "classLoader", "()Ljava/lang/ClassLoader;");
    m_classLoaderObject = env->NewGlobalRef(env->CallStaticObjectMethod(m_applicationClass, methodID));
    clazz = env->GetObjectClass(m_classLoaderObject);
    GET_AND_CHECK_METHOD(m_loadClassMethodID, clazz, "loadClass", "(Ljava/lang/String;)Ljava/lang/Class;");
    if (serviceObject)
        m_serviceObject = env->NewGlobalRef(serviceObject);

    if (activityObject)
        m_activityObject = env->NewGlobalRef(activityObject);

    jobject object = activityObject ? activityObject : serviceObject;
    if (object) {
        FIND_AND_CHECK_CLASS("android/content/ContextWrapper");
        GET_AND_CHECK_METHOD(methodID, clazz, "getAssets", "()Landroid/content/res/AssetManager;");
        m_assetManager = AAssetManager_fromJava(env, env->CallObjectMethod(object, methodID));

        GET_AND_CHECK_METHOD(methodID, clazz, "getResources", "()Landroid/content/res/Resources;");
        m_resourcesObj = env->NewGlobalRef(env->CallObjectMethod(object, methodID));

        FIND_AND_CHECK_CLASS("android/graphics/Bitmap");
        m_bitmapClass = static_cast<jclass>(env->NewGlobalRef(clazz));
        GET_AND_CHECK_STATIC_METHOD(m_createBitmapMethodID, m_bitmapClass
                                    , "createBitmap", "(IILandroid/graphics/Bitmap$Config;)Landroid/graphics/Bitmap;");
        FIND_AND_CHECK_CLASS("android/graphics/Bitmap$Config");
        jfieldID fieldId;
        GET_AND_CHECK_STATIC_FIELD(fieldId, clazz, "ARGB_8888", "Landroid/graphics/Bitmap$Config;");
        m_ARGB_8888_BitmapConfigValue = env->NewGlobalRef(env->GetStaticObjectField(clazz, fieldId));
        GET_AND_CHECK_STATIC_FIELD(fieldId, clazz, "RGB_565", "Landroid/graphics/Bitmap$Config;");
        m_RGB_565_BitmapConfigValue = env->NewGlobalRef(env->GetStaticObjectField(clazz, fieldId));

        FIND_AND_CHECK_CLASS("android/graphics/drawable/BitmapDrawable");
        m_bitmapDrawableClass = static_cast<jclass>(env->NewGlobalRef(clazz));
        GET_AND_CHECK_METHOD(m_bitmapDrawableConstructorMethodID,
                             m_bitmapDrawableClass,
                             "<init>",
                             "(Landroid/content/res/Resources;Landroid/graphics/Bitmap;)V");
    }

    return JNI_TRUE;
}

QT_END_NAMESPACE

Q_DECL_EXPORT jint JNICALL JNI_OnLoad(JavaVM *vm, void */*reserved*/)
{
    static bool initialized = false;
    if (initialized)
        return JNI_VERSION_1_6;
    initialized = true;

    QT_USE_NAMESPACE
    typedef union {
        JNIEnv *nativeEnvironment;
        void *venv;
    } UnionJNIEnvToVoid;

    __android_log_print(ANDROID_LOG_INFO, "Qt", "qt start");
    UnionJNIEnvToVoid uenv;
    uenv.venv = nullptr;
    m_javaVM = nullptr;

    if (vm->GetEnv(&uenv.venv, JNI_VERSION_1_4) != JNI_OK) {
        __android_log_print(ANDROID_LOG_FATAL, "Qt", "GetEnv failed");
        return -1;
    }

    JNIEnv *env = uenv.nativeEnvironment;
    if (!registerNatives(env)
            || !QtAndroidInput::registerNatives(env)
            || !QtAndroidMenu::registerNatives(env)
            || !QtAndroidAccessibility::registerNatives(env)
            || !QtAndroidDialogHelpers::registerNatives(env)) {
        __android_log_print(ANDROID_LOG_FATAL, "Qt", "registerNatives failed");
        return -1;
    }
    QWindowSystemInterfacePrivate::TabletEvent::setPlatformSynthesizesMouse(false);

    m_javaVM = vm;
    return JNI_VERSION_1_4;
}<|MERGE_RESOLUTION|>--- conflicted
+++ resolved
@@ -633,19 +633,14 @@
         return;
 
     if (QGuiApplication::instance() != nullptr) {
-<<<<<<< HEAD
         const auto tlw = QGuiApplication::topLevelWindows();
         for (QWindow *w : tlw) {
-            QRect availableGeometry = w->screen()->availableGeometry();
-=======
-        foreach (QWindow *w, QGuiApplication::topLevelWindows()) {
 
             // Skip non-platform windows, e.g., offscreen windows.
             if (!w->handle())
                 continue;
 
-               QRect availableGeometry = w->screen()->availableGeometry();
->>>>>>> ef416e0f
+            QRect availableGeometry = w->screen()->availableGeometry();
             if (w->geometry().width() > 0 && w->geometry().height() > 0 && availableGeometry.width() > 0 && availableGeometry.height() > 0)
                 QWindowSystemInterface::handleExposeEvent(w, QRegion(QRect(QPoint(), w->geometry().size())));
         }
