/****************************************************************************
**
** Copyright (C) 2016 The Qt Company Ltd.
** Contact: https://www.qt.io/licensing/
**
** This file is part of the plugins of the Qt Toolkit.
**
** $QT_BEGIN_LICENSE:LGPL$
** Commercial License Usage
** Licensees holding valid commercial Qt licenses may use this file in
** accordance with the commercial license agreement provided with the
** Software or, alternatively, in accordance with the terms contained in
** a written agreement between you and The Qt Company. For licensing terms
** and conditions see https://www.qt.io/terms-conditions. For further
** information use the contact form at https://www.qt.io/contact-us.
**
** GNU Lesser General Public License Usage
** Alternatively, this file may be used under the terms of the GNU Lesser
** General Public License version 3 as published by the Free Software
** Foundation and appearing in the file LICENSE.LGPL3 included in the
** packaging of this file. Please review the following information to
** ensure the GNU Lesser General Public License version 3 requirements
** will be met: https://www.gnu.org/licenses/lgpl-3.0.html.
**
** GNU General Public License Usage
** Alternatively, this file may be used under the terms of the GNU
** General Public License version 2.0 or (at your option) the GNU General
** Public license version 3 or any later version approved by the KDE Free
** Qt Foundation. The licenses are as published by the Free Software
** Foundation and appearing in the file LICENSE.GPL2 and LICENSE.GPL3
** included in the packaging of this file. Please review the following
** information to ensure the GNU General Public License requirements will
** be met: https://www.gnu.org/licenses/gpl-2.0.html and
** https://www.gnu.org/licenses/gpl-3.0.html.
**
** $QT_END_LICENSE$
**
****************************************************************************/

#include <QtGui/private/qguiapplication_p.h>
#include <QtGui/private/qhighdpiscaling_p.h>
#include <QtCore/QDebug>

#include "qxcbconnection.h"
#include "qxcbkeyboard.h"
#include "qxcbscreen.h"
#include "qxcbwindow.h"
#include "qxcbclipboard.h"
#include "qxcbdrag.h"
#include "qxcbwmsupport.h"
#include "qxcbnativeinterface.h"
#include "qxcbintegration.h"
#include "qxcbsystemtraytracker.h"
#include "qxcbglintegrationfactory.h"
#include "qxcbglintegration.h"

#include <QSocketNotifier>
#include <QAbstractEventDispatcher>
#include <QTimer>
#include <QByteArray>
#include <QScopedPointer>

#include <algorithm>

#include <stdio.h>
#include <errno.h>
#include <xcb/shm.h>
#include <xcb/sync.h>
#include <xcb/xfixes.h>
#include <xcb/xinerama.h>

#if QT_CONFIG(xcb_xlib)
#include <X11/Xlib.h>
#include <X11/Xlib-xcb.h>
#include <X11/Xlibint.h>
#include <X11/Xutil.h>
#endif

#if QT_CONFIG(xinput2)
#include <X11/extensions/XI2proto.h>
#endif

#ifdef XCB_USE_RENDER
#include <xcb/render.h>
#endif

#if defined(Q_CC_GNU) && defined(Q_OF_ELF)
static xcb_generic_event_t *local_xcb_poll_for_queued_event(xcb_connection_t *c)
    __attribute__((weakref("xcb_poll_for_queued_event")));

static inline void checkXcbPollForQueuedEvent()
{ }
#else
#include <dlfcn.h>
typedef xcb_generic_event_t * (*XcbPollForQueuedEventFunctionPointer)(xcb_connection_t *c);
static XcbPollForQueuedEventFunctionPointer local_xcb_poll_for_queued_event;

static inline void checkXcbPollForQueuedEvent()
{
#ifdef RTLD_DEFAULT
    local_xcb_poll_for_queued_event = (XcbPollForQueuedEventFunctionPointer)dlsym(RTLD_DEFAULT, "xcb_poll_for_queued_event");
#endif
}
#endif

QT_BEGIN_NAMESPACE

Q_LOGGING_CATEGORY(lcQpaXInput, "qt.qpa.input")
Q_LOGGING_CATEGORY(lcQpaXInputDevices, "qt.qpa.input.devices")
Q_LOGGING_CATEGORY(lcQpaXInputEvents, "qt.qpa.input.events")
Q_LOGGING_CATEGORY(lcQpaScreen, "qt.qpa.screen")

// this event type was added in libxcb 1.10,
// but we support also older version
#ifndef XCB_GE_GENERIC
#define XCB_GE_GENERIC 35
#endif

#if QT_CONFIG(xinput2)
// Starting from the xcb version 1.9.3 struct xcb_ge_event_t has changed:
// - "pad0" became "extension"
// - "pad1" and "pad" became "pad0"
// New and old version of this struct share the following fields:
typedef struct qt_xcb_ge_event_t {
    uint8_t  response_type;
    uint8_t  extension;
    uint16_t sequence;
    uint32_t length;
    uint16_t event_type;
} qt_xcb_ge_event_t;

static inline bool isXIEvent(xcb_generic_event_t *event, int opCode)
{
    qt_xcb_ge_event_t *e = reinterpret_cast<qt_xcb_ge_event_t *>(event);
    return e->extension == opCode;
}
#endif // QT_CONFIG(xinput2)

#if QT_CONFIG(xcb_xlib)
static const char * const xcbConnectionErrors[] = {
    "No error", /* Error 0 */
    "I/O error", /* XCB_CONN_ERROR */
    "Unsupported extension used", /* XCB_CONN_CLOSED_EXT_NOTSUPPORTED */
    "Out of memory", /* XCB_CONN_CLOSED_MEM_INSUFFICIENT */
    "Maximum allowed requested length exceeded", /* XCB_CONN_CLOSED_REQ_LEN_EXCEED */
    "Failed to parse display string", /* XCB_CONN_CLOSED_PARSE_ERR */
    "No such screen on display", /* XCB_CONN_CLOSED_INVALID_SCREEN */
    "Error during FD passing" /* XCB_CONN_CLOSED_FDPASSING_FAILED */
};

static int nullErrorHandler(Display *dpy, XErrorEvent *err)
{
#ifndef Q_XCB_DEBUG
    Q_UNUSED(dpy);
    Q_UNUSED(err);
#else
    const int buflen = 1024;
    char buf[buflen];

    XGetErrorText(dpy, err->error_code, buf, buflen);
    fprintf(stderr, "X Error: serial %lu error %d %s\n", err->serial, (int) err->error_code, buf);
#endif
    return 0;
}

static int ioErrorHandler(Display *dpy)
{
    xcb_connection_t *conn = XGetXCBConnection(dpy);
    if (conn != NULL) {
        /* Print a message with a textual description of the error */
        int code = xcb_connection_has_error(conn);
        const char *str = "Unknown error";
        int arrayLength = sizeof(xcbConnectionErrors) / sizeof(xcbConnectionErrors[0]);
        if (code >= 0 && code < arrayLength)
            str = xcbConnectionErrors[code];

        qWarning("The X11 connection broke: %s (code %d)", str, code);
    }
    return _XDefaultIOError(dpy);
}
#endif

QXcbScreen* QXcbConnection::findScreenForCrtc(xcb_window_t rootWindow, xcb_randr_crtc_t crtc) const
{
    for (QXcbScreen *screen : m_screens) {
        if (screen->root() == rootWindow && screen->crtc() == crtc)
            return screen;
    }

    return 0;
}

QXcbScreen* QXcbConnection::findScreenForOutput(xcb_window_t rootWindow, xcb_randr_output_t output) const
{
    for (QXcbScreen *screen : m_screens) {
        if (screen->root() == rootWindow && screen->output() == output)
            return screen;
    }

    return 0;
}

QXcbVirtualDesktop* QXcbConnection::virtualDesktopForRootWindow(xcb_window_t rootWindow) const
{
    for (QXcbVirtualDesktop *virtualDesktop : m_virtualDesktops) {
        if (virtualDesktop->screen()->root == rootWindow)
            return virtualDesktop;
    }

    return 0;
}

/*!
    \brief Synchronizes the screen list, adds new screens, removes deleted ones
*/
void QXcbConnection::updateScreens(const xcb_randr_notify_event_t *event)
{
    if (event->subCode == XCB_RANDR_NOTIFY_CRTC_CHANGE) {
        xcb_randr_crtc_change_t crtc = event->u.cc;
        QXcbVirtualDesktop *virtualDesktop = virtualDesktopForRootWindow(crtc.window);
        if (!virtualDesktop)
            // Not for us
            return;

        QXcbScreen *screen = findScreenForCrtc(crtc.window, crtc.crtc);
        qCDebug(lcQpaScreen) << "QXcbConnection: XCB_RANDR_NOTIFY_CRTC_CHANGE:" << crtc.crtc
                             << "mode" << crtc.mode << "relevant screen" << screen;
        // Only update geometry when there's a valid mode on the CRTC
        // CRTC with node mode could mean that output has been disabled, and we'll
        // get RRNotifyOutputChange notification for that.
        if (screen && crtc.mode) {
            if (crtc.rotation == XCB_RANDR_ROTATION_ROTATE_90 ||
                crtc.rotation == XCB_RANDR_ROTATION_ROTATE_270)
                std::swap(crtc.width, crtc.height);
            screen->updateGeometry(QRect(crtc.x, crtc.y, crtc.width, crtc.height), crtc.rotation);
            if (screen->mode() != crtc.mode)
                screen->updateRefreshRate(crtc.mode);
        }

    } else if (event->subCode == XCB_RANDR_NOTIFY_OUTPUT_CHANGE) {
        xcb_randr_output_change_t output = event->u.oc;
        QXcbVirtualDesktop *virtualDesktop = virtualDesktopForRootWindow(output.window);
        if (!virtualDesktop)
            // Not for us
            return;

        QXcbScreen *screen = findScreenForOutput(output.window, output.output);
        qCDebug(lcQpaScreen) << "QXcbConnection: XCB_RANDR_NOTIFY_OUTPUT_CHANGE:" << output.output;

        if (screen && output.connection == XCB_RANDR_CONNECTION_DISCONNECTED) {
            qCDebug(lcQpaScreen) << "screen" << screen->name() << "has been disconnected";
            destroyScreen(screen);
        } else if (!screen && output.connection == XCB_RANDR_CONNECTION_CONNECTED) {
            // New XRandR output is available and it's enabled
            if (output.crtc != XCB_NONE && output.mode != XCB_NONE) {
                auto outputInfo = Q_XCB_REPLY(xcb_randr_get_output_info, xcb_connection(),
                                              output.output, output.config_timestamp);
                // Find a fake screen
                const auto scrs = virtualDesktop->screens();
                for (QPlatformScreen *scr : scrs) {
                    QXcbScreen *xcbScreen = static_cast<QXcbScreen *>(scr);
                    if (xcbScreen->output() == XCB_NONE) {
                        screen = xcbScreen;
                        break;
                    }
                }

                if (screen) {
                    QString nameWas = screen->name();
                    // Transform the fake screen into a physical screen
                    screen->setOutput(output.output, outputInfo.get());
                    updateScreen(screen, output);
                    qCDebug(lcQpaScreen) << "output" << screen->name()
                                         << "is connected and enabled; was fake:" << nameWas;
                } else {
                    screen = createScreen(virtualDesktop, output, outputInfo.get());
                    qCDebug(lcQpaScreen) << "output" << screen->name() << "is connected and enabled";
                }
                QHighDpiScaling::updateHighDpiScaling();
            }
        } else if (screen) {
            if (output.crtc == XCB_NONE && output.mode == XCB_NONE) {
                // Screen has been disabled
                auto outputInfo = Q_XCB_REPLY(xcb_randr_get_output_info, xcb_connection(),
                                              output.output, output.config_timestamp);
                if (outputInfo->crtc == XCB_NONE) {
                    qCDebug(lcQpaScreen) << "output" << screen->name() << "has been disabled";
                    destroyScreen(screen);
                } else {
                    qCDebug(lcQpaScreen) << "output" << screen->name() << "has been temporarily disabled for the mode switch";
                    // Reset crtc to skip RRCrtcChangeNotify events,
                    // because they may be invalid in the middle of the mode switch
                    screen->setCrtc(XCB_NONE);
                }
            } else {
                updateScreen(screen, output);
                qCDebug(lcQpaScreen) << "output has changed" << screen;
            }
        }

        qCDebug(lcQpaScreen) << "primary output is" << qAsConst(m_screens).first()->name();
    }
}

bool QXcbConnection::checkOutputIsPrimary(xcb_window_t rootWindow, xcb_randr_output_t output)
{
    auto primary = Q_XCB_REPLY(xcb_randr_get_output_primary, xcb_connection(), rootWindow);
    if (!primary)
        qWarning("failed to get the primary output of the screen");

    const bool isPrimary = primary ? (primary->output == output) : false;

    return isPrimary;
}

void QXcbConnection::updateScreen(QXcbScreen *screen, const xcb_randr_output_change_t &outputChange)
{
    screen->setCrtc(outputChange.crtc); // Set the new crtc, because it can be invalid
    screen->updateGeometry(outputChange.config_timestamp);
    if (screen->mode() != outputChange.mode)
        screen->updateRefreshRate(outputChange.mode);
    // Only screen which belongs to the primary virtual desktop can be a primary screen
    if (screen->screenNumber() == m_primaryScreenNumber) {
        if (!screen->isPrimary() && checkOutputIsPrimary(outputChange.window, outputChange.output)) {
            screen->setPrimary(true);

            // If the screen became primary, reshuffle the order in QGuiApplicationPrivate
            const int idx = m_screens.indexOf(screen);
            if (idx > 0) {
                qAsConst(m_screens).first()->setPrimary(false);
                m_screens.swap(0, idx);
            }
            screen->virtualDesktop()->setPrimaryScreen(screen);
            QXcbIntegration::instance()->setPrimaryScreen(screen);
        }
    }
}

QXcbScreen *QXcbConnection::createScreen(QXcbVirtualDesktop *virtualDesktop,
                                         const xcb_randr_output_change_t &outputChange,
                                         xcb_randr_get_output_info_reply_t *outputInfo)
{
    QXcbScreen *screen = new QXcbScreen(this, virtualDesktop, outputChange.output, outputInfo);
    // Only screen which belongs to the primary virtual desktop can be a primary screen
    if (screen->screenNumber() == m_primaryScreenNumber)
        screen->setPrimary(checkOutputIsPrimary(outputChange.window, outputChange.output));

    if (screen->isPrimary()) {
        if (!m_screens.isEmpty())
            qAsConst(m_screens).first()->setPrimary(false);

        m_screens.prepend(screen);
    } else {
        m_screens.append(screen);
    }
    virtualDesktop->addScreen(screen);
    QXcbIntegration::instance()->screenAdded(screen, screen->isPrimary());

    return screen;
}

void QXcbConnection::destroyScreen(QXcbScreen *screen)
{
    QXcbVirtualDesktop *virtualDesktop = screen->virtualDesktop();
    if (virtualDesktop->screens().count() == 1) {
        // If there are no other screens on the same virtual desktop,
        // then transform the physical screen into a fake screen.
        const QString nameWas = screen->name();
        screen->setOutput(XCB_NONE, Q_NULLPTR);
        qCDebug(lcQpaScreen) << "transformed" << nameWas << "to fake" << screen;
    } else {
        // There is more than one screen on the same virtual desktop, remove the screen
        m_screens.removeOne(screen);
        virtualDesktop->removeScreen(screen);

        // When primary screen is removed, set the new primary screen
        // which belongs to the primary virtual desktop.
        if (screen->isPrimary()) {
            QXcbScreen *newPrimary = static_cast<QXcbScreen *>(virtualDesktop->screens().at(0));
            newPrimary->setPrimary(true);
            const int idx = m_screens.indexOf(newPrimary);
            if (idx > 0)
                m_screens.swap(0, idx);
            QXcbIntegration::instance()->setPrimaryScreen(newPrimary);
        }

        QXcbIntegration::instance()->destroyScreen(screen);
    }
}

void QXcbConnection::initializeScreens()
{
    xcb_screen_iterator_t it = xcb_setup_roots_iterator(m_setup);
    int xcbScreenNumber = 0;    // screen number in the xcb sense
    QXcbScreen *primaryScreen = Q_NULLPTR;
    while (it.rem) {
        // Each "screen" in xcb terminology is a virtual desktop,
        // potentially a collection of separate juxtaposed monitors.
        // But we want a separate QScreen for each output (e.g. DVI-I-1, VGA-1, etc.)
        // which will become virtual siblings.
        xcb_screen_t *xcbScreen = it.data;
        QXcbVirtualDesktop *virtualDesktop = new QXcbVirtualDesktop(this, xcbScreen, xcbScreenNumber);
        m_virtualDesktops.append(virtualDesktop);
        QList<QPlatformScreen *> siblings;
        if (has_randr_extension) {
            // RRGetScreenResourcesCurrent is fast but it may return nothing if the
            // configuration is not initialized wrt to the hardware. We should call
            // RRGetScreenResources in this case.
            auto resources_current = Q_XCB_REPLY(xcb_randr_get_screen_resources_current,
                                                 xcb_connection(), xcbScreen->root);
            if (!resources_current) {
                qWarning("failed to get the current screen resources");
            } else {
                xcb_timestamp_t timestamp = 0;
                xcb_randr_output_t *outputs = Q_NULLPTR;
                int outputCount = xcb_randr_get_screen_resources_current_outputs_length(resources_current.get());
                if (outputCount) {
                    timestamp = resources_current->config_timestamp;
                    outputs = xcb_randr_get_screen_resources_current_outputs(resources_current.get());
                } else {
                    auto resources = Q_XCB_REPLY(xcb_randr_get_screen_resources,
                                                 xcb_connection(), xcbScreen->root);
                    if (!resources) {
                        qWarning("failed to get the screen resources");
                    } else {
                        timestamp = resources->config_timestamp;
                        outputCount = xcb_randr_get_screen_resources_outputs_length(resources.get());
                        outputs = xcb_randr_get_screen_resources_outputs(resources.get());
                    }
                }

                if (outputCount) {
                    auto primary = Q_XCB_REPLY(xcb_randr_get_output_primary, xcb_connection(), xcbScreen->root);
                    if (!primary) {
                        qWarning("failed to get the primary output of the screen");
                    } else {
                        for (int i = 0; i < outputCount; i++) {
                            auto output = Q_XCB_REPLY_UNCHECKED(xcb_randr_get_output_info,
                                                                xcb_connection(), outputs[i], timestamp);
                            // Invalid, disconnected or disabled output
                            if (!output)
                                continue;

                            if (output->connection != XCB_RANDR_CONNECTION_CONNECTED) {
                                qCDebug(lcQpaScreen, "Output %s is not connected", qPrintable(
                                            QString::fromUtf8((const char*)xcb_randr_get_output_info_name(output.get()),
                                                              xcb_randr_get_output_info_name_length(output.get()))));
                                continue;
                            }

                            if (output->crtc == XCB_NONE) {
                                qCDebug(lcQpaScreen, "Output %s is not enabled", qPrintable(
                                            QString::fromUtf8((const char*)xcb_randr_get_output_info_name(output.get()),
                                                              xcb_randr_get_output_info_name_length(output.get()))));
                                continue;
                            }

                            QXcbScreen *screen = new QXcbScreen(this, virtualDesktop, outputs[i], output.get());
                            siblings << screen;
                            m_screens << screen;

                            // There can be multiple outputs per screen, use either
                            // the first or an exact match.  An exact match isn't
                            // always available if primary->output is XCB_NONE
                            // or currently disconnected output.
                            if (m_primaryScreenNumber == xcbScreenNumber) {
                                if (!primaryScreen || (primary && outputs[i] == primary->output)) {
                                    if (primaryScreen)
                                        primaryScreen->setPrimary(false);
                                    primaryScreen = screen;
                                    primaryScreen->setPrimary(true);
                                    siblings.prepend(siblings.takeLast());
                                }
                            }
                        }
                    }
                }
            }
        } else if (has_xinerama_extension) {
            // Xinerama is available
            auto screens = Q_XCB_REPLY(xcb_xinerama_query_screens, m_connection);
            if (screens) {
                xcb_xinerama_screen_info_iterator_t it = xcb_xinerama_query_screens_screen_info_iterator(screens.get());
                while (it.rem) {
                    xcb_xinerama_screen_info_t *screen_info = it.data;
                    QXcbScreen *screen = new QXcbScreen(this, virtualDesktop,
                                                        XCB_NONE, Q_NULLPTR,
                                                        screen_info, it.index);
                    siblings << screen;
                    m_screens << screen;
                    xcb_xinerama_screen_info_next(&it);
                }
            }
        }
        if (siblings.isEmpty()) {
            // If there are no XRandR outputs or XRandR extension is missing,
            // then create a fake/legacy screen.
            QXcbScreen *screen = new QXcbScreen(this, virtualDesktop, XCB_NONE, Q_NULLPTR);
            qCDebug(lcQpaScreen) << "created fake screen" << screen;
            m_screens << screen;
            if (m_primaryScreenNumber == xcbScreenNumber) {
                primaryScreen = screen;
                primaryScreen->setPrimary(true);
            }
            siblings << screen;
        }
        virtualDesktop->setScreens(siblings);
        xcb_screen_next(&it);
        ++xcbScreenNumber;
    } // for each xcb screen

    for (QXcbVirtualDesktop *virtualDesktop : qAsConst(m_virtualDesktops))
        virtualDesktop->subscribeToXFixesSelectionNotify();

    if (m_virtualDesktops.isEmpty()) {
        qFatal("QXcbConnection: no screens available");
    } else {
        // Ensure the primary screen is first on the list
        if (primaryScreen) {
            if (qAsConst(m_screens).first() != primaryScreen) {
                m_screens.removeOne(primaryScreen);
                m_screens.prepend(primaryScreen);
            }
        }

        // Push the screens to QGuiApplication
        for (QXcbScreen *screen : qAsConst(m_screens)) {
            qCDebug(lcQpaScreen) << "adding" << screen << "(Primary:" << screen->isPrimary() << ")";
            QXcbIntegration::instance()->screenAdded(screen, screen->isPrimary());
        }

        qCDebug(lcQpaScreen) << "primary output is" << qAsConst(m_screens).first()->name();
    }
}

QXcbConnection::QXcbConnection(QXcbNativeInterface *nativeInterface, bool canGrabServer, xcb_visualid_t defaultVisualId, const char *displayName)
    : m_canGrabServer(canGrabServer)
    , m_defaultVisualId(defaultVisualId)
    , m_displayName(displayName ? QByteArray(displayName) : qgetenv("DISPLAY"))
    , m_nativeInterface(nativeInterface)
    , has_render_extension(false)
{
#if QT_CONFIG(xcb_xlib)
    Display *dpy = XOpenDisplay(m_displayName.constData());
    if (dpy) {
        m_primaryScreenNumber = DefaultScreen(dpy);
        m_connection = XGetXCBConnection(dpy);
        XSetEventQueueOwner(dpy, XCBOwnsEventQueue);
        XSetErrorHandler(nullErrorHandler);
        XSetIOErrorHandler(ioErrorHandler);
        m_xlib_display = dpy;
    }
#else
    m_connection = xcb_connect(m_displayName.constData(), &m_primaryScreenNumber);
#endif // QT_CONFIG(xcb_xlib)

    if (Q_UNLIKELY(!m_connection || xcb_connection_has_error(m_connection)))
        qFatal("QXcbConnection: Could not connect to display %s", m_displayName.constData());


    m_reader = new QXcbEventReader(this);
    m_reader->start();

    xcb_extension_t *extensions[] = {
        &xcb_shm_id, &xcb_xfixes_id, &xcb_randr_id, &xcb_shape_id, &xcb_sync_id,
#if QT_CONFIG(xkb)
        &xcb_xkb_id,
#endif
#ifdef XCB_USE_RENDER
        &xcb_render_id,
#endif
        0
    };

    for (xcb_extension_t **ext_it = extensions; *ext_it; ++ext_it)
        xcb_prefetch_extension_data (m_connection, *ext_it);

    m_setup = xcb_get_setup(xcb_connection());

    initializeAllAtoms();

    if (!qEnvironmentVariableIsSet("QT_XCB_NO_XRANDR"))
        initializeXRandr();
    if (!has_randr_extension)
        initializeXinerama();
    initializeXFixes();
    initializeScreens();

    initializeXRender();
#if QT_CONFIG(xinput2)
    if (!qEnvironmentVariableIsSet("QT_XCB_NO_XI2"))
        initializeXInput2();
#endif
    initializeXShape();
    initializeXKB();

    m_wmSupport.reset(new QXcbWMSupport(this));
    m_keyboard = new QXcbKeyboard(this);
#ifndef QT_NO_CLIPBOARD
    m_clipboard = new QXcbClipboard(this);
#endif
#ifndef QT_NO_DRAGANDDROP
    m_drag = new QXcbDrag(this);
#endif

    m_startupId = qgetenv("DESKTOP_STARTUP_ID");
    if (!m_startupId.isNull())
        qunsetenv("DESKTOP_STARTUP_ID");


    QStringList glIntegrationNames;
    glIntegrationNames << QStringLiteral("xcb_glx") << QStringLiteral("xcb_egl");
    QString glIntegrationName = QString::fromLocal8Bit(qgetenv("QT_XCB_GL_INTEGRATION"));
    if (!glIntegrationName.isEmpty()) {
        qCDebug(lcQpaGl) << "QT_XCB_GL_INTEGRATION is set to" << glIntegrationName;
        if (glIntegrationName != QLatin1String("none")) {
            glIntegrationNames.removeAll(glIntegrationName);
            glIntegrationNames.prepend(glIntegrationName);
        } else {
            glIntegrationNames.clear();
        }
    }

    if (!glIntegrationNames.isEmpty()) {
        qCDebug(lcQpaGl) << "Choosing xcb gl-integration based on following priority\n" << glIntegrationNames;
        for (int i = 0; i < glIntegrationNames.size() && !m_glIntegration; i++) {
            m_glIntegration = QXcbGlIntegrationFactory::create(glIntegrationNames.at(i));
            if (m_glIntegration && !m_glIntegration->initialize(this)) {
                qCDebug(lcQpaGl) << "Failed to initialize xcb gl-integration" << glIntegrationNames.at(i);
                delete m_glIntegration;
                m_glIntegration = Q_NULLPTR;
            }
        }
        if (!m_glIntegration)
            qCDebug(lcQpaGl) << "Failed to create xcb gl-integration";
    }

    sync();
}

QXcbConnection::~QXcbConnection()
{
#ifndef QT_NO_CLIPBOARD
    delete m_clipboard;
#endif
#ifndef QT_NO_DRAGANDDROP
    delete m_drag;
#endif

#if QT_CONFIG(xinput2)
    finalizeXInput2();
#endif

    if (m_reader->isRunning()) {
        sendConnectionEvent(QXcbAtom::_QT_CLOSE_CONNECTION);
        m_reader->wait();
    }

    delete m_reader;

    QXcbIntegration *integration = QXcbIntegration::instance();
    // Delete screens in reverse order to avoid crash in case of multiple screens
    while (!m_screens.isEmpty())
        integration->destroyScreen(m_screens.takeLast());

    while (!m_virtualDesktops.isEmpty())
        delete m_virtualDesktops.takeLast();

    delete m_glIntegration;

#if QT_CONFIG(xcb_xlib)
    XCloseDisplay(static_cast<Display *>(m_xlib_display));
#else
    xcb_disconnect(xcb_connection());
#endif

    delete m_keyboard;
}

QXcbScreen *QXcbConnection::primaryScreen() const
{
    if (!m_screens.isEmpty()) {
        Q_ASSERT(m_screens.first()->screenNumber() == primaryScreenNumber());
        return m_screens.first();
    }

    return Q_NULLPTR;
}

void QXcbConnection::addWindowEventListener(xcb_window_t id, QXcbWindowEventListener *eventListener)
{
    m_mapper.insert(id, eventListener);
}

void QXcbConnection::removeWindowEventListener(xcb_window_t id)
{
    m_mapper.remove(id);
}

QXcbWindowEventListener *QXcbConnection::windowEventListenerFromId(xcb_window_t id)
{
    return m_mapper.value(id, 0);
}

QXcbWindow *QXcbConnection::platformWindowFromId(xcb_window_t id)
{
    QXcbWindowEventListener *listener = m_mapper.value(id, 0);
    if (listener)
        return listener->toWindow();
    return 0;
}

#define HANDLE_PLATFORM_WINDOW_EVENT(event_t, windowMember, handler) \
{ \
    event_t *e = reinterpret_cast<event_t *>(event); \
    if (QXcbWindowEventListener *eventListener = windowEventListenerFromId(e->windowMember))  { \
        handled = eventListener->handleGenericEvent(event, &result); \
        if (!handled) \
            eventListener->handler(e); \
    } \
} \
break;

#define HANDLE_KEYBOARD_EVENT(event_t, handler) \
{ \
    event_t *e = reinterpret_cast<event_t *>(event); \
    if (QXcbWindowEventListener *eventListener = windowEventListenerFromId(e->event)) { \
        handled = eventListener->handleGenericEvent(event, &result); \
        if (!handled) \
            m_keyboard->handler(e); \
    } \
} \
break;

//#define XCB_EVENT_DEBUG

void printXcbEvent(const char *message, xcb_generic_event_t *event)
{
#ifdef XCB_EVENT_DEBUG
#define PRINT_XCB_EVENT(ev) \
    case ev: \
        qDebug("QXcbConnection: %s: %d - %s - sequence: %d", message, int(ev), #ev, event->sequence); \
        break;

    switch (event->response_type & ~0x80) {
    PRINT_XCB_EVENT(XCB_KEY_PRESS);
    PRINT_XCB_EVENT(XCB_KEY_RELEASE);
    PRINT_XCB_EVENT(XCB_BUTTON_PRESS);
    PRINT_XCB_EVENT(XCB_BUTTON_RELEASE);
    PRINT_XCB_EVENT(XCB_MOTION_NOTIFY);
    PRINT_XCB_EVENT(XCB_ENTER_NOTIFY);
    PRINT_XCB_EVENT(XCB_LEAVE_NOTIFY);
    PRINT_XCB_EVENT(XCB_FOCUS_IN);
    PRINT_XCB_EVENT(XCB_FOCUS_OUT);
    PRINT_XCB_EVENT(XCB_KEYMAP_NOTIFY);
    PRINT_XCB_EVENT(XCB_EXPOSE);
    PRINT_XCB_EVENT(XCB_GRAPHICS_EXPOSURE);
    PRINT_XCB_EVENT(XCB_NO_EXPOSURE);
    PRINT_XCB_EVENT(XCB_VISIBILITY_NOTIFY);
    PRINT_XCB_EVENT(XCB_CREATE_NOTIFY);
    PRINT_XCB_EVENT(XCB_DESTROY_NOTIFY);
    PRINT_XCB_EVENT(XCB_UNMAP_NOTIFY);
    PRINT_XCB_EVENT(XCB_MAP_NOTIFY);
    PRINT_XCB_EVENT(XCB_MAP_REQUEST);
    PRINT_XCB_EVENT(XCB_REPARENT_NOTIFY);
    PRINT_XCB_EVENT(XCB_CONFIGURE_NOTIFY);
    PRINT_XCB_EVENT(XCB_CONFIGURE_REQUEST);
    PRINT_XCB_EVENT(XCB_GRAVITY_NOTIFY);
    PRINT_XCB_EVENT(XCB_RESIZE_REQUEST);
    PRINT_XCB_EVENT(XCB_CIRCULATE_NOTIFY);
    PRINT_XCB_EVENT(XCB_CIRCULATE_REQUEST);
    PRINT_XCB_EVENT(XCB_PROPERTY_NOTIFY);
    PRINT_XCB_EVENT(XCB_SELECTION_CLEAR);
    PRINT_XCB_EVENT(XCB_SELECTION_REQUEST);
    PRINT_XCB_EVENT(XCB_SELECTION_NOTIFY);
    PRINT_XCB_EVENT(XCB_COLORMAP_NOTIFY);
    PRINT_XCB_EVENT(XCB_CLIENT_MESSAGE);
    PRINT_XCB_EVENT(XCB_MAPPING_NOTIFY);
    PRINT_XCB_EVENT(XCB_GE_GENERIC);
    default:
        qDebug("QXcbConnection: %s: unknown event - response_type: %d - sequence: %d", message, int(event->response_type & ~0x80), int(event->sequence));
    }
#else
    Q_UNUSED(message);
    Q_UNUSED(event);
#endif
}

const char *xcb_errors[] =
{
    "Success",
    "BadRequest",
    "BadValue",
    "BadWindow",
    "BadPixmap",
    "BadAtom",
    "BadCursor",
    "BadFont",
    "BadMatch",
    "BadDrawable",
    "BadAccess",
    "BadAlloc",
    "BadColor",
    "BadGC",
    "BadIDChoice",
    "BadName",
    "BadLength",
    "BadImplementation",
    "Unknown"
};

const char *xcb_protocol_request_codes[] =
{
    "Null",
    "CreateWindow",
    "ChangeWindowAttributes",
    "GetWindowAttributes",
    "DestroyWindow",
    "DestroySubwindows",
    "ChangeSaveSet",
    "ReparentWindow",
    "MapWindow",
    "MapSubwindows",
    "UnmapWindow",
    "UnmapSubwindows",
    "ConfigureWindow",
    "CirculateWindow",
    "GetGeometry",
    "QueryTree",
    "InternAtom",
    "GetAtomName",
    "ChangeProperty",
    "DeleteProperty",
    "GetProperty",
    "ListProperties",
    "SetSelectionOwner",
    "GetSelectionOwner",
    "ConvertSelection",
    "SendEvent",
    "GrabPointer",
    "UngrabPointer",
    "GrabButton",
    "UngrabButton",
    "ChangeActivePointerGrab",
    "GrabKeyboard",
    "UngrabKeyboard",
    "GrabKey",
    "UngrabKey",
    "AllowEvents",
    "GrabServer",
    "UngrabServer",
    "QueryPointer",
    "GetMotionEvents",
    "TranslateCoords",
    "WarpPointer",
    "SetInputFocus",
    "GetInputFocus",
    "QueryKeymap",
    "OpenFont",
    "CloseFont",
    "QueryFont",
    "QueryTextExtents",
    "ListFonts",
    "ListFontsWithInfo",
    "SetFontPath",
    "GetFontPath",
    "CreatePixmap",
    "FreePixmap",
    "CreateGC",
    "ChangeGC",
    "CopyGC",
    "SetDashes",
    "SetClipRectangles",
    "FreeGC",
    "ClearArea",
    "CopyArea",
    "CopyPlane",
    "PolyPoint",
    "PolyLine",
    "PolySegment",
    "PolyRectangle",
    "PolyArc",
    "FillPoly",
    "PolyFillRectangle",
    "PolyFillArc",
    "PutImage",
    "GetImage",
    "PolyText8",
    "PolyText16",
    "ImageText8",
    "ImageText16",
    "CreateColormap",
    "FreeColormap",
    "CopyColormapAndFree",
    "InstallColormap",
    "UninstallColormap",
    "ListInstalledColormaps",
    "AllocColor",
    "AllocNamedColor",
    "AllocColorCells",
    "AllocColorPlanes",
    "FreeColors",
    "StoreColors",
    "StoreNamedColor",
    "QueryColors",
    "LookupColor",
    "CreateCursor",
    "CreateGlyphCursor",
    "FreeCursor",
    "RecolorCursor",
    "QueryBestSize",
    "QueryExtension",
    "ListExtensions",
    "ChangeKeyboardMapping",
    "GetKeyboardMapping",
    "ChangeKeyboardControl",
    "GetKeyboardControl",
    "Bell",
    "ChangePointerControl",
    "GetPointerControl",
    "SetScreenSaver",
    "GetScreenSaver",
    "ChangeHosts",
    "ListHosts",
    "SetAccessControl",
    "SetCloseDownMode",
    "KillClient",
    "RotateProperties",
    "ForceScreenSaver",
    "SetPointerMapping",
    "GetPointerMapping",
    "SetModifierMapping",
    "GetModifierMapping",
    "Unknown"
};

void QXcbConnection::handleXcbError(xcb_generic_error_t *error)
{
    long result = 0;
    QAbstractEventDispatcher* dispatcher = QAbstractEventDispatcher::instance();
    if (dispatcher && dispatcher->filterNativeEvent(m_nativeInterface->genericEventFilterType(), error, &result))
        return;

    uint clamped_error_code = qMin<uint>(error->error_code, (sizeof(xcb_errors) / sizeof(xcb_errors[0])) - 1);
    uint clamped_major_code = qMin<uint>(error->major_code, (sizeof(xcb_protocol_request_codes) / sizeof(xcb_protocol_request_codes[0])) - 1);

    qWarning("QXcbConnection: XCB error: %d (%s), sequence: %d, resource id: %d, major code: %d (%s), minor code: %d",
           int(error->error_code), xcb_errors[clamped_error_code],
           int(error->sequence), int(error->resource_id),
           int(error->major_code), xcb_protocol_request_codes[clamped_major_code],
           int(error->minor_code));
}

static Qt::MouseButtons translateMouseButtons(int s)
{
    Qt::MouseButtons ret = 0;
    if (s & XCB_BUTTON_MASK_1)
        ret |= Qt::LeftButton;
    if (s & XCB_BUTTON_MASK_2)
        ret |= Qt::MidButton;
    if (s & XCB_BUTTON_MASK_3)
        ret |= Qt::RightButton;
    return ret;
}

Qt::MouseButton QXcbConnection::translateMouseButton(xcb_button_t s)
{
    switch (s) {
    case 1: return Qt::LeftButton;
    case 2: return Qt::MidButton;
    case 3: return Qt::RightButton;
    // Button values 4-7 were already handled as Wheel events, and won't occur here.
    case 8: return Qt::BackButton;      // Also known as Qt::ExtraButton1
    case 9: return Qt::ForwardButton;   // Also known as Qt::ExtraButton2
    case 10: return Qt::ExtraButton3;
    case 11: return Qt::ExtraButton4;
    case 12: return Qt::ExtraButton5;
    case 13: return Qt::ExtraButton6;
    case 14: return Qt::ExtraButton7;
    case 15: return Qt::ExtraButton8;
    case 16: return Qt::ExtraButton9;
    case 17: return Qt::ExtraButton10;
    case 18: return Qt::ExtraButton11;
    case 19: return Qt::ExtraButton12;
    case 20: return Qt::ExtraButton13;
    case 21: return Qt::ExtraButton14;
    case 22: return Qt::ExtraButton15;
    case 23: return Qt::ExtraButton16;
    case 24: return Qt::ExtraButton17;
    case 25: return Qt::ExtraButton18;
    case 26: return Qt::ExtraButton19;
    case 27: return Qt::ExtraButton20;
    case 28: return Qt::ExtraButton21;
    case 29: return Qt::ExtraButton22;
    case 30: return Qt::ExtraButton23;
    case 31: return Qt::ExtraButton24;
    default: return Qt::NoButton;
    }
}

#if QT_CONFIG(xkb)
namespace {
    typedef union {
        /* All XKB events share these fields. */
        struct {
            uint8_t response_type;
            uint8_t xkbType;
            uint16_t sequence;
            xcb_timestamp_t time;
            uint8_t deviceID;
        } any;
        xcb_xkb_new_keyboard_notify_event_t new_keyboard_notify;
        xcb_xkb_map_notify_event_t map_notify;
        xcb_xkb_state_notify_event_t state_notify;
    } _xkb_event;
}
#endif

void QXcbConnection::handleXcbEvent(xcb_generic_event_t *event)
{
    long result = 0;
    QAbstractEventDispatcher* dispatcher = QAbstractEventDispatcher::instance();
    bool handled = dispatcher && dispatcher->filterNativeEvent(m_nativeInterface->genericEventFilterType(), event, &result);

    uint response_type = event->response_type & ~0x80;

    if (!handled) {
        switch (response_type) {
        case XCB_EXPOSE:
            HANDLE_PLATFORM_WINDOW_EVENT(xcb_expose_event_t, window, handleExposeEvent);

        // press/release/motion is only delivered here when XI 2.2+ is _not_ in use
        case XCB_BUTTON_PRESS: {
            xcb_button_press_event_t *ev = (xcb_button_press_event_t *)event;
            m_keyboard->updateXKBStateFromCore(ev->state);
            // the event explicitly contains the state of the three first buttons,
            // the rest we need to manage ourselves
            m_buttonState = (m_buttonState & ~0x7) | translateMouseButtons(ev->state);
            m_buttonState |= translateMouseButton(ev->detail);
            if (Q_UNLIKELY(lcQpaXInputEvents().isDebugEnabled()))
                qCDebug(lcQpaXInputEvents, "legacy mouse press, button %d state %X", ev->detail, static_cast<unsigned int>(m_buttonState));
            HANDLE_PLATFORM_WINDOW_EVENT(xcb_button_press_event_t, event, handleButtonPressEvent);
        }
        case XCB_BUTTON_RELEASE: {
            xcb_button_release_event_t *ev = (xcb_button_release_event_t *)event;
            m_keyboard->updateXKBStateFromCore(ev->state);
            m_buttonState = (m_buttonState & ~0x7) | translateMouseButtons(ev->state);
            m_buttonState &= ~translateMouseButton(ev->detail);
            if (Q_UNLIKELY(lcQpaXInputEvents().isDebugEnabled()))
                qCDebug(lcQpaXInputEvents, "legacy mouse release, button %d state %X", ev->detail, static_cast<unsigned int>(m_buttonState));
            HANDLE_PLATFORM_WINDOW_EVENT(xcb_button_release_event_t, event, handleButtonReleaseEvent);
        }
        case XCB_MOTION_NOTIFY: {
            xcb_motion_notify_event_t *ev = (xcb_motion_notify_event_t *)event;
            m_keyboard->updateXKBStateFromCore(ev->state);
            m_buttonState = (m_buttonState & ~0x7) | translateMouseButtons(ev->state);
            if (Q_UNLIKELY(lcQpaXInputEvents().isDebugEnabled()))
                qCDebug(lcQpaXInputEvents, "legacy mouse move %d,%d button %d state %X", ev->event_x, ev->event_y,
                        ev->detail, static_cast<unsigned int>(m_buttonState));
            HANDLE_PLATFORM_WINDOW_EVENT(xcb_motion_notify_event_t, event, handleMotionNotifyEvent);
        }

        case XCB_CONFIGURE_NOTIFY:
            HANDLE_PLATFORM_WINDOW_EVENT(xcb_configure_notify_event_t, event, handleConfigureNotifyEvent);
        case XCB_MAP_NOTIFY:
            HANDLE_PLATFORM_WINDOW_EVENT(xcb_map_notify_event_t, event, handleMapNotifyEvent);
        case XCB_UNMAP_NOTIFY:
            HANDLE_PLATFORM_WINDOW_EVENT(xcb_unmap_notify_event_t, event, handleUnmapNotifyEvent);
        case XCB_DESTROY_NOTIFY:
            HANDLE_PLATFORM_WINDOW_EVENT(xcb_destroy_notify_event_t, event, handleDestroyNotifyEvent);
        case XCB_CLIENT_MESSAGE:
            handleClientMessageEvent((xcb_client_message_event_t *)event);
            break;
        case XCB_ENTER_NOTIFY:
#ifdef XCB_USE_XINPUT22
            if (isAtLeastXI22() && xi2MouseEvents())
                break;
#endif
            HANDLE_PLATFORM_WINDOW_EVENT(xcb_enter_notify_event_t, event, handleEnterNotifyEvent);
        case XCB_LEAVE_NOTIFY:
#ifdef XCB_USE_XINPUT22
            if (isAtLeastXI22() && xi2MouseEvents())
                break;
#endif
            m_keyboard->updateXKBStateFromCore(((xcb_leave_notify_event_t *)event)->state);
            HANDLE_PLATFORM_WINDOW_EVENT(xcb_leave_notify_event_t, event, handleLeaveNotifyEvent);
        case XCB_FOCUS_IN:
            HANDLE_PLATFORM_WINDOW_EVENT(xcb_focus_in_event_t, event, handleFocusInEvent);
        case XCB_FOCUS_OUT:
            HANDLE_PLATFORM_WINDOW_EVENT(xcb_focus_out_event_t, event, handleFocusOutEvent);
        case XCB_KEY_PRESS:
        {
            xcb_key_press_event_t *kp = (xcb_key_press_event_t *)event;
            m_keyboard->updateXKBStateFromCore(kp->state);
            setTime(kp->time);
            HANDLE_KEYBOARD_EVENT(xcb_key_press_event_t, handleKeyPressEvent);
        }
        case XCB_KEY_RELEASE:
            m_keyboard->updateXKBStateFromCore(((xcb_key_release_event_t *)event)->state);
            HANDLE_KEYBOARD_EVENT(xcb_key_release_event_t, handleKeyReleaseEvent);
        case XCB_MAPPING_NOTIFY:
            m_keyboard->handleMappingNotifyEvent(reinterpret_cast<xcb_mapping_notify_event_t *>(event));
            break;
        case XCB_SELECTION_REQUEST:
        {
#if QT_CONFIG(draganddrop) || QT_CONFIG(clipboard)
            xcb_selection_request_event_t *sr = reinterpret_cast<xcb_selection_request_event_t *>(event);
#endif
#ifndef QT_NO_DRAGANDDROP
            if (sr->selection == atom(QXcbAtom::XdndSelection))
                m_drag->handleSelectionRequest(sr);
            else
#endif
            {
#ifndef QT_NO_CLIPBOARD
                m_clipboard->handleSelectionRequest(sr);
#endif
            }
            break;
        }
        case XCB_SELECTION_CLEAR:
            setTime((reinterpret_cast<xcb_selection_clear_event_t *>(event))->time);
#ifndef QT_NO_CLIPBOARD
            m_clipboard->handleSelectionClearRequest(reinterpret_cast<xcb_selection_clear_event_t *>(event));
#endif
            handled = true;
            break;
        case XCB_SELECTION_NOTIFY:
            setTime((reinterpret_cast<xcb_selection_notify_event_t *>(event))->time);
            handled = false;
            break;
        case XCB_PROPERTY_NOTIFY:
        {
            xcb_property_notify_event_t *pn = reinterpret_cast<xcb_property_notify_event_t *>(event);
            if (pn->atom == atom(QXcbAtom::_NET_WORKAREA)) {
                QXcbVirtualDesktop *virtualDesktop = virtualDesktopForRootWindow(pn->window);
                if (virtualDesktop)
                    virtualDesktop->updateWorkArea();
            } else {
                HANDLE_PLATFORM_WINDOW_EVENT(xcb_property_notify_event_t, window, handlePropertyNotifyEvent);
            }
            break;
        }
#if QT_CONFIG(xinput2)
        case XCB_GE_GENERIC:
            // Here the windowEventListener is invoked from xi2HandleEvent()
            if (m_xi2Enabled && isXIEvent(event, m_xiOpCode))
                xi2HandleEvent(reinterpret_cast<xcb_ge_event_t *>(event));
            break;
#endif
        default:
            handled = false;
            break;
        }
    }

    if (!handled) {
        if (response_type == xfixes_first_event + XCB_XFIXES_SELECTION_NOTIFY) {
            xcb_xfixes_selection_notify_event_t *notify_event = reinterpret_cast<xcb_xfixes_selection_notify_event_t *>(event);
            setTime(notify_event->timestamp);
#ifndef QT_NO_CLIPBOARD
            m_clipboard->handleXFixesSelectionRequest(notify_event);
#endif
            for (QXcbVirtualDesktop *virtualDesktop : qAsConst(m_virtualDesktops))
                virtualDesktop->handleXFixesSelectionNotify(notify_event);

            handled = true;
        } else if (has_randr_extension && response_type == xrandr_first_event + XCB_RANDR_NOTIFY) {
            updateScreens(reinterpret_cast<xcb_randr_notify_event_t *>(event));
            handled = true;
        } else if (has_randr_extension && response_type == xrandr_first_event + XCB_RANDR_SCREEN_CHANGE_NOTIFY) {
            xcb_randr_screen_change_notify_event_t *change_event = reinterpret_cast<xcb_randr_screen_change_notify_event_t *>(event);
            for (QXcbScreen *s : qAsConst(m_screens)) {
                if (s->root() == change_event->root )
                    s->handleScreenChange(change_event);
            }
            handled = true;
#if QT_CONFIG(xkb)
        } else if (response_type == xkb_first_event) { // https://bugs.freedesktop.org/show_bug.cgi?id=51295
            _xkb_event *xkb_event = reinterpret_cast<_xkb_event *>(event);
            if (xkb_event->any.deviceID == m_keyboard->coreDeviceId()) {
                switch (xkb_event->any.xkbType) {
                    // XkbNewKkdNotify and XkbMapNotify together capture all sorts of keymap
                    // updates (e.g. xmodmap, xkbcomp, setxkbmap), with minimal redundent recompilations.
                    case XCB_XKB_STATE_NOTIFY:
                        m_keyboard->updateXKBState(&xkb_event->state_notify);
                        handled = true;
                        break;
                    case XCB_XKB_MAP_NOTIFY:
                        m_keyboard->handleMappingNotifyEvent(&xkb_event->map_notify);
                        handled = true;
                        break;
                    case XCB_XKB_NEW_KEYBOARD_NOTIFY: {
                        xcb_xkb_new_keyboard_notify_event_t *ev = &xkb_event->new_keyboard_notify;
                        if (ev->changed & XCB_XKB_NKN_DETAIL_KEYCODES)
                            m_keyboard->updateKeymap();
                        break;
                    }
                    default:
                        break;
                }
            }
#endif
        }
    }

    if (!handled && m_glIntegration)
        handled = m_glIntegration->handleXcbEvent(event, response_type);

    if (handled)
        printXcbEvent("Handled XCB event", event);
    else
        printXcbEvent("Unhandled XCB event", event);
}

void QXcbConnection::addPeekFunc(PeekFunc f)
{
    m_peekFuncs.append(f);
}

QXcbEventReader::QXcbEventReader(QXcbConnection *connection)
    : m_connection(connection)
{
    checkXcbPollForQueuedEvent();
}

void QXcbEventReader::start()
{
    if (local_xcb_poll_for_queued_event) {
        connect(this, SIGNAL(eventPending()), m_connection, SLOT(processXcbEvents()), Qt::QueuedConnection);
        connect(this, SIGNAL(finished()), m_connection, SLOT(processXcbEvents()));
        QThread::start();
    } else {
        // Must be done after we have an event-dispatcher. By posting a method invocation
        // we are sure that by the time the method is called we have an event-dispatcher.
        QMetaObject::invokeMethod(this, "registerForEvents", Qt::QueuedConnection);
    }
}

void QXcbEventReader::registerForEvents()
{
    QSocketNotifier *notifier = new QSocketNotifier(xcb_get_file_descriptor(m_connection->xcb_connection()), QSocketNotifier::Read, this);
    connect(notifier, SIGNAL(activated(int)), m_connection, SLOT(processXcbEvents()));

    QAbstractEventDispatcher *dispatcher = QGuiApplicationPrivate::eventDispatcher;
    connect(dispatcher, SIGNAL(aboutToBlock()), m_connection, SLOT(processXcbEvents()));
    connect(dispatcher, SIGNAL(awake()), m_connection, SLOT(processXcbEvents()));
}

void QXcbEventReader::registerEventDispatcher(QAbstractEventDispatcher *dispatcher)
{
    // flush the xcb connection before the EventDispatcher is going to block
    // In the non-threaded case processXcbEvents is called before going to block,
    // which flushes the connection.
    if (local_xcb_poll_for_queued_event)
        connect(dispatcher, SIGNAL(aboutToBlock()), m_connection, SLOT(flush()));
}

void QXcbEventReader::run()
{
    xcb_generic_event_t *event;
    while (m_connection && (event = xcb_wait_for_event(m_connection->xcb_connection()))) {
        m_mutex.lock();
        addEvent(event);
        while (m_connection && (event = local_xcb_poll_for_queued_event(m_connection->xcb_connection())))
            addEvent(event);
        m_mutex.unlock();
        emit eventPending();
    }

    m_mutex.lock();
    for (int i = 0; i < m_events.size(); ++i)
        free(m_events.at(i));
    m_events.clear();
    m_mutex.unlock();
}

void QXcbEventReader::addEvent(xcb_generic_event_t *event)
{
    if ((event->response_type & ~0x80) == XCB_CLIENT_MESSAGE
        && (reinterpret_cast<xcb_client_message_event_t *>(event))->type == m_connection->atom(QXcbAtom::_QT_CLOSE_CONNECTION))
        m_connection = 0;
    m_events << event;
}

QXcbEventArray *QXcbEventReader::lock()
{
    m_mutex.lock();
    if (!local_xcb_poll_for_queued_event) {
        while (xcb_generic_event_t *event = xcb_poll_for_event(m_connection->xcb_connection()))
            m_events << event;
    }
    return &m_events;
}

void QXcbEventReader::unlock()
{
    m_mutex.unlock();
}

void QXcbConnection::setFocusWindow(QWindow *w)
{
    m_focusWindow = w ? static_cast<QXcbWindow *>(w->handle()) : nullptr;
}
void QXcbConnection::setMouseGrabber(QXcbWindow *w)
{
    m_mouseGrabber = w;
    m_mousePressWindow = Q_NULLPTR;
}
void QXcbConnection::setMousePressWindow(QXcbWindow *w)
{
    m_mousePressWindow = w;
}

void QXcbConnection::grabServer()
{
    if (m_canGrabServer)
        xcb_grab_server(m_connection);
}

void QXcbConnection::ungrabServer()
{
    if (m_canGrabServer)
        xcb_ungrab_server(m_connection);
}

void QXcbConnection::sendConnectionEvent(QXcbAtom::Atom a, uint id)
{
    xcb_client_message_event_t event;
    memset(&event, 0, sizeof(event));

    const xcb_window_t eventListener = xcb_generate_id(m_connection);
    xcb_screen_iterator_t it = xcb_setup_roots_iterator(m_setup);
    xcb_screen_t *screen = it.data;
    xcb_create_window(m_connection, XCB_COPY_FROM_PARENT,
                      eventListener, screen->root,
                      0, 0, 1, 1, 0, XCB_WINDOW_CLASS_INPUT_ONLY,
                      screen->root_visual, 0, 0);

    event.response_type = XCB_CLIENT_MESSAGE;
    event.format = 32;
    event.sequence = 0;
    event.window = eventListener;
    event.type = atom(a);
    event.data.data32[0] = id;

    xcb_send_event(xcb_connection(), false, eventListener, XCB_EVENT_MASK_NO_EVENT, reinterpret_cast<const char *>(&event));
    xcb_destroy_window(m_connection, eventListener);
    xcb_flush(xcb_connection());
}

namespace
{
    class PropertyNotifyEvent {
    public:
        PropertyNotifyEvent(xcb_window_t win, xcb_atom_t property)
            : window(win), type(XCB_PROPERTY_NOTIFY), atom(property) {}
        xcb_window_t window;
        int type;
        xcb_atom_t atom;
        bool checkEvent(xcb_generic_event_t *event) const {
            if (!event)
                return false;
            if ((event->response_type & ~0x80) != type) {
                return false;
            } else {
                xcb_property_notify_event_t *pn = reinterpret_cast<xcb_property_notify_event_t *>(event);
                if ((pn->window == window) && (pn->atom == atom))
                    return true;
            }
            return false;
        }
    };
}

xcb_timestamp_t QXcbConnection::getTimestamp()
{
    // send a dummy event to myself to get the timestamp from X server.
    xcb_window_t root_win = rootWindow();
    xcb_change_property(xcb_connection(), XCB_PROP_MODE_APPEND, root_win, atom(QXcbAtom::CLIP_TEMPORARY),
                        XCB_ATOM_INTEGER, 32, 0, NULL);

    connection()->flush();
    PropertyNotifyEvent checker(root_win, atom(QXcbAtom::CLIP_TEMPORARY));

    xcb_generic_event_t *event = 0;
    // lets keep this inside a loop to avoid a possible race condition, where
    // reader thread has not yet had the time to acquire the mutex in order
    // to add the new set of events to its event queue
    while (!event) {
        connection()->sync();
        event = checkEvent(checker);
    }

    xcb_property_notify_event_t *pn = reinterpret_cast<xcb_property_notify_event_t *>(event);
    xcb_timestamp_t timestamp = pn->time;
    free(event);

    xcb_delete_property(xcb_connection(), root_win, atom(QXcbAtom::CLIP_TEMPORARY));

    return timestamp;
}

xcb_window_t QXcbConnection::getSelectionOwner(xcb_atom_t atom) const
{
    return Q_XCB_REPLY(xcb_get_selection_owner, xcb_connection(), atom)->owner;
}

xcb_window_t QXcbConnection::getQtSelectionOwner()
{
    if (!m_qtSelectionOwner) {
        xcb_screen_t *xcbScreen = primaryVirtualDesktop()->screen();
        int16_t x = 0, y = 0;
        uint16_t w = 3, h = 3;
        m_qtSelectionOwner = xcb_generate_id(xcb_connection());
        xcb_create_window(xcb_connection(),
                          XCB_COPY_FROM_PARENT,               // depth -- same as root
                          m_qtSelectionOwner,                 // window id
                          xcbScreen->root,                    // parent window id
                          x, y, w, h,
                          0,                                  // border width
                          XCB_WINDOW_CLASS_INPUT_OUTPUT,      // window class
                          xcbScreen->root_visual,             // visual
                          0,                                  // value mask
                          0);                                 // value list
    }
    return m_qtSelectionOwner;
}

xcb_window_t QXcbConnection::rootWindow()
{
    QXcbScreen *s = primaryScreen();
    return s ? s->root() : 0;
}

xcb_window_t QXcbConnection::clientLeader()
{
    if (m_clientLeader == 0) {
        m_clientLeader = xcb_generate_id(xcb_connection());
        QXcbScreen *screen = primaryScreen();
        xcb_create_window(xcb_connection(),
                          XCB_COPY_FROM_PARENT,
                          m_clientLeader,
                          screen->root(),
                          0, 0, 1, 1,
                          0,
                          XCB_WINDOW_CLASS_INPUT_OUTPUT,
                          screen->screen()->root_visual,
                          0, 0);
#ifndef QT_NO_DEBUG
        QByteArray ba("Qt client leader window");
        xcb_change_property(xcb_connection(),
                            XCB_PROP_MODE_REPLACE,
                            m_clientLeader,
                            atom(QXcbAtom::_NET_WM_NAME),
                            atom(QXcbAtom::UTF8_STRING),
                            8,
                            ba.length(),
                            ba.constData());
#endif
        xcb_change_property(xcb_connection(),
                            XCB_PROP_MODE_REPLACE,
                            m_clientLeader,
                            atom(QXcbAtom::WM_CLIENT_LEADER),
                            XCB_ATOM_WINDOW,
                            32,
                            1,
                            &m_clientLeader);

#if !defined(QT_NO_SESSIONMANAGER) && defined(XCB_USE_SM)
        // If we are session managed, inform the window manager about it
        QByteArray session = qGuiApp->sessionId().toLatin1();
        if (!session.isEmpty()) {
            xcb_change_property(xcb_connection(),
                                XCB_PROP_MODE_REPLACE,
                                m_clientLeader,
                                atom(QXcbAtom::SM_CLIENT_ID),
                                XCB_ATOM_STRING,
                                8,
                                session.length(),
                                session.constData());
        }
#endif
    }
    return m_clientLeader;
}

#if QT_CONFIG(xcb_xlib)
void *QXcbConnection::xlib_display() const
{
    return m_xlib_display;
}

void *QXcbConnection::createVisualInfoForDefaultVisualId() const
{
    if (m_defaultVisualId == UINT_MAX)
        return 0;
    XVisualInfo info;
    memset(&info, 0, sizeof info);
    info.visualid = m_defaultVisualId;

    int count = 0;
    Display *dpy = static_cast<Display *>(connection()->xlib_display());
    XVisualInfo *retVisual = XGetVisualInfo(dpy, VisualIDMask, &info, &count);
    Q_ASSERT(count < 2);
    return retVisual;
}

#endif

#if QT_CONFIG(xinput2)
// it is safe to cast XI_* events here as long as we are only touching the first 32 bytes,
// after that position event needs memmove, see xi2PrepareXIGenericDeviceEvent
static inline bool isXIType(xcb_generic_event_t *event, int opCode, uint16_t type)
{
    if (!isXIEvent(event, opCode))
        return false;

    xXIGenericDeviceEvent *xiEvent = reinterpret_cast<xXIGenericDeviceEvent *>(event);
    return xiEvent->evtype == type;
}
#endif
static inline bool isValid(xcb_generic_event_t *event)
{
    return event && (event->response_type & ~0x80);
}

/*! \internal

    Compresses events of the same type to avoid swamping the event queue.
    If event compression is not desired there are several options what developers can do:

    1) Write responsive applications. We drop events that have been buffered in the event
       queue while waiting on unresponsive GUI thread.
    2) Use QAbstractNativeEventFilter to get all events from X connection. This is not optimal
       because it requires working with native event types.
    3) Or add public API to Qt for disabling event compression QTBUG-44964

*/
bool QXcbConnection::compressEvent(xcb_generic_event_t *event, int currentIndex, QXcbEventArray *eventqueue) const
{
    uint responseType = event->response_type & ~0x80;
    int nextIndex = currentIndex + 1;

    if (responseType == XCB_MOTION_NOTIFY) {
        // compress XCB_MOTION_NOTIFY notify events
        for (int j = nextIndex; j < eventqueue->size(); ++j) {
            xcb_generic_event_t *next = eventqueue->at(j);
            if (!isValid(next))
                continue;
            if (next->response_type == XCB_MOTION_NOTIFY)
                return true;
        }
        return false;
    }
#if QT_CONFIG(xinput2)
    // compress XI_* events
    if (responseType == XCB_GE_GENERIC) {
        if (!m_xi2Enabled)
            return false;

        // compress XI_Motion, but not from tablet devices
        if (isXIType(event, m_xiOpCode, XI_Motion)) {
#if QT_CONFIG(tabletevent)
            xXIDeviceEvent *xdev = reinterpret_cast<xXIDeviceEvent *>(event);
            if (!QCoreApplication::testAttribute(Qt::AA_CompressTabletEvents) &&
                    const_cast<QXcbConnection *>(this)->tabletDataForDevice(xdev->sourceid))
                return false;
#endif // QT_CONFIG(tabletevent)
            for (int j = nextIndex; j < eventqueue->size(); ++j) {
                xcb_generic_event_t *next = eventqueue->at(j);
                if (!isValid(next))
                    continue;
                if (isXIType(next, m_xiOpCode, XI_Motion))
                    return true;
            }
            return false;
        }
#ifdef XCB_USE_XINPUT22
        // compress XI_TouchUpdate for the same touch point id
        if (isXIType(event, m_xiOpCode, XI_TouchUpdate)) {
            xXIDeviceEvent *xiDeviceEvent = reinterpret_cast<xXIDeviceEvent *>(event);
            uint32_t id = xiDeviceEvent->detail % INT_MAX;
            for (int j = nextIndex; j < eventqueue->size(); ++j) {
                xcb_generic_event_t *next = eventqueue->at(j);
                if (!isValid(next))
                    continue;
                if (isXIType(next, m_xiOpCode, XI_TouchUpdate)) {
                    xXIDeviceEvent *xiDeviceNextEvent = reinterpret_cast<xXIDeviceEvent *>(next);
                    if (id == xiDeviceNextEvent->detail % INT_MAX)
                        return true;
                }
            }
            return false;
        }
#endif
        return false;
    }
#endif
    if (responseType == XCB_CONFIGURE_NOTIFY) {
        // compress multiple configure notify events for the same window
        for (int j = nextIndex; j < eventqueue->size(); ++j) {
            xcb_generic_event_t *next = eventqueue->at(j);
            if (isValid(next) && next->response_type == XCB_CONFIGURE_NOTIFY
                && reinterpret_cast<xcb_configure_notify_event_t *>(next)->event == reinterpret_cast<xcb_configure_notify_event_t *>(event)->event)
            {
                return true;
            }
        }
        return false;
    }

    return false;
}

void QXcbConnection::processXcbEvents()
{
    int connection_error = xcb_connection_has_error(xcb_connection());
    if (connection_error) {
        qWarning("The X11 connection broke (error %d). Did the X11 server die?", connection_error);
        exit(1);
    }

    QXcbEventArray *eventqueue = m_reader->lock();

    for (int i = 0; i < eventqueue->size(); ++i) {
        xcb_generic_event_t *event = eventqueue->at(i);
        if (!event)
            continue;
        QScopedPointer<xcb_generic_event_t, QScopedPointerPodDeleter> eventGuard(event);
        (*eventqueue)[i] = 0;

        if (!(event->response_type & ~0x80)) {
            handleXcbError(reinterpret_cast<xcb_generic_error_t *>(event));
            continue;
        }

        if (Q_LIKELY(QCoreApplication::testAttribute(Qt::AA_CompressHighFrequencyEvents)) &&
                compressEvent(event, i, eventqueue))
            continue;

#ifndef QT_NO_CLIPBOARD
        bool accepted = false;
        if (clipboard()->processIncr())
            clipboard()->incrTransactionPeeker(event, accepted);
        if (accepted)
            continue;
#endif

        auto isWaitingFor = [=](PeekFunc peekFunc) {
            // These callbacks return true if the event is what they were
            // waiting for, remove them from the list in that case.
            return peekFunc(this, event);
        };
        m_peekFuncs.erase(std::remove_if(m_peekFuncs.begin(), m_peekFuncs.end(),
                                         isWaitingFor),
                          m_peekFuncs.end());
        m_reader->unlock();
        handleXcbEvent(event);
        m_reader->lock();
    }

    eventqueue->clear();

    m_reader->unlock();

    // Indicate with a null event that the event the callbacks are waiting for
    // is not in the queue currently.
    for (PeekFunc f : qAsConst(m_peekFuncs))
        f(this, 0);
    m_peekFuncs.clear();

    xcb_flush(xcb_connection());
}

void QXcbConnection::handleClientMessageEvent(const xcb_client_message_event_t *event)
{
    if (event->format != 32)
        return;

#ifndef QT_NO_DRAGANDDROP
    if (event->type == atom(QXcbAtom::XdndStatus)) {
        drag()->handleStatus(event);
    } else if (event->type == atom(QXcbAtom::XdndFinished)) {
        drag()->handleFinished(event);
    }
#endif
    if (m_systemTrayTracker && event->type == atom(QXcbAtom::MANAGER))
        m_systemTrayTracker->notifyManagerClientMessageEvent(event);

    QXcbWindow *window = platformWindowFromId(event->window);
    if (!window)
        return;

    window->handleClientMessageEvent(event);
}

static const char * xcb_atomnames = {
    // window-manager <-> client protocols
    "WM_PROTOCOLS\0"
    "WM_DELETE_WINDOW\0"
    "WM_TAKE_FOCUS\0"
    "_NET_WM_PING\0"
    "_NET_WM_CONTEXT_HELP\0"
    "_NET_WM_SYNC_REQUEST\0"
    "_NET_WM_SYNC_REQUEST_COUNTER\0"
    "MANAGER\0"
    "_NET_SYSTEM_TRAY_OPCODE\0"

    // ICCCM window state
    "WM_STATE\0"
    "WM_CHANGE_STATE\0"
    "WM_CLASS\0"
    "WM_NAME\0"

    // Session management
    "WM_CLIENT_LEADER\0"
    "WM_WINDOW_ROLE\0"
    "SM_CLIENT_ID\0"

    // Clipboard
    "CLIPBOARD\0"
    "INCR\0"
    "TARGETS\0"
    "MULTIPLE\0"
    "TIMESTAMP\0"
    "SAVE_TARGETS\0"
    "CLIP_TEMPORARY\0"
    "_QT_SELECTION\0"
    "_QT_CLIPBOARD_SENTINEL\0"
    "_QT_SELECTION_SENTINEL\0"
    "CLIPBOARD_MANAGER\0"

    "RESOURCE_MANAGER\0"

    "_XSETROOT_ID\0"

    "_QT_SCROLL_DONE\0"
    "_QT_INPUT_ENCODING\0"

    "_QT_CLOSE_CONNECTION\0"

    "_MOTIF_WM_HINTS\0"

    "DTWM_IS_RUNNING\0"
    "ENLIGHTENMENT_DESKTOP\0"
    "_DT_SAVE_MODE\0"
    "_SGI_DESKS_MANAGER\0"

    // EWMH (aka NETWM)
    "_NET_SUPPORTED\0"
    "_NET_VIRTUAL_ROOTS\0"
    "_NET_WORKAREA\0"

    "_NET_MOVERESIZE_WINDOW\0"
    "_NET_WM_MOVERESIZE\0"

    "_NET_WM_NAME\0"
    "_NET_WM_ICON_NAME\0"
    "_NET_WM_ICON\0"

    "_NET_WM_PID\0"

    "_NET_WM_WINDOW_OPACITY\0"

    "_NET_WM_STATE\0"
    "_NET_WM_STATE_ABOVE\0"
    "_NET_WM_STATE_BELOW\0"
    "_NET_WM_STATE_FULLSCREEN\0"
    "_NET_WM_STATE_MAXIMIZED_HORZ\0"
    "_NET_WM_STATE_MAXIMIZED_VERT\0"
    "_NET_WM_STATE_MODAL\0"
    "_NET_WM_STATE_STAYS_ON_TOP\0"
    "_NET_WM_STATE_DEMANDS_ATTENTION\0"

    "_NET_WM_USER_TIME\0"
    "_NET_WM_USER_TIME_WINDOW\0"
    "_NET_WM_FULL_PLACEMENT\0"

    "_NET_WM_WINDOW_TYPE\0"
    "_NET_WM_WINDOW_TYPE_DESKTOP\0"
    "_NET_WM_WINDOW_TYPE_DOCK\0"
    "_NET_WM_WINDOW_TYPE_TOOLBAR\0"
    "_NET_WM_WINDOW_TYPE_MENU\0"
    "_NET_WM_WINDOW_TYPE_UTILITY\0"
    "_NET_WM_WINDOW_TYPE_SPLASH\0"
    "_NET_WM_WINDOW_TYPE_DIALOG\0"
    "_NET_WM_WINDOW_TYPE_DROPDOWN_MENU\0"
    "_NET_WM_WINDOW_TYPE_POPUP_MENU\0"
    "_NET_WM_WINDOW_TYPE_TOOLTIP\0"
    "_NET_WM_WINDOW_TYPE_NOTIFICATION\0"
    "_NET_WM_WINDOW_TYPE_COMBO\0"
    "_NET_WM_WINDOW_TYPE_DND\0"
    "_NET_WM_WINDOW_TYPE_NORMAL\0"
    "_KDE_NET_WM_WINDOW_TYPE_OVERRIDE\0"

    "_KDE_NET_WM_FRAME_STRUT\0"
    "_NET_FRAME_EXTENTS\0"

    "_NET_STARTUP_INFO\0"
    "_NET_STARTUP_INFO_BEGIN\0"

    "_NET_SUPPORTING_WM_CHECK\0"

    "_NET_WM_CM_S0\0"

    "_NET_SYSTEM_TRAY_VISUAL\0"

    "_NET_ACTIVE_WINDOW\0"

    // Property formats
    "TEXT\0"
    "UTF8_STRING\0"
    "CARDINAL\0"

    // xdnd
    "XdndEnter\0"
    "XdndPosition\0"
    "XdndStatus\0"
    "XdndLeave\0"
    "XdndDrop\0"
    "XdndFinished\0"
    "XdndTypeList\0"
    "XdndActionList\0"

    "XdndSelection\0"

    "XdndAware\0"
    "XdndProxy\0"

    "XdndActionCopy\0"
    "XdndActionLink\0"
    "XdndActionMove\0"
    "XdndActionPrivate\0"

    // Motif DND
    "_MOTIF_DRAG_AND_DROP_MESSAGE\0"
    "_MOTIF_DRAG_INITIATOR_INFO\0"
    "_MOTIF_DRAG_RECEIVER_INFO\0"
    "_MOTIF_DRAG_WINDOW\0"
    "_MOTIF_DRAG_TARGETS\0"

    "XmTRANSFER_SUCCESS\0"
    "XmTRANSFER_FAILURE\0"

    // Xkb
    "_XKB_RULES_NAMES\0"

    // XEMBED
    "_XEMBED\0"
    "_XEMBED_INFO\0"

    // XInput2
    "Button Left\0"
    "Button Middle\0"
    "Button Right\0"
    "Button Wheel Up\0"
    "Button Wheel Down\0"
    "Button Horiz Wheel Left\0"
    "Button Horiz Wheel Right\0"
    "Abs MT Position X\0"
    "Abs MT Position Y\0"
    "Abs MT Touch Major\0"
    "Abs MT Touch Minor\0"
    "Abs MT Orientation\0"
    "Abs MT Pressure\0"
    "Abs MT Tracking ID\0"
    "Max Contacts\0"
    "Rel X\0"
    "Rel Y\0"
    // XInput2 tablet
    "Abs X\0"
    "Abs Y\0"
    "Abs Pressure\0"
    "Abs Tilt X\0"
    "Abs Tilt Y\0"
    "Abs Wheel\0"
    "Abs Distance\0"
    "Wacom Serial IDs\0"
    "INTEGER\0"
    "Rel Horiz Wheel\0"
    "Rel Vert Wheel\0"
    "Rel Horiz Scroll\0"
    "Rel Vert Scroll\0"
    "_XSETTINGS_SETTINGS\0"
    "_COMPIZ_DECOR_PENDING\0"
    "_COMPIZ_DECOR_REQUEST\0"
    "_COMPIZ_DECOR_DELETE_PIXMAP\0"
    "_COMPIZ_TOOLKIT_ACTION\0"
    "_GTK_LOAD_ICONTHEMES\0"
    // \0\0 terminates loop.
};

QXcbAtom::Atom QXcbConnection::qatom(xcb_atom_t xatom) const
{
    return static_cast<QXcbAtom::Atom>(std::find(m_allAtoms, m_allAtoms + QXcbAtom::NAtoms, xatom) - m_allAtoms);
}

void QXcbConnection::initializeAllAtoms() {
    const char *names[QXcbAtom::NAtoms];
    const char *ptr = xcb_atomnames;

    int i = 0;
    while (*ptr) {
        names[i++] = ptr;
        while (*ptr)
            ++ptr;
        ++ptr;
    }

    Q_ASSERT(i == QXcbAtom::NPredefinedAtoms);

    const QByteArray settings_atom_name = "_QT_SETTINGS_TIMESTAMP_" + m_displayName;
    names[i++] = settings_atom_name;

    xcb_intern_atom_cookie_t cookies[QXcbAtom::NAtoms];

    Q_ASSERT(i == QXcbAtom::NAtoms);
    for (i = 0; i < QXcbAtom::NAtoms; ++i)
        cookies[i] = xcb_intern_atom(xcb_connection(), false, strlen(names[i]), names[i]);

    for (i = 0; i < QXcbAtom::NAtoms; ++i) {
        xcb_intern_atom_reply_t *reply = xcb_intern_atom_reply(xcb_connection(), cookies[i], 0);
        m_allAtoms[i] = reply->atom;
        free(reply);
    }
}

xcb_atom_t QXcbConnection::internAtom(const char *name)
{
    if (!name || *name == 0)
        return XCB_NONE;

    return Q_XCB_REPLY(xcb_intern_atom, xcb_connection(), false, strlen(name), name)->atom;
}

QByteArray QXcbConnection::atomName(xcb_atom_t atom)
{
    if (!atom)
        return QByteArray();

    auto reply = Q_XCB_REPLY(xcb_get_atom_name, xcb_connection(), atom);
    if (!reply)
        qWarning() << "QXcbConnection::atomName: bad Atom" << atom;
    else
        return QByteArray(xcb_get_atom_name_name(reply.get()), xcb_get_atom_name_name_length(reply.get()));

    return QByteArray();
}

const xcb_format_t *QXcbConnection::formatForDepth(uint8_t depth) const
{
    xcb_format_iterator_t iterator =
        xcb_setup_pixmap_formats_iterator(m_setup);

    while (iterator.rem) {
        xcb_format_t *format = iterator.data;
        if (format->depth == depth)
            return format;
        xcb_format_next(&iterator);
    }

    return 0;
}

void QXcbConnection::sync()
{
    // from xcb_aux_sync
    xcb_get_input_focus_cookie_t cookie = xcb_get_input_focus(xcb_connection());
    free(xcb_get_input_focus_reply(xcb_connection(), cookie, 0));
}

void QXcbConnection::initializeXFixes()
{
    const xcb_query_extension_reply_t *reply = xcb_get_extension_data(m_connection, &xcb_xfixes_id);
    if (!reply || !reply->present)
        return;

    xfixes_first_event = reply->first_event;
    auto xfixes_query = Q_XCB_REPLY(xcb_xfixes_query_version, m_connection,
                                    XCB_XFIXES_MAJOR_VERSION,
                                    XCB_XFIXES_MINOR_VERSION);
    if (!xfixes_query || xfixes_query->major_version < 2) {
        qWarning("QXcbConnection: Failed to initialize XFixes");
        xfixes_first_event = 0;
    }
}

void QXcbConnection::initializeXRender()
{
#ifdef XCB_USE_RENDER
    const xcb_query_extension_reply_t *reply = xcb_get_extension_data(m_connection, &xcb_render_id);
    if (!reply || !reply->present)
        return;

    has_render_extension = true;
    auto xrender_query = Q_XCB_REPLY(xcb_render_query_version, m_connection,
                                     XCB_RENDER_MAJOR_VERSION,
                                     XCB_RENDER_MINOR_VERSION);
    if (!xrender_query || (xrender_query->major_version == 0 && xrender_query->minor_version < 5)) {
        qWarning("QXcbConnection: Failed to initialize XRender");
        has_render_extension = false;
    }
#endif
}

void QXcbConnection::initializeXRandr()
{
    const xcb_query_extension_reply_t *reply = xcb_get_extension_data(m_connection, &xcb_randr_id);
    if (!reply || !reply->present)
        return;

    xrandr_first_event = reply->first_event;

    auto xrandr_query = Q_XCB_REPLY(xcb_randr_query_version, m_connection,
                                    XCB_RANDR_MAJOR_VERSION,
                                    XCB_RANDR_MINOR_VERSION);

    has_randr_extension = true;

    if (!xrandr_query || (xrandr_query->major_version < 1 || (xrandr_query->major_version == 1 && xrandr_query->minor_version < 2))) {
        qWarning("QXcbConnection: Failed to initialize XRandr");
        has_randr_extension = false;
    }

    xcb_screen_iterator_t rootIter = xcb_setup_roots_iterator(m_setup);
    for (; rootIter.rem; xcb_screen_next(&rootIter)) {
        xcb_randr_select_input(xcb_connection(),
            rootIter.data->root,
            XCB_RANDR_NOTIFY_MASK_SCREEN_CHANGE |
            XCB_RANDR_NOTIFY_MASK_OUTPUT_CHANGE |
            XCB_RANDR_NOTIFY_MASK_CRTC_CHANGE |
            XCB_RANDR_NOTIFY_MASK_OUTPUT_PROPERTY
        );
    }
}

void QXcbConnection::initializeXinerama()
{
    const xcb_query_extension_reply_t *reply = xcb_get_extension_data(m_connection, &xcb_xinerama_id);
    if (!reply || !reply->present)
        return;

    auto xinerama_is_active = Q_XCB_REPLY(xcb_xinerama_is_active, m_connection);
    has_xinerama_extension = xinerama_is_active && xinerama_is_active->state;
}

void QXcbConnection::initializeXShape()
{
    const xcb_query_extension_reply_t *xshape_reply = xcb_get_extension_data(m_connection, &xcb_shape_id);
    if (!xshape_reply || !xshape_reply->present)
        return;

    has_shape_extension = true;
    auto shape_query = Q_XCB_REPLY(xcb_shape_query_version, m_connection);
    if (!shape_query) {
        qWarning("QXcbConnection: Failed to initialize SHAPE extension");
    } else if (shape_query->major_version > 1 || (shape_query->major_version == 1 && shape_query->minor_version >= 1)) {
        // The input shape is the only thing added in SHAPE 1.1
        has_input_shape = true;
    }
}

void QXcbConnection::initializeXKB()
{
#if QT_CONFIG(xkb)
    const xcb_query_extension_reply_t *reply = xcb_get_extension_data(m_connection, &xcb_xkb_id);
    if (!reply || !reply->present) {
        qWarning("Qt: XKEYBOARD extension not present on the X server.");
        xkb_first_event = 0;
        return;
    }
    xkb_first_event = reply->first_event;

    xcb_connection_t *c = connection()->xcb_connection();

    auto xkb_query = Q_XCB_REPLY(xcb_xkb_use_extension, c,
                                 XKB_X11_MIN_MAJOR_XKB_VERSION,
                                 XKB_X11_MIN_MINOR_XKB_VERSION);

    if (!xkb_query) {
        qWarning("Qt: Failed to initialize XKB extension");
        return;
    } else if (!xkb_query->supported) {
        qWarning("Qt: Unsupported XKB version (We want %d %d, but X server has %d %d)",
                 XCB_XKB_MAJOR_VERSION, XCB_XKB_MINOR_VERSION,
                 xkb_query->serverMajor, xkb_query->serverMinor);
        return;
    }

    has_xkb = true;

    const uint16_t required_map_parts = (XCB_XKB_MAP_PART_KEY_TYPES |
        XCB_XKB_MAP_PART_KEY_SYMS |
        XCB_XKB_MAP_PART_MODIFIER_MAP |
        XCB_XKB_MAP_PART_EXPLICIT_COMPONENTS |
        XCB_XKB_MAP_PART_KEY_ACTIONS |
        XCB_XKB_MAP_PART_KEY_BEHAVIORS |
        XCB_XKB_MAP_PART_VIRTUAL_MODS |
        XCB_XKB_MAP_PART_VIRTUAL_MOD_MAP);

    const uint16_t required_events = (XCB_XKB_EVENT_TYPE_NEW_KEYBOARD_NOTIFY |
        XCB_XKB_EVENT_TYPE_MAP_NOTIFY |
        XCB_XKB_EVENT_TYPE_STATE_NOTIFY);

    // XKB events are reported to all interested clients without regard
    // to the current keyboard input focus or grab state
    xcb_void_cookie_t select = xcb_xkb_select_events_checked(c,
                       XCB_XKB_ID_USE_CORE_KBD,
                       required_events,
                       0,
                       required_events,
                       required_map_parts,
                       required_map_parts,
                       0);

    xcb_generic_error_t *error = xcb_request_check(c, select);
    if (error) {
        free(error);
        qWarning("Qt: failed to select notify events from xcb-xkb");
        return;
    }
#endif
}

#if defined(XCB_USE_XINPUT22)
bool QXcbConnection::xi2MouseEvents() const
{
    static bool mouseViaXI2 = !qEnvironmentVariableIsSet("QT_XCB_NO_XI2_MOUSE");
    // FIXME: Don't use XInput2 mouse events when Xinerama extension
    // is enabled, because it causes problems with multi-monitor setup.
    return mouseViaXI2 && !has_xinerama_extension;
}
#endif

<<<<<<< HEAD
=======
#if QT_CONFIG(xinput2)
static int xi2ValuatorOffset(const unsigned char *maskPtr, int maskLen, int number)
{
    int offset = 0;
    for (int i = 0; i < maskLen; i++) {
        if (number < 8) {
            if ((maskPtr[i] & (1 << number)) == 0)
                return -1;
        }
        for (int j = 0; j < 8; j++) {
            if (j == number)
                return offset;
            if (maskPtr[i] & (1 << j))
                offset++;
        }
        number -= 8;
    }
    return -1;
}

bool QXcbConnection::xi2GetValuatorValueIfSet(const void *event, int valuatorNum, double *value)
{
    const xXIDeviceEvent *xideviceevent = static_cast<const xXIDeviceEvent *>(event);
    const unsigned char *buttonsMaskAddr = (const unsigned char*)&xideviceevent[1];
    const unsigned char *valuatorsMaskAddr = buttonsMaskAddr + xideviceevent->buttons_len * 4;
    FP3232 *valuatorsValuesAddr = (FP3232*)(valuatorsMaskAddr + xideviceevent->valuators_len * 4);

    int valuatorOffset = xi2ValuatorOffset(valuatorsMaskAddr, xideviceevent->valuators_len, valuatorNum);
    if (valuatorOffset < 0)
        return false;

    *value = valuatorsValuesAddr[valuatorOffset].integral;
    *value += ((double)valuatorsValuesAddr[valuatorOffset].frac / (1 << 16) / (1 << 16));
    return true;
}

void QXcbConnection::xi2PrepareXIGenericDeviceEvent(xcb_ge_event_t *event)
{
    // xcb event structs contain stuff that wasn't on the wire, the full_sequence field
    // adds an extra 4 bytes and generic events cookie data is on the wire right after the standard 32 bytes.
    // Move this data back to have the same layout in memory as it was on the wire
    // and allow casting, overwriting the full_sequence field.
    memmove((char*) event + 32, (char*) event + 36, event->length * 4);
}
#endif // QT_CONFIG(xinput2)

>>>>>>> eaee1209
QXcbSystemTrayTracker *QXcbConnection::systemTrayTracker() const
{
    if (!m_systemTrayTracker) {
        QXcbConnection *self = const_cast<QXcbConnection *>(this);
        if ((self->m_systemTrayTracker = QXcbSystemTrayTracker::create(self))) {
            connect(m_systemTrayTracker, SIGNAL(systemTrayWindowChanged(QScreen*)),
                    QGuiApplication::platformNativeInterface(), SIGNAL(systemTrayWindowChanged(QScreen*)));
        }
    }
    return m_systemTrayTracker;
}

bool QXcbConnection::xEmbedSystemTrayAvailable()
{
    if (!QGuiApplicationPrivate::platformIntegration())
        return false;
    QXcbConnection *connection = static_cast<QXcbIntegration *>(QGuiApplicationPrivate::platformIntegration())->defaultConnection();
    return connection->systemTrayTracker();
}

bool QXcbConnection::xEmbedSystemTrayVisualHasAlphaChannel()
{
    if (!QGuiApplicationPrivate::platformIntegration())
        return false;
    QXcbConnection *connection = static_cast<QXcbIntegration *>(QGuiApplicationPrivate::platformIntegration())->defaultConnection();
    return connection->systemTrayTracker() && connection->systemTrayTracker()->visualHasAlphaChannel();
}

bool QXcbConnection::event(QEvent *e)
{
    if (e->type() == QEvent::User + 1) {
        QXcbSyncWindowRequest *ev = static_cast<QXcbSyncWindowRequest *>(e);
        QXcbWindow *w = ev->window();
        if (w) {
            w->updateSyncRequestCounter();
            ev->invalidate();
        }
        return true;
    }
    return QObject::event(e);
}

void QXcbSyncWindowRequest::invalidate()
{
    if (m_window) {
        m_window->clearSyncWindowRequest();
        m_window = 0;
    }
}

QXcbConnectionGrabber::QXcbConnectionGrabber(QXcbConnection *connection)
    :m_connection(connection)
{
    connection->grabServer();
}

QXcbConnectionGrabber::~QXcbConnectionGrabber()
{
    if (m_connection)
        m_connection->ungrabServer();
}

void QXcbConnectionGrabber::release()
{
    if (m_connection) {
        m_connection->ungrabServer();
        m_connection = 0;
    }
}

QT_END_NAMESPACE<|MERGE_RESOLUTION|>--- conflicted
+++ resolved
@@ -2133,55 +2133,6 @@
 }
 #endif
 
-<<<<<<< HEAD
-=======
-#if QT_CONFIG(xinput2)
-static int xi2ValuatorOffset(const unsigned char *maskPtr, int maskLen, int number)
-{
-    int offset = 0;
-    for (int i = 0; i < maskLen; i++) {
-        if (number < 8) {
-            if ((maskPtr[i] & (1 << number)) == 0)
-                return -1;
-        }
-        for (int j = 0; j < 8; j++) {
-            if (j == number)
-                return offset;
-            if (maskPtr[i] & (1 << j))
-                offset++;
-        }
-        number -= 8;
-    }
-    return -1;
-}
-
-bool QXcbConnection::xi2GetValuatorValueIfSet(const void *event, int valuatorNum, double *value)
-{
-    const xXIDeviceEvent *xideviceevent = static_cast<const xXIDeviceEvent *>(event);
-    const unsigned char *buttonsMaskAddr = (const unsigned char*)&xideviceevent[1];
-    const unsigned char *valuatorsMaskAddr = buttonsMaskAddr + xideviceevent->buttons_len * 4;
-    FP3232 *valuatorsValuesAddr = (FP3232*)(valuatorsMaskAddr + xideviceevent->valuators_len * 4);
-
-    int valuatorOffset = xi2ValuatorOffset(valuatorsMaskAddr, xideviceevent->valuators_len, valuatorNum);
-    if (valuatorOffset < 0)
-        return false;
-
-    *value = valuatorsValuesAddr[valuatorOffset].integral;
-    *value += ((double)valuatorsValuesAddr[valuatorOffset].frac / (1 << 16) / (1 << 16));
-    return true;
-}
-
-void QXcbConnection::xi2PrepareXIGenericDeviceEvent(xcb_ge_event_t *event)
-{
-    // xcb event structs contain stuff that wasn't on the wire, the full_sequence field
-    // adds an extra 4 bytes and generic events cookie data is on the wire right after the standard 32 bytes.
-    // Move this data back to have the same layout in memory as it was on the wire
-    // and allow casting, overwriting the full_sequence field.
-    memmove((char*) event + 32, (char*) event + 36, event->length * 4);
-}
-#endif // QT_CONFIG(xinput2)
-
->>>>>>> eaee1209
 QXcbSystemTrayTracker *QXcbConnection::systemTrayTracker() const
 {
     if (!m_systemTrayTracker) {
