/****************************************************************************
**
** Copyright (C) 2016 The Qt Company Ltd.
** Contact: https://www.qt.io/licensing/
**
** This file is part of the plugins of the Qt Toolkit.
**
** $QT_BEGIN_LICENSE:LGPL$
** Commercial License Usage
** Licensees holding valid commercial Qt licenses may use this file in
** accordance with the commercial license agreement provided with the
** Software or, alternatively, in accordance with the terms contained in
** a written agreement between you and The Qt Company. For licensing terms
** and conditions see https://www.qt.io/terms-conditions. For further
** information use the contact form at https://www.qt.io/contact-us.
**
** GNU Lesser General Public License Usage
** Alternatively, this file may be used under the terms of the GNU Lesser
** General Public License version 3 as published by the Free Software
** Foundation and appearing in the file LICENSE.LGPL3 included in the
** packaging of this file. Please review the following information to
** ensure the GNU Lesser General Public License version 3 requirements
** will be met: https://www.gnu.org/licenses/lgpl-3.0.html.
**
** GNU General Public License Usage
** Alternatively, this file may be used under the terms of the GNU
** General Public License version 2.0 or (at your option) the GNU General
** Public license version 3 or any later version approved by the KDE Free
** Qt Foundation. The licenses are as published by the Free Software
** Foundation and appearing in the file LICENSE.GPL2 and LICENSE.GPL3
** included in the packaging of this file. Please review the following
** information to ensure the GNU General Public License requirements will
** be met: https://www.gnu.org/licenses/gpl-2.0.html and
** https://www.gnu.org/licenses/gpl-3.0.html.
**
** $QT_END_LICENSE$
**
****************************************************************************/

#include "qxcbwindow.h"

#include <QtDebug>
#include <QMetaEnum>
#include <QScreen>
#include <QtGui/QIcon>
#include <QtGui/QRegion>
#include <QtGui/private/qhighdpiscaling_p.h>

#include "qxcbintegration.h"
#include "qxcbconnection.h"
#include "qxcbscreen.h"
#include "qxcbdrag.h"
#include "qxcbkeyboard.h"
#include "qxcbwmsupport.h"
#include "qxcbimage.h"
#include "qxcbnativeinterface.h"
#include "qxcbsystemtraytracker.h"

#include <qpa/qplatformintegration.h>
#include <qpa/qplatformcursor.h>

#include <algorithm>

// FIXME This workaround can be removed for xcb-icccm > 3.8
#define class class_name
#include <xcb/xcb_icccm.h>
#undef class
#include <xcb/xfixes.h>
#include <xcb/shape.h>

// xcb-icccm 3.8 support
#ifdef XCB_ICCCM_NUM_WM_SIZE_HINTS_ELEMENTS
#define xcb_get_wm_hints_reply xcb_icccm_get_wm_hints_reply
#define xcb_get_wm_hints xcb_icccm_get_wm_hints
#define xcb_get_wm_hints_unchecked xcb_icccm_get_wm_hints_unchecked
#define xcb_set_wm_hints xcb_icccm_set_wm_hints
#define xcb_set_wm_normal_hints xcb_icccm_set_wm_normal_hints
#define xcb_size_hints_set_base_size xcb_icccm_size_hints_set_base_size
#define xcb_size_hints_set_max_size xcb_icccm_size_hints_set_max_size
#define xcb_size_hints_set_min_size xcb_icccm_size_hints_set_min_size
#define xcb_size_hints_set_position xcb_icccm_size_hints_set_position
#define xcb_size_hints_set_resize_inc xcb_icccm_size_hints_set_resize_inc
#define xcb_size_hints_set_size xcb_icccm_size_hints_set_size
#define xcb_size_hints_set_win_gravity xcb_icccm_size_hints_set_win_gravity
#define xcb_wm_hints_set_iconic xcb_icccm_wm_hints_set_iconic
#define xcb_wm_hints_set_normal xcb_icccm_wm_hints_set_normal
#define xcb_wm_hints_set_input xcb_icccm_wm_hints_set_input
#define xcb_wm_hints_t xcb_icccm_wm_hints_t
#define XCB_WM_STATE_ICONIC XCB_ICCCM_WM_STATE_ICONIC
#define XCB_WM_STATE_WITHDRAWN XCB_ICCCM_WM_STATE_WITHDRAWN
#endif

#include <private/qguiapplication_p.h>
#include <private/qwindow_p.h>

#include <qpa/qplatformbackingstore.h>
#include <qpa/qwindowsysteminterface.h>

#include <QTextCodec>
#include <stdio.h>

#if QT_CONFIG(xcb_xlib)
#include <X11/Xlib.h>
#include <X11/Xutil.h>
#endif

#if QT_CONFIG(xinput2)
#include <X11/extensions/XInput2.h>
#include <X11/extensions/XI2proto.h>
#endif

#define XCOORD_MAX 16383
enum {
    defaultWindowWidth = 160,
    defaultWindowHeight = 160
};

//#ifdef NET_WM_STATE_DEBUG

QT_BEGIN_NAMESPACE

Q_DECLARE_TYPEINFO(xcb_rectangle_t, Q_PRIMITIVE_TYPE);

#undef FocusIn

enum QX11EmbedFocusInDetail {
    XEMBED_FOCUS_CURRENT = 0,
    XEMBED_FOCUS_FIRST = 1,
    XEMBED_FOCUS_LAST = 2
};

enum QX11EmbedInfoFlags {
    XEMBED_MAPPED = (1 << 0),
};

enum QX11EmbedMessageType {
    XEMBED_EMBEDDED_NOTIFY = 0,
    XEMBED_WINDOW_ACTIVATE = 1,
    XEMBED_WINDOW_DEACTIVATE = 2,
    XEMBED_REQUEST_FOCUS = 3,
    XEMBED_FOCUS_IN = 4,
    XEMBED_FOCUS_OUT = 5,
    XEMBED_FOCUS_NEXT = 6,
    XEMBED_FOCUS_PREV = 7,
    XEMBED_MODALITY_ON = 10,
    XEMBED_MODALITY_OFF = 11,
    XEMBED_REGISTER_ACCELERATOR = 12,
    XEMBED_UNREGISTER_ACCELERATOR = 13,
    XEMBED_ACTIVATE_ACCELERATOR = 14
};

const quint32 XEMBED_VERSION = 0;

QXcbScreen *QXcbWindow::parentScreen()
{
    return parent() ? static_cast<QXcbWindow*>(parent())->parentScreen() : xcbScreen();
}

//QPlatformWindow::screenForGeometry version that uses deviceIndependentGeometry
QXcbScreen *QXcbWindow::initialScreen() const
{
    QWindowPrivate *windowPrivate = qt_window_private(window());
    QScreen *screen = windowPrivate->screenForGeometry(window()->geometry());
    return static_cast<QXcbScreen*>(screen->handle());
}

// Returns \c true if we should set WM_TRANSIENT_FOR on \a w
static inline bool isTransient(const QWindow *w)
{
    return w->type() == Qt::Dialog
           || w->type() == Qt::Sheet
           || w->type() == Qt::Tool
           || w->type() == Qt::SplashScreen
           || w->type() == Qt::ToolTip
           || w->type() == Qt::Drawer
           || w->type() == Qt::Popup;
}

static inline QImage::Format imageFormatForVisual(int depth, quint32 red_mask, quint32 blue_mask, bool *rgbSwap)
{
    if (rgbSwap)
        *rgbSwap = false;
    switch (depth) {
    case 32:
        if (blue_mask == 0xff)
            return QImage::Format_ARGB32_Premultiplied;
        if (red_mask == 0x3ff)
            return QImage::Format_A2BGR30_Premultiplied;
        if (blue_mask == 0x3ff)
            return QImage::Format_A2RGB30_Premultiplied;
        if (red_mask == 0xff) {
            if (rgbSwap)
                *rgbSwap = true;
            return QImage::Format_ARGB32_Premultiplied;
        }
        break;
    case 30:
        if (red_mask == 0x3ff)
            return QImage::Format_BGR30;
        if (blue_mask == 0x3ff)
            return QImage::Format_RGB30;
        break;
    case 24:
        if (blue_mask == 0xff)
            return QImage::Format_RGB32;
        if (red_mask == 0xff) {
            if (rgbSwap)
                *rgbSwap = true;
            return QImage::Format_RGB32;
        }
        break;
    case 16:
        if (blue_mask == 0x1f)
            return QImage::Format_RGB16;
        if (red_mask == 0x1f) {
            if (rgbSwap)
                *rgbSwap = true;
            return QImage::Format_RGB16;
        }
        break;
    case 15:
        if (blue_mask == 0x1f)
            return QImage::Format_RGB555;
        if (red_mask == 0x1f) {
            if (rgbSwap)
                *rgbSwap = true;
            return QImage::Format_RGB555;
        }
        break;
#if QT_CONFIG(xcb_native_painting)
    case 8:
        if (QXcbIntegration::instance() && QXcbIntegration::instance()->nativePaintingEnabled())
            return QImage::Format_Indexed8;
        break;
#endif
    default:
        break;
    }
    qWarning("Unsupported screen format: depth: %d, red_mask: %x, blue_mask: %x", depth, red_mask, blue_mask);

    switch (depth) {
    case 24:
        qWarning("Using RGB32 fallback, if this works your X11 server is reporting a bad screen format.");
        return QImage::Format_RGB32;
    case 16:
        qWarning("Using RGB16 fallback, if this works your X11 server is reporting a bad screen format.");
        return QImage::Format_RGB16;
    default:
        break;
    }

    return QImage::Format_Invalid;
}

static inline bool positionIncludesFrame(QWindow *w)
{
    return qt_window_private(w)->positionPolicy == QWindowPrivate::WindowFrameInclusive;
}

#if QT_CONFIG(xcb_xlib)
static inline XTextProperty* qstringToXTP(Display *dpy, const QString& s)
{
    #include <X11/Xatom.h>

    static XTextProperty tp = { 0, 0, 0, 0 };
    static bool free_prop = true; // we can't free tp.value in case it references
                                  // the data of the static QByteArray below.
    if (tp.value) {
        if (free_prop)
            XFree(tp.value);
        tp.value = 0;
        free_prop = true;
    }

#if QT_CONFIG(textcodec)
    static const QTextCodec* mapper = QTextCodec::codecForLocale();
    int errCode = 0;
    if (mapper) {
        QByteArray mapped = mapper->fromUnicode(s);
        char* tl[2];
        tl[0] = mapped.data();
        tl[1] = 0;
        errCode = XmbTextListToTextProperty(dpy, tl, 1, XStdICCTextStyle, &tp);
        if (errCode < 0)
            qDebug("XmbTextListToTextProperty result code %d", errCode);
    }
    if (!mapper || errCode < 0) {
        mapper = QTextCodec::codecForName("latin1");
        if (!mapper || !mapper->canEncode(s))
            return Q_NULLPTR;
#endif
        static QByteArray qcs;
        qcs = s.toLatin1();
        tp.value = (uchar*)qcs.data();
        tp.encoding = XA_STRING;
        tp.format = 8;
        tp.nitems = qcs.length();
        free_prop = false;
#if QT_CONFIG(textcodec)
    }
#else
    Q_UNUSED(dpy);
#endif
    return &tp;
}
#endif // QT_CONFIG(xcb_xlib)

// TODO move this into a utility function in QWindow or QGuiApplication
static QWindow *childWindowAt(QWindow *win, const QPoint &p)
{
    for (QObject *obj : win->children()) {
        if (obj->isWindowType()) {
            QWindow *childWin = static_cast<QWindow *>(obj);
            if (childWin->isVisible()) {
                if (QWindow *recurse = childWindowAt(childWin, p))
                    return recurse;
            }
        }
    }
    if (!win->isTopLevel()
            && !(win->flags() & Qt::WindowTransparentForInput)
            && win->geometry().contains(win->parent()->mapFromGlobal(p))) {
        return win;
    }
    return Q_NULLPTR;
}

static const char *wm_window_type_property_id = "_q_xcb_wm_window_type";
static const char *wm_window_role_property_id = "_q_xcb_wm_window_role";

QXcbWindow::QXcbWindow(QWindow *window)
    : QPlatformWindow(window)
{
    setConnection(xcbScreen()->connection());
}

#ifdef Q_COMPILER_CLASS_ENUM
enum : quint32 {
#else
enum {
#endif
    baseEventMask
        = XCB_EVENT_MASK_EXPOSURE | XCB_EVENT_MASK_STRUCTURE_NOTIFY
            | XCB_EVENT_MASK_PROPERTY_CHANGE | XCB_EVENT_MASK_FOCUS_CHANGE,

    defaultEventMask = baseEventMask
            | XCB_EVENT_MASK_KEY_PRESS | XCB_EVENT_MASK_KEY_RELEASE
            | XCB_EVENT_MASK_BUTTON_PRESS | XCB_EVENT_MASK_BUTTON_RELEASE
            | XCB_EVENT_MASK_BUTTON_MOTION | XCB_EVENT_MASK_ENTER_WINDOW | XCB_EVENT_MASK_LEAVE_WINDOW
            | XCB_EVENT_MASK_POINTER_MOTION,

    transparentForInputEventMask = baseEventMask
            | XCB_EVENT_MASK_VISIBILITY_CHANGE | XCB_EVENT_MASK_RESIZE_REDIRECT
            | XCB_EVENT_MASK_SUBSTRUCTURE_REDIRECT
            | XCB_EVENT_MASK_COLOR_MAP_CHANGE | XCB_EVENT_MASK_OWNER_GRAB_BUTTON
};

void QXcbWindow::create()
{
    destroy();

    m_windowState = Qt::WindowNoState;

    Qt::WindowType type = window()->type();

    QXcbScreen *currentScreen = xcbScreen();
    QXcbScreen *platformScreen = parent() ? parentScreen() : initialScreen();
    QRect rect = QHighDpi::toNativePixels(window()->geometry(), platformScreen);

    if (type == Qt::Desktop) {
        m_window = platformScreen->root();
        m_depth = platformScreen->screen()->root_depth;
        m_visualId = platformScreen->screen()->root_visual;
        const xcb_visualtype_t *visual = 0;
        if (connection()->hasDefaultVisualId()) {
            visual = platformScreen->visualForId(connection()->defaultVisualId());
            if (visual)
                m_visualId = connection()->defaultVisualId();
            if (!visual)
                qWarning("Could not use default visual id. Falling back to root_visual for screen.");
        }
        if (!visual)
            visual = platformScreen->visualForId(m_visualId);
        m_imageFormat = imageFormatForVisual(m_depth, visual->red_mask, visual->blue_mask, &m_imageRgbSwap);
        connection()->addWindowEventListener(m_window, this);
        return;
    }

    // Parameters to XCreateWindow() are frame corner + inner size.
    // This fits in case position policy is frame inclusive. There is
    // currently no way to implement it for frame-exclusive geometries.
    QPlatformWindow::setGeometry(rect);

    if (platformScreen != currentScreen)
        QWindowSystemInterface::handleWindowScreenChanged(window(), platformScreen->QPlatformScreen::screen());

    const QSize minimumSize = windowMinimumSize();
    if (rect.width() > 0 || rect.height() > 0) {
        rect.setWidth(qBound(1, rect.width(), XCOORD_MAX));
        rect.setHeight(qBound(1, rect.height(), XCOORD_MAX));
    } else if (minimumSize.width() > 0 || minimumSize.height() > 0) {
        rect.setSize(minimumSize);
    } else {
        rect.setWidth(QHighDpi::toNativePixels(int(defaultWindowWidth), platformScreen->QPlatformScreen::screen()));
        rect.setHeight(QHighDpi::toNativePixels(int(defaultWindowHeight), platformScreen->QPlatformScreen::screen()));
    }

    xcb_window_t xcb_parent_id = platformScreen->root();
    if (parent()) {
        xcb_parent_id = static_cast<QXcbWindow *>(parent())->xcb_window();
        m_embedded = parent()->isForeignWindow();

        QSurfaceFormat parentFormat = parent()->window()->requestedFormat();
        if (window()->surfaceType() != QSurface::OpenGLSurface && parentFormat.hasAlpha()) {
            window()->setFormat(parentFormat);
        }
    }

    resolveFormat(platformScreen->surfaceFormatFor(window()->requestedFormat()));

    const xcb_visualtype_t *visual = Q_NULLPTR;

    if (connection()->hasDefaultVisualId()) {
        visual = platformScreen->visualForId(connection()->defaultVisualId());
        if (!visual)
            qWarning() << "Failed to use requested visual id.";
    }

    if (parent()) {
        // When using a Vulkan QWindow via QWidget::createWindowContainer() we
        // must make sure the visuals are compatible. Now, the parent will be
        // of RasterGLSurface which typically chooses a GLX/EGL compatible
        // visual which may not be what the Vulkan window would choose.
        // Therefore, take the parent's visual.
        if (window()->surfaceType() == QSurface::VulkanSurface
                && parent()->window()->surfaceType() != QSurface::VulkanSurface)
        {
            visual = platformScreen->visualForId(static_cast<QXcbWindow *>(parent())->visualId());
        }
    }

    if (!visual)
        visual = createVisual();

    if (!visual) {
        qWarning() << "Falling back to using screens root_visual.";
        visual = platformScreen->visualForId(platformScreen->screen()->root_visual);
    }

    Q_ASSERT(visual);

    m_visualId = visual->visual_id;
    m_depth = platformScreen->depthOfVisual(m_visualId);
    m_imageFormat = imageFormatForVisual(m_depth, visual->red_mask, visual->blue_mask, &m_imageRgbSwap);

    quint32 mask = XCB_CW_BACK_PIXMAP
                 | XCB_CW_BORDER_PIXEL
                 | XCB_CW_BIT_GRAVITY
                 | XCB_CW_OVERRIDE_REDIRECT
                 | XCB_CW_SAVE_UNDER
                 | XCB_CW_EVENT_MASK;

    static const bool haveOpenGL = QGuiApplicationPrivate::platformIntegration()->hasCapability(QPlatformIntegration::OpenGL);

    if ((window()->supportsOpenGL() && haveOpenGL) || m_format.hasAlpha()) {
        m_cmap = xcb_generate_id(xcb_connection());
        xcb_create_colormap(xcb_connection(),
                            XCB_COLORMAP_ALLOC_NONE,
                            m_cmap,
                            xcb_parent_id,
                            m_visualId);

        mask |= XCB_CW_COLORMAP;
    }

    quint32 values[] = {
        XCB_BACK_PIXMAP_NONE,
        platformScreen->screen()->black_pixel,
        XCB_GRAVITY_NORTH_WEST,
        type == Qt::Popup || type == Qt::ToolTip || (window()->flags() & Qt::BypassWindowManagerHint),
        type == Qt::Popup || type == Qt::Tool || type == Qt::SplashScreen || type == Qt::ToolTip || type == Qt::Drawer,
        defaultEventMask,
        m_cmap
    };

    m_window = xcb_generate_id(xcb_connection());
    xcb_create_window(xcb_connection(),
                      m_depth,
                      m_window,                        // window id
                      xcb_parent_id,                   // parent window id
                      rect.x(),
                      rect.y(),
                      rect.width(),
                      rect.height(),
                      0,                               // border width
                      XCB_WINDOW_CLASS_INPUT_OUTPUT,   // window class
                      m_visualId,                      // visual
                      mask,
                      values);

    connection()->addWindowEventListener(m_window, this);

    xcb_change_window_attributes(xcb_connection(), m_window, mask, values);

    propagateSizeHints();

    xcb_atom_t properties[5];
    int propertyCount = 0;
    properties[propertyCount++] = atom(QXcbAtom::WM_DELETE_WINDOW);
    properties[propertyCount++] = atom(QXcbAtom::WM_TAKE_FOCUS);
    properties[propertyCount++] = atom(QXcbAtom::_NET_WM_PING);

    m_usingSyncProtocol = platformScreen->syncRequestSupported();

    if (m_usingSyncProtocol)
        properties[propertyCount++] = atom(QXcbAtom::_NET_WM_SYNC_REQUEST);

    if (window()->flags() & Qt::WindowContextHelpButtonHint)
        properties[propertyCount++] = atom(QXcbAtom::_NET_WM_CONTEXT_HELP);

    xcb_change_property(xcb_connection(),
                        XCB_PROP_MODE_REPLACE,
                        m_window,
                        atom(QXcbAtom::WM_PROTOCOLS),
                        XCB_ATOM_ATOM,
                        32,
                        propertyCount,
                        properties);
    m_syncValue.hi = 0;
    m_syncValue.lo = 0;

    const QByteArray wmClass = QXcbIntegration::instance()->wmClass();
    if (!wmClass.isEmpty()) {
        xcb_change_property(xcb_connection(), XCB_PROP_MODE_REPLACE,
                            m_window, atom(QXcbAtom::WM_CLASS),
                            XCB_ATOM_STRING, 8, wmClass.size(), wmClass.constData());
    }

    if (m_usingSyncProtocol) {
        m_syncCounter = xcb_generate_id(xcb_connection());
        xcb_sync_create_counter(xcb_connection(), m_syncCounter, m_syncValue);

        xcb_change_property(xcb_connection(),
                            XCB_PROP_MODE_REPLACE,
                            m_window,
                            atom(QXcbAtom::_NET_WM_SYNC_REQUEST_COUNTER),
                            XCB_ATOM_CARDINAL,
                            32,
                            1,
                            &m_syncCounter);
    }

    // set the PID to let the WM kill the application if unresponsive
    quint32 pid = getpid();
    xcb_change_property(xcb_connection(), XCB_PROP_MODE_REPLACE, m_window,
                        atom(QXcbAtom::_NET_WM_PID), XCB_ATOM_CARDINAL, 32,
                        1, &pid);

    xcb_wm_hints_t hints;
    memset(&hints, 0, sizeof(hints));
    xcb_wm_hints_set_normal(&hints);

    xcb_wm_hints_set_input(&hints, !(window()->flags() & Qt::WindowDoesNotAcceptFocus));

    xcb_set_wm_hints(xcb_connection(), m_window, &hints);

    xcb_window_t leader = connection()->clientLeader();
    xcb_change_property(xcb_connection(), XCB_PROP_MODE_REPLACE, m_window,
                        atom(QXcbAtom::WM_CLIENT_LEADER), XCB_ATOM_WINDOW, 32,
                        1, &leader);

    /* Add XEMBED info; this operation doesn't initiate the embedding. */
    quint32 data[] = { XEMBED_VERSION, XEMBED_MAPPED };
    xcb_change_property(xcb_connection(), XCB_PROP_MODE_REPLACE, m_window,
                        atom(QXcbAtom::_XEMBED_INFO),
                        atom(QXcbAtom::_XEMBED_INFO),
                        32, 2, (void *)data);


#if QT_CONFIG(xinput2)
    connection()->xi2Select(m_window);
#endif

    setWindowState(window()->windowStates());
    setWindowFlags(window()->flags());
    setWindowTitle(window()->title());

    if (window()->flags() & Qt::WindowTransparentForInput)
        setTransparentForMouseEvents(true);

#if QT_CONFIG(xcb_xlib)
    // force sync to read outstanding requests - see QTBUG-29106
    XSync(static_cast<Display*>(platformScreen->connection()->xlib_display()), false);
#endif

#ifndef QT_NO_DRAGANDDROP
    connection()->drag()->dndEnable(this, true);
#endif

    const qreal opacity = qt_window_private(window())->opacity;
    if (!qFuzzyCompare(opacity, qreal(1.0)))
        setOpacity(opacity);

    setMask(QHighDpi::toNativeLocalRegion(window()->mask(), window()));

    if (window()->isTopLevel())
        setWindowIcon(window()->icon());

    if (window()->dynamicPropertyNames().contains(wm_window_role_property_id)) {
        QByteArray wmWindowRole = window()->property(wm_window_role_property_id).toByteArray();
        setWmWindowRole(wmWindowRole);
    }
}

QXcbWindow::~QXcbWindow()
{
    if (m_currentBitmapCursor != XCB_CURSOR_NONE) {
        xcb_free_cursor(xcb_connection(), m_currentBitmapCursor);
    }

    destroy();
}

QXcbForeignWindow::~QXcbForeignWindow()
{
    // Clear window so that destroy() does not affect it
    m_window = 0;

    if (connection()->mouseGrabber() == this)
        connection()->setMouseGrabber(nullptr);
    if (connection()->mousePressWindow() == this)
        connection()->setMousePressWindow(nullptr);
}

void QXcbWindow::destroy()
{
    if (connection()->focusWindow() == this)
        doFocusOut();
    if (connection()->mouseGrabber() == this)
        connection()->setMouseGrabber(Q_NULLPTR);

    if (m_syncCounter && m_usingSyncProtocol)
        xcb_sync_destroy_counter(xcb_connection(), m_syncCounter);
    if (m_window) {
        if (m_netWmUserTimeWindow) {
            xcb_delete_property(xcb_connection(), m_window, atom(QXcbAtom::_NET_WM_USER_TIME_WINDOW));
            // Some window managers, like metacity, do XSelectInput on the _NET_WM_USER_TIME_WINDOW window,
            // without trapping BadWindow (which crashes when the user time window is destroyed).
            connection()->sync();
            xcb_destroy_window(xcb_connection(), m_netWmUserTimeWindow);
            m_netWmUserTimeWindow = XCB_NONE;
        }
        connection()->removeWindowEventListener(m_window);
        xcb_destroy_window(xcb_connection(), m_window);
        m_window = 0;
    }
    if (m_cmap) {
        xcb_free_colormap(xcb_connection(), m_cmap);
    }
    m_mapped = false;

    if (m_pendingSyncRequest)
        m_pendingSyncRequest->invalidate();
}

void QXcbWindow::setGeometry(const QRect &rect)
{
    QPlatformWindow::setGeometry(rect);

    propagateSizeHints();

    QXcbScreen *currentScreen = xcbScreen();
    QXcbScreen *newScreen = parent() ? parentScreen() : static_cast<QXcbScreen*>(screenForGeometry(rect));

    if (!newScreen)
        newScreen = xcbScreen();

    const QRect wmGeometry = windowToWmGeometry(rect);

    if (newScreen != currentScreen)
        QWindowSystemInterface::handleWindowScreenChanged(window(), newScreen->QPlatformScreen::screen());

    if (qt_window_private(window())->positionAutomatic) {
        const quint32 mask = XCB_CONFIG_WINDOW_WIDTH | XCB_CONFIG_WINDOW_HEIGHT;
        const qint32 values[] = {
            qBound<qint32>(1,           wmGeometry.width(),  XCOORD_MAX),
            qBound<qint32>(1,           wmGeometry.height(), XCOORD_MAX),
        };
        xcb_configure_window(xcb_connection(), m_window, mask, reinterpret_cast<const quint32*>(values));
    } else {
        const quint32 mask = XCB_CONFIG_WINDOW_X | XCB_CONFIG_WINDOW_Y | XCB_CONFIG_WINDOW_WIDTH | XCB_CONFIG_WINDOW_HEIGHT;
        const qint32 values[] = {
            qBound<qint32>(-XCOORD_MAX, wmGeometry.x(),      XCOORD_MAX),
            qBound<qint32>(-XCOORD_MAX, wmGeometry.y(),      XCOORD_MAX),
            qBound<qint32>(1,           wmGeometry.width(),  XCOORD_MAX),
            qBound<qint32>(1,           wmGeometry.height(), XCOORD_MAX),
        };
        xcb_configure_window(xcb_connection(), m_window, mask, reinterpret_cast<const quint32*>(values));
    }

    xcb_flush(xcb_connection());
}

QMargins QXcbWindow::frameMargins() const
{
    if (m_dirtyFrameMargins) {
        if (connection()->wmSupport()->isSupportedByWM(atom(QXcbAtom::_NET_FRAME_EXTENTS))) {
            auto reply = Q_XCB_REPLY(xcb_get_property, xcb_connection(), false, m_window,
                                     atom(QXcbAtom::_NET_FRAME_EXTENTS), XCB_ATOM_CARDINAL, 0, 4);
            if (reply && reply->type == XCB_ATOM_CARDINAL && reply->format == 32 && reply->value_len == 4) {
                quint32 *data = (quint32 *)xcb_get_property_value(reply.get());
                // _NET_FRAME_EXTENTS format is left, right, top, bottom
                m_frameMargins = QMargins(data[0], data[2], data[1], data[3]);
                m_dirtyFrameMargins = false;
                return m_frameMargins;
            }
        }

        // _NET_FRAME_EXTENTS property is not available, so
        // walk up the window tree to get the frame parent
        xcb_window_t window = m_window;
        xcb_window_t parent = m_window;

        bool foundRoot = false;

        const QVector<xcb_window_t> &virtualRoots =
            connection()->wmSupport()->virtualRoots();

        while (!foundRoot) {
            auto reply = Q_XCB_REPLY_UNCHECKED(xcb_query_tree, xcb_connection(), parent);
            if (reply) {
                if (reply->root == reply->parent || virtualRoots.indexOf(reply->parent) != -1 || reply->parent == XCB_WINDOW_NONE) {
                    foundRoot = true;
                } else {
                    window = parent;
                    parent = reply->parent;
                }
            } else {
                m_dirtyFrameMargins = false;
                m_frameMargins = QMargins();
                return m_frameMargins;
            }
        }

        QPoint offset;

        auto reply = Q_XCB_REPLY(xcb_translate_coordinates, xcb_connection(), window, parent, 0, 0);
        if (reply) {
            offset = QPoint(reply->dst_x, reply->dst_y);
        }

        auto geom = Q_XCB_REPLY(xcb_get_geometry, xcb_connection(), parent);
        if (geom) {
            // --
            // add the border_width for the window managers frame... some window managers
            // do not use a border_width of zero for their frames, and if we the left and
            // top strut, we ensure that pos() is absolutely correct.  frameGeometry()
            // will still be incorrect though... perhaps i should have foffset as well, to
            // indicate the frame offset (equal to the border_width on X).
            // - Brad
            // -- copied from qwidget_x11.cpp

            int left = offset.x() + geom->border_width;
            int top = offset.y() + geom->border_width;
            int right = geom->width + geom->border_width - geometry().width() - offset.x();
            int bottom = geom->height + geom->border_width - geometry().height() - offset.y();

            m_frameMargins = QMargins(left, top, right, bottom);
        }

        m_dirtyFrameMargins = false;
    }

    return m_frameMargins;
}

void QXcbWindow::setVisible(bool visible)
{
    if (visible)
        show();
    else
        hide();
}

static inline bool testShowWithoutActivating(const QWindow *window)
{
    // QWidget-attribute Qt::WA_ShowWithoutActivating.
    const QVariant showWithoutActivating = window->property("_q_showWithoutActivating");
    return showWithoutActivating.isValid() && showWithoutActivating.toBool();
}

void QXcbWindow::show()
{
    if (window()->isTopLevel()) {

        xcb_get_property_cookie_t cookie = xcb_get_wm_hints_unchecked(xcb_connection(), m_window);

        xcb_wm_hints_t hints;
        xcb_get_wm_hints_reply(xcb_connection(), cookie, &hints, NULL);

        if (window()->windowStates() & Qt::WindowMinimized)
            xcb_wm_hints_set_iconic(&hints);
        else
            xcb_wm_hints_set_normal(&hints);

        xcb_wm_hints_set_input(&hints, !(window()->flags() & Qt::WindowDoesNotAcceptFocus));

        xcb_set_wm_hints(xcb_connection(), m_window, &hints);

        m_gravity = positionIncludesFrame(window()) ?
                    XCB_GRAVITY_NORTH_WEST : XCB_GRAVITY_STATIC;

        // update WM_NORMAL_HINTS
        propagateSizeHints();

        // update WM_TRANSIENT_FOR
        xcb_window_t transientXcbParent = 0;
        if (isTransient(window())) {
            const QWindow *tp = window()->transientParent();
            if (tp && tp->handle())
                transientXcbParent = static_cast<const QXcbWindow *>(tp->handle())->winId();
            // Default to client leader if there is no transient parent, else modal dialogs can
            // be hidden by their parents.
            if (!transientXcbParent)
                transientXcbParent = connection()->clientLeader();
            if (transientXcbParent) { // ICCCM 4.1.2.6
                xcb_change_property(xcb_connection(), XCB_PROP_MODE_REPLACE, m_window,
                                    XCB_ATOM_WM_TRANSIENT_FOR, XCB_ATOM_WINDOW, 32,
                                    1, &transientXcbParent);
            }
        }
        if (!transientXcbParent)
            xcb_delete_property(xcb_connection(), m_window, XCB_ATOM_WM_TRANSIENT_FOR);

        // update _MOTIF_WM_HINTS
        updateMotifWmHintsBeforeMap();

        // update _NET_WM_STATE
        updateNetWmStateBeforeMap();
    }

    if (testShowWithoutActivating(window()))
        updateNetWmUserTime(0);
    else if (connection()->time() != XCB_TIME_CURRENT_TIME)
        updateNetWmUserTime(connection()->time());

    if (window()->objectName() == QLatin1String("QSystemTrayIconSysWindow"))
        return; // defer showing until XEMBED_EMBEDDED_NOTIFY

    xcb_map_window(xcb_connection(), m_window);

    if (QGuiApplication::modalWindow() == window())
        requestActivateWindow();

    xcbScreen()->windowShown(this);

    connection()->sync();
}

void QXcbWindow::hide()
{
    xcb_unmap_window(xcb_connection(), m_window);

    // send synthetic UnmapNotify event according to icccm 4.1.4
    Q_DECLARE_XCB_EVENT(event, xcb_unmap_notify_event_t);
    event.response_type = XCB_UNMAP_NOTIFY;
    event.event = xcbScreen()->root();
    event.window = m_window;
    event.from_configure = false;
    xcb_send_event(xcb_connection(), false, xcbScreen()->root(),
                   XCB_EVENT_MASK_SUBSTRUCTURE_NOTIFY | XCB_EVENT_MASK_SUBSTRUCTURE_REDIRECT, (const char *)&event);

    xcb_flush(xcb_connection());

    if (connection()->mouseGrabber() == this)
        connection()->setMouseGrabber(Q_NULLPTR);
    if (QPlatformWindow *w = connection()->mousePressWindow()) {
        // Unset mousePressWindow when it (or one of its parents) is unmapped
        while (w) {
            if (w == this) {
                connection()->setMousePressWindow(Q_NULLPTR);
                break;
            }
            w = w->parent();
        }
    }

    m_mapped = false;

    // Hiding a modal window doesn't send an enter event to its transient parent when the
    // mouse is already over the parent window, so the enter event must be emulated.
    if (window()->isModal()) {
        // Get the cursor position at modal window screen
        const QPoint nativePos = xcbScreen()->cursor()->pos();
        const QPoint cursorPos = QHighDpi::fromNativePixels(nativePos, xcbScreen()->screenForPosition(nativePos)->screen());

        // Find the top level window at cursor position.
        // Don't use QGuiApplication::topLevelAt(): search only the virtual siblings of this window's screen
        QWindow *enterWindow = Q_NULLPTR;
        const auto screens = xcbScreen()->virtualSiblings();
        for (QPlatformScreen *screen : screens) {
            if (screen->geometry().contains(cursorPos)) {
                const QPoint devicePosition = QHighDpi::toNativePixels(cursorPos, screen->screen());
                enterWindow = screen->topLevelAt(devicePosition);
                break;
            }
        }

        if (enterWindow && enterWindow != window()) {
            // Find the child window at cursor position, otherwise use the top level window
            if (QWindow *childWindow = childWindowAt(enterWindow, cursorPos))
                enterWindow = childWindow;
            const QPoint localPos = enterWindow->mapFromGlobal(cursorPos);
            QWindowSystemInterface::handleEnterEvent(enterWindow, localPos, cursorPos);
        }
    }
}

bool QXcbWindow::relayFocusToModalWindow() const
{
    QWindow *w = static_cast<QWindowPrivate *>(QObjectPrivate::get(window()))->eventReceiver();
    // get top-level window
    while (w && w->parent())
        w = w->parent();

    QWindow *modalWindow = 0;
    const bool blocked = QGuiApplicationPrivate::instance()->isWindowBlocked(w, &modalWindow);
    if (blocked && modalWindow != w) {
        modalWindow->requestActivate();
        connection()->flush();
        return true;
    }

    return false;
}

void QXcbWindow::doFocusIn()
{
    if (relayFocusToModalWindow())
        return;
    QWindow *w = static_cast<QWindowPrivate *>(QObjectPrivate::get(window()))->eventReceiver();
    connection()->setFocusWindow(w);
    QWindowSystemInterface::handleWindowActivated(w, Qt::ActiveWindowFocusReason);
}

static bool focusInPeeker(QXcbConnection *connection, xcb_generic_event_t *event)
{
    if (!event) {
        // FocusIn event is not in the queue, proceed with FocusOut normally.
        QWindowSystemInterface::handleWindowActivated(nullptr, Qt::ActiveWindowFocusReason);
        return true;
    }
    uint response_type = event->response_type & ~0x80;
    if (response_type == XCB_FOCUS_IN) {
        // Ignore focus events that are being sent only because the pointer is over
        // our window, even if the input focus is in a different window.
        xcb_focus_in_event_t *e = (xcb_focus_in_event_t *) event;
        if (e->detail != XCB_NOTIFY_DETAIL_POINTER)
            return true;
    }

    /* We are also interested in XEMBED_FOCUS_IN events */
    if (response_type == XCB_CLIENT_MESSAGE) {
        xcb_client_message_event_t *cme = (xcb_client_message_event_t *)event;
        if (cme->type == connection->atom(QXcbAtom::_XEMBED)
            && cme->data.data32[1] == XEMBED_FOCUS_IN)
            return true;
    }

    return false;
}

void QXcbWindow::doFocusOut()
{
    connection()->setFocusWindow(nullptr);
    relayFocusToModalWindow();
    // Do not set the active window to nullptr if there is a FocusIn coming.
    // The FocusIn handler will update QXcbConnection::setFocusWindow() accordingly.
    connection()->addPeekFunc(focusInPeeker);
}

struct QtMotifWmHints {
    quint32 flags, functions, decorations;
    qint32 input_mode;
    quint32 status;
};

enum {
    MWM_HINTS_FUNCTIONS   = (1L << 0),

    MWM_FUNC_ALL      = (1L << 0),
    MWM_FUNC_RESIZE   = (1L << 1),
    MWM_FUNC_MOVE     = (1L << 2),
    MWM_FUNC_MINIMIZE = (1L << 3),
    MWM_FUNC_MAXIMIZE = (1L << 4),
    MWM_FUNC_CLOSE    = (1L << 5),

    MWM_HINTS_DECORATIONS = (1L << 1),

    MWM_DECOR_ALL      = (1L << 0),
    MWM_DECOR_BORDER   = (1L << 1),
    MWM_DECOR_RESIZEH  = (1L << 2),
    MWM_DECOR_TITLE    = (1L << 3),
    MWM_DECOR_MENU     = (1L << 4),
    MWM_DECOR_MINIMIZE = (1L << 5),
    MWM_DECOR_MAXIMIZE = (1L << 6),

    MWM_HINTS_INPUT_MODE = (1L << 2),

    MWM_INPUT_MODELESS                  = 0L,
    MWM_INPUT_PRIMARY_APPLICATION_MODAL = 1L,
    MWM_INPUT_FULL_APPLICATION_MODAL    = 3L
};

static QtMotifWmHints getMotifWmHints(QXcbConnection *c, xcb_window_t window)
{
    QtMotifWmHints hints;

    auto reply = Q_XCB_REPLY_UNCHECKED(xcb_get_property, c->xcb_connection(), 0, window,
                                       c->atom(QXcbAtom::_MOTIF_WM_HINTS), c->atom(QXcbAtom::_MOTIF_WM_HINTS), 0, 20);

    if (reply && reply->format == 32 && reply->type == c->atom(QXcbAtom::_MOTIF_WM_HINTS)) {
        hints = *((QtMotifWmHints *)xcb_get_property_value(reply.get()));
    } else {
        hints.flags = 0L;
        hints.functions = MWM_FUNC_ALL;
        hints.decorations = MWM_DECOR_ALL;
        hints.input_mode = 0L;
        hints.status = 0L;
    }

    return hints;
}

static void setMotifWmHints(QXcbConnection *c, xcb_window_t window, const QtMotifWmHints &hints)
{
    if (hints.flags != 0l) {
        xcb_change_property(c->xcb_connection(),
                            XCB_PROP_MODE_REPLACE,
                            window,
                            c->atom(QXcbAtom::_MOTIF_WM_HINTS),
                            c->atom(QXcbAtom::_MOTIF_WM_HINTS),
                            32,
                            5,
                            &hints);
    } else {
        xcb_delete_property(c->xcb_connection(), window, c->atom(QXcbAtom::_MOTIF_WM_HINTS));
    }
}

QXcbWindow::NetWmStates QXcbWindow::netWmStates()
{
    NetWmStates result(0);

    auto reply = Q_XCB_REPLY_UNCHECKED(xcb_get_property, xcb_connection(),
                                       0, m_window, atom(QXcbAtom::_NET_WM_STATE),
                                       XCB_ATOM_ATOM, 0, 1024);

    if (reply && reply->format == 32 && reply->type == XCB_ATOM_ATOM) {
        const xcb_atom_t *states = static_cast<const xcb_atom_t *>(xcb_get_property_value(reply.get()));
        const xcb_atom_t *statesEnd = states + reply->length;
        if (statesEnd != std::find(states, statesEnd, atom(QXcbAtom::_NET_WM_STATE_ABOVE)))
            result |= NetWmStateAbove;
        if (statesEnd != std::find(states, statesEnd, atom(QXcbAtom::_NET_WM_STATE_BELOW)))
            result |= NetWmStateBelow;
        if (statesEnd != std::find(states, statesEnd, atom(QXcbAtom::_NET_WM_STATE_FULLSCREEN)))
            result |= NetWmStateFullScreen;
        if (statesEnd != std::find(states, statesEnd, atom(QXcbAtom::_NET_WM_STATE_MAXIMIZED_HORZ)))
            result |= NetWmStateMaximizedHorz;
        if (statesEnd != std::find(states, statesEnd, atom(QXcbAtom::_NET_WM_STATE_MAXIMIZED_VERT)))
            result |= NetWmStateMaximizedVert;
        if (statesEnd != std::find(states, statesEnd, atom(QXcbAtom::_NET_WM_STATE_MODAL)))
            result |= NetWmStateModal;
        if (statesEnd != std::find(states, statesEnd, atom(QXcbAtom::_NET_WM_STATE_STAYS_ON_TOP)))
            result |= NetWmStateStaysOnTop;
        if (statesEnd != std::find(states, statesEnd, atom(QXcbAtom::_NET_WM_STATE_DEMANDS_ATTENTION)))
            result |= NetWmStateDemandsAttention;
    } else {
#ifdef NET_WM_STATE_DEBUG
        printf("getting net wm state (%x), empty\n", m_window);
#endif
    }

    return result;
}

void QXcbWindow::setNetWmStates(NetWmStates states)
{
    QVector<xcb_atom_t> atoms;

    auto reply = Q_XCB_REPLY_UNCHECKED(xcb_get_property, xcb_connection(),
                                       0, m_window, atom(QXcbAtom::_NET_WM_STATE),
                                       XCB_ATOM_ATOM, 0, 1024);
    if (reply && reply->format == 32 && reply->type == XCB_ATOM_ATOM && reply->value_len > 0) {
        const xcb_atom_t *data = static_cast<const xcb_atom_t *>(xcb_get_property_value(reply.get()));
        atoms.resize(reply->value_len);
        memcpy((void *)&atoms.first(), (void *)data, reply->value_len * sizeof(xcb_atom_t));
    }

    if (states & NetWmStateAbove && !atoms.contains(atom(QXcbAtom::_NET_WM_STATE_ABOVE)))
        atoms.push_back(atom(QXcbAtom::_NET_WM_STATE_ABOVE));
    if (states & NetWmStateBelow && !atoms.contains(atom(QXcbAtom::_NET_WM_STATE_BELOW)))
        atoms.push_back(atom(QXcbAtom::_NET_WM_STATE_BELOW));
    if (states & NetWmStateFullScreen && !atoms.contains(atom(QXcbAtom::_NET_WM_STATE_FULLSCREEN)))
        atoms.push_back(atom(QXcbAtom::_NET_WM_STATE_FULLSCREEN));
    if (states & NetWmStateMaximizedHorz && !atoms.contains(atom(QXcbAtom::_NET_WM_STATE_MAXIMIZED_HORZ)))
        atoms.push_back(atom(QXcbAtom::_NET_WM_STATE_MAXIMIZED_HORZ));
    if (states & NetWmStateMaximizedVert && !atoms.contains(atom(QXcbAtom::_NET_WM_STATE_MAXIMIZED_VERT)))
        atoms.push_back(atom(QXcbAtom::_NET_WM_STATE_MAXIMIZED_VERT));
    if (states & NetWmStateModal && !atoms.contains(atom(QXcbAtom::_NET_WM_STATE_MODAL)))
        atoms.push_back(atom(QXcbAtom::_NET_WM_STATE_MODAL));
    if (states & NetWmStateStaysOnTop && !atoms.contains(atom(QXcbAtom::_NET_WM_STATE_STAYS_ON_TOP)))
        atoms.push_back(atom(QXcbAtom::_NET_WM_STATE_STAYS_ON_TOP));
    if (states & NetWmStateDemandsAttention && !atoms.contains(atom(QXcbAtom::_NET_WM_STATE_DEMANDS_ATTENTION)))
        atoms.push_back(atom(QXcbAtom::_NET_WM_STATE_DEMANDS_ATTENTION));

    if (atoms.isEmpty()) {
        xcb_delete_property(xcb_connection(), m_window, atom(QXcbAtom::_NET_WM_STATE));
    } else {
        xcb_change_property(xcb_connection(), XCB_PROP_MODE_REPLACE, m_window,
                            atom(QXcbAtom::_NET_WM_STATE), XCB_ATOM_ATOM, 32,
                            atoms.count(), atoms.constData());
    }
    xcb_flush(xcb_connection());
}

void QXcbWindow::setWindowFlags(Qt::WindowFlags flags)
{
    Qt::WindowType type = static_cast<Qt::WindowType>(int(flags & Qt::WindowType_Mask));

    if (type == Qt::ToolTip)
        flags |= Qt::WindowStaysOnTopHint | Qt::FramelessWindowHint | Qt::X11BypassWindowManagerHint;
    if (type == Qt::Popup)
        flags |= Qt::X11BypassWindowManagerHint;

    const quint32 mask = XCB_CW_OVERRIDE_REDIRECT | XCB_CW_EVENT_MASK;
    const quint32 values[] = {
         // XCB_CW_OVERRIDE_REDIRECT
         (flags & Qt::BypassWindowManagerHint) ? 1u : 0,
         // XCB_CW_EVENT_MASK
         (flags & Qt::WindowTransparentForInput) ? transparentForInputEventMask : defaultEventMask
     };

    xcb_change_window_attributes(xcb_connection(), xcb_window(), mask, values);

    QXcbWindowFunctions::WmWindowTypes wmWindowTypes = 0;
    if (window()->dynamicPropertyNames().contains(wm_window_type_property_id)) {
        wmWindowTypes = static_cast<QXcbWindowFunctions::WmWindowTypes>(
            window()->property(wm_window_type_property_id).value<int>());
    }

    setWmWindowType(wmWindowTypes, flags);
    setNetWmStateWindowFlags(flags);
    setMotifWindowFlags(flags);

    setTransparentForMouseEvents(flags & Qt::WindowTransparentForInput);
    updateDoesNotAcceptFocus(flags & Qt::WindowDoesNotAcceptFocus);
}

void QXcbWindow::setMotifWindowFlags(Qt::WindowFlags flags)
{
    Qt::WindowType type = static_cast<Qt::WindowType>(int(flags & Qt::WindowType_Mask));

    QtMotifWmHints mwmhints;
    mwmhints.flags = 0L;
    mwmhints.functions = 0L;
    mwmhints.decorations = 0;
    mwmhints.input_mode = 0L;
    mwmhints.status = 0L;

    if (type != Qt::SplashScreen) {
        mwmhints.flags |= MWM_HINTS_DECORATIONS;

        bool customize = flags & Qt::CustomizeWindowHint;
        if (type == Qt::Window && !customize) {
            const Qt::WindowFlags defaultFlags = Qt::WindowSystemMenuHint | Qt::WindowMinMaxButtonsHint | Qt::WindowCloseButtonHint;
            if (!(flags & defaultFlags))
                flags |= defaultFlags;
        }
        if (!(flags & Qt::FramelessWindowHint) && !(customize && !(flags & Qt::WindowTitleHint))) {
            mwmhints.decorations |= MWM_DECOR_BORDER;
            mwmhints.decorations |= MWM_DECOR_RESIZEH;
            mwmhints.decorations |= MWM_DECOR_TITLE;

            if (flags & Qt::WindowSystemMenuHint)
                mwmhints.decorations |= MWM_DECOR_MENU;

            if (flags & Qt::WindowMinimizeButtonHint) {
                mwmhints.decorations |= MWM_DECOR_MINIMIZE;
                mwmhints.functions |= MWM_FUNC_MINIMIZE;
            }

            if (flags & Qt::WindowMaximizeButtonHint) {
                mwmhints.decorations |= MWM_DECOR_MAXIMIZE;
                mwmhints.functions |= MWM_FUNC_MAXIMIZE;
            }

            if (flags & Qt::WindowCloseButtonHint)
                mwmhints.functions |= MWM_FUNC_CLOSE;
        }
    } else {
        // if type == Qt::SplashScreen
        mwmhints.decorations = MWM_DECOR_ALL;
    }

    if (mwmhints.functions != 0) {
        mwmhints.flags |= MWM_HINTS_FUNCTIONS;
        mwmhints.functions |= MWM_FUNC_MOVE | MWM_FUNC_RESIZE;
    } else {
        mwmhints.functions = MWM_FUNC_ALL;
    }

    if (!(flags & Qt::FramelessWindowHint)
        && flags & Qt::CustomizeWindowHint
        && flags & Qt::WindowTitleHint
        && !(flags &
             (Qt::WindowMinimizeButtonHint
              | Qt::WindowMaximizeButtonHint
              | Qt::WindowCloseButtonHint)))
    {
        // a special case - only the titlebar without any button
        mwmhints.flags = MWM_HINTS_FUNCTIONS;
        mwmhints.functions = MWM_FUNC_MOVE | MWM_FUNC_RESIZE;
        mwmhints.decorations = 0;
    }

    setMotifWmHints(connection(), m_window, mwmhints);
}

void QXcbWindow::changeNetWmState(bool set, xcb_atom_t one, xcb_atom_t two)
{
    xcb_client_message_event_t event;

    event.response_type = XCB_CLIENT_MESSAGE;
    event.format = 32;
    event.sequence = 0;
    event.window = m_window;
    event.type = atom(QXcbAtom::_NET_WM_STATE);
    event.data.data32[0] = set ? 1 : 0;
    event.data.data32[1] = one;
    event.data.data32[2] = two;
    event.data.data32[3] = 0;
    event.data.data32[4] = 0;

    xcb_send_event(xcb_connection(), 0, xcbScreen()->root(),
                   XCB_EVENT_MASK_STRUCTURE_NOTIFY | XCB_EVENT_MASK_SUBSTRUCTURE_REDIRECT,
                   (const char *)&event);
}

void QXcbWindow::setWindowState(Qt::WindowStates state)
{
    if (state == m_windowState)
        return;

    if ((m_windowState & Qt::WindowMinimized) && !(state & Qt::WindowMinimized)) {
        xcb_map_window(xcb_connection(), m_window);
    } else if (!(m_windowState & Qt::WindowMinimized) && (state & Qt::WindowMinimized)) {
        xcb_client_message_event_t event;

        event.response_type = XCB_CLIENT_MESSAGE;
        event.format = 32;
        event.sequence = 0;
        event.window = m_window;
        event.type = atom(QXcbAtom::WM_CHANGE_STATE);
        event.data.data32[0] = XCB_WM_STATE_ICONIC;
        event.data.data32[1] = 0;
        event.data.data32[2] = 0;
        event.data.data32[3] = 0;
        event.data.data32[4] = 0;

        xcb_send_event(xcb_connection(), 0, xcbScreen()->root(),
                       XCB_EVENT_MASK_STRUCTURE_NOTIFY | XCB_EVENT_MASK_SUBSTRUCTURE_REDIRECT,
                       (const char *)&event);
        m_minimized = true;
    }

    if ((m_windowState ^ state) & Qt::WindowMaximized) {
        changeNetWmState(state & Qt::WindowMaximized, atom(QXcbAtom::_NET_WM_STATE_MAXIMIZED_HORZ),
                         atom(QXcbAtom::_NET_WM_STATE_MAXIMIZED_VERT));
    }

    if ((m_windowState ^ state) & Qt::WindowFullScreen) {
        changeNetWmState(state & Qt::WindowFullScreen, atom(QXcbAtom::_NET_WM_STATE_FULLSCREEN));
    }

    connection()->sync();
    m_windowState = state;
}

void QXcbWindow::updateMotifWmHintsBeforeMap()
{
    QtMotifWmHints mwmhints = getMotifWmHints(connection(), m_window);

    if (window()->modality() != Qt::NonModal) {
        switch (window()->modality()) {
        case Qt::WindowModal:
            mwmhints.input_mode = MWM_INPUT_PRIMARY_APPLICATION_MODAL;
            break;
        case Qt::ApplicationModal:
        default:
            mwmhints.input_mode = MWM_INPUT_FULL_APPLICATION_MODAL;
            break;
        }
        mwmhints.flags |= MWM_HINTS_INPUT_MODE;
    } else {
        mwmhints.input_mode = MWM_INPUT_MODELESS;
        mwmhints.flags &= ~MWM_HINTS_INPUT_MODE;
    }

    if (windowMinimumSize() == windowMaximumSize()) {
        // fixed size, remove the resize handle (since mwm/dtwm
        // isn't smart enough to do it itself)
        mwmhints.flags |= MWM_HINTS_FUNCTIONS;
        if (mwmhints.functions == MWM_FUNC_ALL) {
            mwmhints.functions = MWM_FUNC_MOVE;
        } else {
            mwmhints.functions &= ~MWM_FUNC_RESIZE;
        }

        if (mwmhints.decorations == MWM_DECOR_ALL) {
            mwmhints.flags |= MWM_HINTS_DECORATIONS;
            mwmhints.decorations = (MWM_DECOR_BORDER
                                    | MWM_DECOR_TITLE
                                    | MWM_DECOR_MENU);
        } else {
            mwmhints.decorations &= ~MWM_DECOR_RESIZEH;
        }
    }

    if (window()->flags() & Qt::WindowMinimizeButtonHint) {
        mwmhints.flags |= MWM_HINTS_DECORATIONS;
        mwmhints.decorations |= MWM_DECOR_MINIMIZE;
        mwmhints.functions |= MWM_FUNC_MINIMIZE;
    }
    if (window()->flags() & Qt::WindowMaximizeButtonHint) {
        mwmhints.flags |= MWM_HINTS_DECORATIONS;
        mwmhints.decorations |= MWM_DECOR_MAXIMIZE;
        mwmhints.functions |= MWM_FUNC_MAXIMIZE;
    }
    if (window()->flags() & Qt::WindowCloseButtonHint)
        mwmhints.functions |= MWM_FUNC_CLOSE;

    setMotifWmHints(connection(), m_window, mwmhints);
}

void QXcbWindow::updateNetWmStateBeforeMap()
{
    NetWmStates states(0);

    const Qt::WindowFlags flags = window()->flags();
    if (flags & Qt::WindowStaysOnTopHint) {
        states |= NetWmStateAbove;
        states |= NetWmStateStaysOnTop;
    } else if (flags & Qt::WindowStaysOnBottomHint) {
        states |= NetWmStateBelow;
    }

    if (window()->windowStates() & Qt::WindowFullScreen)
        states |= NetWmStateFullScreen;

    if (window()->windowStates() & Qt::WindowMaximized) {
        states |= NetWmStateMaximizedHorz;
        states |= NetWmStateMaximizedVert;
    }

    if (window()->modality() != Qt::NonModal)
        states |= NetWmStateModal;

    setNetWmStates(states);
}

void QXcbWindow::setNetWmStateWindowFlags(Qt::WindowFlags flags)
{
    changeNetWmState(flags & Qt::WindowStaysOnTopHint,
                     atom(QXcbAtom::_NET_WM_STATE_ABOVE),
                     atom(QXcbAtom::_NET_WM_STATE_STAYS_ON_TOP));
    changeNetWmState(flags & Qt::WindowStaysOnBottomHint,
                     atom(QXcbAtom::_NET_WM_STATE_BELOW));
}

void QXcbWindow::updateNetWmUserTime(xcb_timestamp_t timestamp)
{
    xcb_window_t wid = m_window;
    // If timestamp == 0, then it means that the window should not be
    // initially activated. Don't update global user time for this
    // special case.
    if (timestamp != 0)
        connection()->setNetWmUserTime(timestamp);

    const bool isSupportedByWM = connection()->wmSupport()->isSupportedByWM(atom(QXcbAtom::_NET_WM_USER_TIME_WINDOW));
    if (m_netWmUserTimeWindow || isSupportedByWM) {
        if (!m_netWmUserTimeWindow) {
            m_netWmUserTimeWindow = xcb_generate_id(xcb_connection());
            xcb_create_window(xcb_connection(),
                              XCB_COPY_FROM_PARENT,            // depth -- same as root
                              m_netWmUserTimeWindow,           // window id
                              m_window,                        // parent window id
                              -1, -1, 1, 1,
                              0,                               // border width
                              XCB_WINDOW_CLASS_INPUT_OUTPUT,   // window class
                              m_visualId,                      // visual
                              0,                               // value mask
                              0);                              // value list
            wid = m_netWmUserTimeWindow;
            xcb_change_property(xcb_connection(), XCB_PROP_MODE_REPLACE, m_window, atom(QXcbAtom::_NET_WM_USER_TIME_WINDOW),
                                XCB_ATOM_WINDOW, 32, 1, &m_netWmUserTimeWindow);
            xcb_delete_property(xcb_connection(), m_window, atom(QXcbAtom::_NET_WM_USER_TIME));
#ifndef QT_NO_DEBUG
            QByteArray ba("Qt NET_WM user time window");
            xcb_change_property(xcb_connection(),
                                XCB_PROP_MODE_REPLACE,
                                m_netWmUserTimeWindow,
                                atom(QXcbAtom::_NET_WM_NAME),
                                atom(QXcbAtom::UTF8_STRING),
                                8,
                                ba.length(),
                                ba.constData());
#endif
        } else if (!isSupportedByWM) {
            // WM no longer supports it, then we should remove the
            // _NET_WM_USER_TIME_WINDOW atom.
            xcb_delete_property(xcb_connection(), m_window, atom(QXcbAtom::_NET_WM_USER_TIME_WINDOW));
            xcb_destroy_window(xcb_connection(), m_netWmUserTimeWindow);
            m_netWmUserTimeWindow = XCB_NONE;
        } else {
            wid = m_netWmUserTimeWindow;
        }
    }
    xcb_change_property(xcb_connection(), XCB_PROP_MODE_REPLACE, wid, atom(QXcbAtom::_NET_WM_USER_TIME),
                        XCB_ATOM_CARDINAL, 32, 1, &timestamp);
}

void QXcbWindow::setTransparentForMouseEvents(bool transparent)
{
    if (!connection()->hasXFixes() || transparent == m_transparent)
        return;

    xcb_rectangle_t rectangle;

    xcb_rectangle_t *rect = 0;
    int nrect = 0;

    if (!transparent) {
        rectangle.x = 0;
        rectangle.y = 0;
        rectangle.width = geometry().width();
        rectangle.height = geometry().height();
        rect = &rectangle;
        nrect = 1;
    }

    xcb_xfixes_region_t region = xcb_generate_id(xcb_connection());
    xcb_xfixes_create_region(xcb_connection(), region, nrect, rect);
    xcb_xfixes_set_window_shape_region_checked(xcb_connection(), m_window, XCB_SHAPE_SK_INPUT, 0, 0, region);
    xcb_xfixes_destroy_region(xcb_connection(), region);

    m_transparent = transparent;
}

void QXcbWindow::updateDoesNotAcceptFocus(bool doesNotAcceptFocus)
{
    xcb_get_property_cookie_t cookie = xcb_get_wm_hints_unchecked(xcb_connection(), m_window);

    xcb_wm_hints_t hints;
    if (!xcb_get_wm_hints_reply(xcb_connection(), cookie, &hints, NULL)) {
        return;
    }

    xcb_wm_hints_set_input(&hints, !doesNotAcceptFocus);
    xcb_set_wm_hints(xcb_connection(), m_window, &hints);
}

WId QXcbWindow::winId() const
{
    return m_window;
}

void QXcbWindow::setParent(const QPlatformWindow *parent)
{
    QPoint topLeft = geometry().topLeft();

    xcb_window_t xcb_parent_id;
    if (parent) {
        const QXcbWindow *qXcbParent = static_cast<const QXcbWindow *>(parent);
        xcb_parent_id = qXcbParent->xcb_window();
        m_embedded = qXcbParent->isForeignWindow();
    } else {
        xcb_parent_id = xcbScreen()->root();
        m_embedded = false;
    }
    xcb_reparent_window(xcb_connection(), xcb_window(), xcb_parent_id, topLeft.x(), topLeft.y());
}

void QXcbWindow::setWindowTitle(const QString &title)
{
    QString fullTitle = formatWindowTitle(title, QString::fromUtf8(" \xe2\x80\x94 ")); // unicode character U+2014, EM DASH
    const QByteArray ba = std::move(fullTitle).toUtf8();
    xcb_change_property(xcb_connection(),
                                   XCB_PROP_MODE_REPLACE,
                                   m_window,
                                   atom(QXcbAtom::_NET_WM_NAME),
                                   atom(QXcbAtom::UTF8_STRING),
                                   8,
                                   ba.length(),
                                   ba.constData());

<<<<<<< HEAD
#ifdef XCB_USE_XLIB
    Display *dpy = static_cast<Display *>(connection()->xlib_display());
    XTextProperty *text = qstringToXTP(dpy, title);
=======
#if QT_CONFIG(xcb_xlib)
    XTextProperty *text = qstringToXTP(DISPLAY_FROM_XCB(this), title);
>>>>>>> eaee1209
    if (text)
        XSetWMName(dpy, m_window, text);
#endif
    xcb_flush(xcb_connection());
}

void QXcbWindow::setWindowIconText(const QString &title)
{
    const QByteArray ba = title.toUtf8();
    xcb_change_property(xcb_connection(),
                        XCB_PROP_MODE_REPLACE,
                        m_window,
                        atom(QXcbAtom::_NET_WM_ICON_NAME),
                        atom(QXcbAtom::UTF8_STRING),
                        8,
                        ba.length(),
                        ba.constData());
}

void QXcbWindow::setWindowIcon(const QIcon &icon)
{
    QVector<quint32> icon_data;
    if (!icon.isNull()) {
        QList<QSize> availableSizes = icon.availableSizes();
        if (availableSizes.isEmpty()) {
            // try to use default sizes since the icon can be a scalable image like svg.
            availableSizes.push_back(QSize(16,16));
            availableSizes.push_back(QSize(32,32));
            availableSizes.push_back(QSize(64,64));
            availableSizes.push_back(QSize(128,128));
        }
        for (int i = 0; i < availableSizes.size(); ++i) {
            QSize size = availableSizes.at(i);
            QPixmap pixmap = icon.pixmap(size);
            if (!pixmap.isNull()) {
                QImage image = pixmap.toImage().convertToFormat(QImage::Format_ARGB32);
                int pos = icon_data.size();
                icon_data.resize(pos + 2 + image.width()*image.height());
                icon_data[pos++] = image.width();
                icon_data[pos++] = image.height();
                memcpy(icon_data.data() + pos, image.bits(), image.width()*image.height()*4);
            }
        }
    }

    if (!icon_data.isEmpty()) {
        xcb_change_property(xcb_connection(),
                            XCB_PROP_MODE_REPLACE,
                            m_window,
                            atom(QXcbAtom::_NET_WM_ICON),
                            atom(QXcbAtom::CARDINAL),
                            32,
                            icon_data.size(),
                            (unsigned char *) icon_data.data());
    } else {
        xcb_delete_property(xcb_connection(),
                            m_window,
                            atom(QXcbAtom::_NET_WM_ICON));
    }
}

void QXcbWindow::raise()
{
    const quint32 mask = XCB_CONFIG_WINDOW_STACK_MODE;
    const quint32 values[] = { XCB_STACK_MODE_ABOVE };
    xcb_configure_window(xcb_connection(), m_window, mask, values);
}

void QXcbWindow::lower()
{
    const quint32 mask = XCB_CONFIG_WINDOW_STACK_MODE;
    const quint32 values[] = { XCB_STACK_MODE_BELOW };
    xcb_configure_window(xcb_connection(), m_window, mask, values);
}

// Adapt the geometry to match the WM expection with regards
// to gravity.
QRect QXcbWindow::windowToWmGeometry(QRect r) const
{
    if (m_dirtyFrameMargins || m_frameMargins.isNull())
        return r;
    const bool frameInclusive = positionIncludesFrame(window());
    // XCB_GRAVITY_STATIC requires the inner geometry, whereas
    // XCB_GRAVITY_NORTH_WEST requires the frame geometry
    if (frameInclusive && m_gravity == XCB_GRAVITY_STATIC) {
        r.translate(m_frameMargins.left(), m_frameMargins.top());
    } else if (!frameInclusive && m_gravity == XCB_GRAVITY_NORTH_WEST) {
        r.translate(-m_frameMargins.left(), -m_frameMargins.top());
    }
    return r;
}

void QXcbWindow::propagateSizeHints()
{
    // update WM_NORMAL_HINTS
    xcb_size_hints_t hints;
    memset(&hints, 0, sizeof(hints));

    const QRect xRect = windowToWmGeometry(geometry());

    QWindow *win = window();

    if (!qt_window_private(win)->positionAutomatic)
        xcb_size_hints_set_position(&hints, true, xRect.x(), xRect.y());
    if (xRect.width() < QWINDOWSIZE_MAX || xRect.height() < QWINDOWSIZE_MAX)
        xcb_size_hints_set_size(&hints, true, xRect.width(), xRect.height());
    xcb_size_hints_set_win_gravity(&hints, m_gravity);

    QSize minimumSize = windowMinimumSize();
    QSize maximumSize = windowMaximumSize();
    QSize baseSize = windowBaseSize();
    QSize sizeIncrement = windowSizeIncrement();

    if (minimumSize.width() > 0 || minimumSize.height() > 0)
        xcb_size_hints_set_min_size(&hints,
                                    qMin(XCOORD_MAX,minimumSize.width()),
                                    qMin(XCOORD_MAX,minimumSize.height()));

    if (maximumSize.width() < QWINDOWSIZE_MAX || maximumSize.height() < QWINDOWSIZE_MAX)
        xcb_size_hints_set_max_size(&hints,
                                    qMin(XCOORD_MAX, maximumSize.width()),
                                    qMin(XCOORD_MAX, maximumSize.height()));

    if (sizeIncrement.width() > 0 || sizeIncrement.height() > 0) {
        xcb_size_hints_set_base_size(&hints, baseSize.width(), baseSize.height());
        xcb_size_hints_set_resize_inc(&hints, sizeIncrement.width(), sizeIncrement.height());
    }

    xcb_set_wm_normal_hints(xcb_connection(), m_window, &hints);
}

void QXcbWindow::requestActivateWindow()
{
    /* Never activate embedded windows; doing that would prevent the container
     * to re-gain the keyboard focus later. */
    if (m_embedded) {
        QPlatformWindow::requestActivateWindow();
        return;
    }

    if (!m_mapped) {
        m_deferredActivation = true;
        return;
    }
    m_deferredActivation = false;

    updateNetWmUserTime(connection()->time());
    QWindow *focusWindow = QGuiApplication::focusWindow();

    if (window()->isTopLevel()
        && !(window()->flags() & Qt::X11BypassWindowManagerHint)
        && (!focusWindow || !window()->isAncestorOf(focusWindow))
        && connection()->wmSupport()->isSupportedByWM(atom(QXcbAtom::_NET_ACTIVE_WINDOW))) {
        xcb_client_message_event_t event;

        event.response_type = XCB_CLIENT_MESSAGE;
        event.format = 32;
        event.sequence = 0;
        event.window = m_window;
        event.type = atom(QXcbAtom::_NET_ACTIVE_WINDOW);
        event.data.data32[0] = 1;
        event.data.data32[1] = connection()->time();
        event.data.data32[2] = focusWindow ? focusWindow->winId() : XCB_NONE;
        event.data.data32[3] = 0;
        event.data.data32[4] = 0;

        xcb_send_event(xcb_connection(), 0, xcbScreen()->root(),
                       XCB_EVENT_MASK_STRUCTURE_NOTIFY | XCB_EVENT_MASK_SUBSTRUCTURE_REDIRECT,
                       (const char *)&event);
    } else {
        xcb_set_input_focus(xcb_connection(), XCB_INPUT_FOCUS_PARENT, m_window, connection()->time());
    }

    connection()->sync();
}

QSurfaceFormat QXcbWindow::format() const
{
    return m_format;
}

void QXcbWindow::setWmWindowTypeStatic(QWindow *window, QXcbWindowFunctions::WmWindowTypes windowTypes)
{
    window->setProperty(wm_window_type_property_id, QVariant::fromValue(static_cast<int>(windowTypes)));

    if (window->handle())
        static_cast<QXcbWindow *>(window->handle())->setWmWindowType(windowTypes, window->flags());
}

void QXcbWindow::setWindowIconTextStatic(QWindow *window, const QString &text)
{
    if (window->handle())
        static_cast<QXcbWindow *>(window->handle())->setWindowIconText(text);
}

void QXcbWindow::setWmWindowRoleStatic(QWindow *window, const QByteArray &role)
{
    if (window->handle())
        static_cast<QXcbWindow *>(window->handle())->setWmWindowRole(role);
    else
        window->setProperty(wm_window_role_property_id, role);
}

uint QXcbWindow::visualIdStatic(QWindow *window)
{
    if (window && window->handle())
        return static_cast<QXcbWindow *>(window->handle())->visualId();
    return UINT_MAX;
}

QXcbWindowFunctions::WmWindowTypes QXcbWindow::wmWindowTypes() const
{
    QXcbWindowFunctions::WmWindowTypes result(0);

    auto reply = Q_XCB_REPLY_UNCHECKED(xcb_get_property, xcb_connection(),
                                       0, m_window, atom(QXcbAtom::_NET_WM_WINDOW_TYPE),
                                       XCB_ATOM_ATOM, 0, 1024);
    if (reply && reply->format == 32 && reply->type == XCB_ATOM_ATOM) {
        const xcb_atom_t *types = static_cast<const xcb_atom_t *>(xcb_get_property_value(reply.get()));
        const xcb_atom_t *types_end = types + reply->length;
        for (; types != types_end; types++) {
            QXcbAtom::Atom type = connection()->qatom(*types);
            switch (type) {
            case QXcbAtom::_NET_WM_WINDOW_TYPE_NORMAL:
                result |= QXcbWindowFunctions::Normal;
                break;
            case QXcbAtom::_NET_WM_WINDOW_TYPE_DESKTOP:
                result |= QXcbWindowFunctions::Desktop;
                break;
            case QXcbAtom::_NET_WM_WINDOW_TYPE_DOCK:
                result |= QXcbWindowFunctions::Dock;
                break;
            case QXcbAtom::_NET_WM_WINDOW_TYPE_TOOLBAR:
                result |= QXcbWindowFunctions::Toolbar;
                break;
            case QXcbAtom::_NET_WM_WINDOW_TYPE_MENU:
                result |= QXcbWindowFunctions::Menu;
                break;
            case QXcbAtom::_NET_WM_WINDOW_TYPE_UTILITY:
                result |= QXcbWindowFunctions::Utility;
                break;
            case QXcbAtom::_NET_WM_WINDOW_TYPE_SPLASH:
                result |= QXcbWindowFunctions::Splash;
                break;
            case QXcbAtom::_NET_WM_WINDOW_TYPE_DIALOG:
                result |= QXcbWindowFunctions::Dialog;
                break;
            case QXcbAtom::_NET_WM_WINDOW_TYPE_DROPDOWN_MENU:
                result |= QXcbWindowFunctions::DropDownMenu;
                break;
            case QXcbAtom::_NET_WM_WINDOW_TYPE_POPUP_MENU:
                result |= QXcbWindowFunctions::PopupMenu;
                break;
            case QXcbAtom::_NET_WM_WINDOW_TYPE_TOOLTIP:
                result |= QXcbWindowFunctions::Tooltip;
                break;
            case QXcbAtom::_NET_WM_WINDOW_TYPE_NOTIFICATION:
                result |= QXcbWindowFunctions::Notification;
                break;
            case QXcbAtom::_NET_WM_WINDOW_TYPE_COMBO:
                result |= QXcbWindowFunctions::Combo;
                break;
            case QXcbAtom::_NET_WM_WINDOW_TYPE_DND:
                result |= QXcbWindowFunctions::Dnd;
                break;
            case QXcbAtom::_KDE_NET_WM_WINDOW_TYPE_OVERRIDE:
                result |= QXcbWindowFunctions::KdeOverride;
                break;
            default:
                break;
            }
        }
    }
    return result;
}

void QXcbWindow::setWmWindowType(QXcbWindowFunctions::WmWindowTypes types, Qt::WindowFlags flags)
{
    QVector<xcb_atom_t> atoms;

    // manual selection 1 (these are never set by Qt and take precedence)
    if (types & QXcbWindowFunctions::Normal)
        atoms.append(atom(QXcbAtom::_NET_WM_WINDOW_TYPE_NORMAL));
    if (types & QXcbWindowFunctions::Desktop)
        atoms.append(atom(QXcbAtom::_NET_WM_WINDOW_TYPE_DESKTOP));
    if (types & QXcbWindowFunctions::Dock)
        atoms.append(atom(QXcbAtom::_NET_WM_WINDOW_TYPE_DOCK));
    if (types & QXcbWindowFunctions::Notification)
        atoms.append(atom(QXcbAtom::_NET_WM_WINDOW_TYPE_NOTIFICATION));

    // manual selection 2 (Qt uses these during auto selection);
    if (types & QXcbWindowFunctions::Utility)
        atoms.append(atom(QXcbAtom::_NET_WM_WINDOW_TYPE_UTILITY));
    if (types & QXcbWindowFunctions::Splash)
        atoms.append(atom(QXcbAtom::_NET_WM_WINDOW_TYPE_SPLASH));
    if (types & QXcbWindowFunctions::Dialog)
        atoms.append(atom(QXcbAtom::_NET_WM_WINDOW_TYPE_DIALOG));
    if (types & QXcbWindowFunctions::Tooltip)
        atoms.append(atom(QXcbAtom::_NET_WM_WINDOW_TYPE_TOOLTIP));
    if (types & QXcbWindowFunctions::KdeOverride)
        atoms.append(atom(QXcbAtom::_KDE_NET_WM_WINDOW_TYPE_OVERRIDE));

    // manual selection 3 (these can be set by Qt, but don't have a
    // corresponding Qt::WindowType). note that order of the *MENU
    // atoms is important
    if (types & QXcbWindowFunctions::Menu)
        atoms.append(atom(QXcbAtom::_NET_WM_WINDOW_TYPE_MENU));
    if (types & QXcbWindowFunctions::DropDownMenu)
        atoms.append(atom(QXcbAtom::_NET_WM_WINDOW_TYPE_DROPDOWN_MENU));
    if (types & QXcbWindowFunctions::PopupMenu)
        atoms.append(atom(QXcbAtom::_NET_WM_WINDOW_TYPE_POPUP_MENU));
    if (types & QXcbWindowFunctions::Toolbar)
        atoms.append(atom(QXcbAtom::_NET_WM_WINDOW_TYPE_TOOLBAR));
    if (types & QXcbWindowFunctions::Combo)
        atoms.append(atom(QXcbAtom::_NET_WM_WINDOW_TYPE_COMBO));
    if (types & QXcbWindowFunctions::Dnd)
        atoms.append(atom(QXcbAtom::_NET_WM_WINDOW_TYPE_DND));

    // automatic selection
    Qt::WindowType type = static_cast<Qt::WindowType>(int(flags & Qt::WindowType_Mask));
    switch (type) {
    case Qt::Dialog:
    case Qt::Sheet:
        if (!(types & QXcbWindowFunctions::Dialog))
            atoms.append(atom(QXcbAtom::_NET_WM_WINDOW_TYPE_DIALOG));
        break;
    case Qt::Tool:
    case Qt::Drawer:
        if (!(types & QXcbWindowFunctions::Utility))
            atoms.append(atom(QXcbAtom::_NET_WM_WINDOW_TYPE_UTILITY));
        break;
    case Qt::ToolTip:
        if (!(types & QXcbWindowFunctions::Tooltip))
            atoms.append(atom(QXcbAtom::_NET_WM_WINDOW_TYPE_TOOLTIP));
        break;
    case Qt::SplashScreen:
        if (!(types & QXcbWindowFunctions::Splash))
            atoms.append(atom(QXcbAtom::_NET_WM_WINDOW_TYPE_SPLASH));
        break;
    default:
        break;
    }

    if ((flags & Qt::FramelessWindowHint) && !(type & QXcbWindowFunctions::KdeOverride)) {
        // override netwm type - quick and easy for KDE noborder
        atoms.append(atom(QXcbAtom::_KDE_NET_WM_WINDOW_TYPE_OVERRIDE));
    }

    if (atoms.size() == 1 && atoms.first() == atom(QXcbAtom::_NET_WM_WINDOW_TYPE_NORMAL))
        atoms.clear();
    else
        atoms.append(atom(QXcbAtom::_NET_WM_WINDOW_TYPE_NORMAL));

    if (atoms.isEmpty()) {
        xcb_delete_property(xcb_connection(), m_window, atom(QXcbAtom::_NET_WM_WINDOW_TYPE));
    } else {
        xcb_change_property(xcb_connection(), XCB_PROP_MODE_REPLACE, m_window,
                            atom(QXcbAtom::_NET_WM_WINDOW_TYPE), XCB_ATOM_ATOM, 32,
                            atoms.count(), atoms.constData());
    }
    xcb_flush(xcb_connection());
}

void QXcbWindow::setWmWindowRole(const QByteArray &role)
{
    xcb_change_property(xcb_connection(), XCB_PROP_MODE_REPLACE, m_window,
                        atom(QXcbAtom::WM_WINDOW_ROLE), XCB_ATOM_STRING, 8,
                        role.size(), role.constData());
}

void QXcbWindow::setParentRelativeBackPixmapStatic(QWindow *window)
{
    if (window->handle())
        static_cast<QXcbWindow *>(window->handle())->setParentRelativeBackPixmap();
}

void QXcbWindow::setParentRelativeBackPixmap()
{
    const quint32 mask = XCB_CW_BACK_PIXMAP;
    const quint32 values[] = { XCB_BACK_PIXMAP_PARENT_RELATIVE };
    xcb_change_window_attributes(xcb_connection(), m_window, mask, values);
}

bool QXcbWindow::requestSystemTrayWindowDockStatic(const QWindow *window)
{
    if (window->handle())
        return static_cast<QXcbWindow *>(window->handle())->requestSystemTrayWindowDock();
    return false;
}

bool QXcbWindow::requestSystemTrayWindowDock() const
{
    if (!connection()->systemTrayTracker())
        return false;
    connection()->systemTrayTracker()->requestSystemTrayWindowDock(m_window);
    return true;
}

QRect QXcbWindow::systemTrayWindowGlobalGeometryStatic(const QWindow *window)
{
    if (window->handle())
        return static_cast<QXcbWindow *>(window->handle())->systemTrayWindowGlobalGeometry();
    return QRect();
}

QRect QXcbWindow::systemTrayWindowGlobalGeometry() const
{
   if (!connection()->systemTrayTracker())
       return QRect();
   return connection()->systemTrayTracker()->systemTrayWindowGlobalGeometry(m_window);
}

class ExposeCompressor
{
public:
    ExposeCompressor(xcb_window_t window, QRegion *region)
        : m_window(window)
        , m_region(region)
        , m_pending(true)
    {
    }

    bool checkEvent(xcb_generic_event_t *event)
    {
        if (!event)
            return false;
        if ((event->response_type & ~0x80) != XCB_EXPOSE)
            return false;
        xcb_expose_event_t *expose = (xcb_expose_event_t *)event;
        if (expose->window != m_window)
            return false;
        if (expose->count == 0)
            m_pending = false;
        *m_region |= QRect(expose->x, expose->y, expose->width, expose->height);
        return true;
    }

    bool pending() const
    {
        return m_pending;
    }

private:
    xcb_window_t m_window;
    QRegion *m_region;
    bool m_pending;
};

bool QXcbWindow::compressExposeEvent(QRegion &exposeRegion)
{
    ExposeCompressor compressor(m_window, &exposeRegion);
    xcb_generic_event_t *filter = 0;
    do {
        filter = connection()->checkEvent(compressor);
        free(filter);
    } while (filter);
    return compressor.pending();
}

bool QXcbWindow::handleGenericEvent(xcb_generic_event_t *event, long *result)
{
    return QWindowSystemInterface::handleNativeEvent(window(),
                                                     connection()->nativeInterface()->genericEventFilterType(),
                                                     event,
                                                     result);
}

void QXcbWindow::handleExposeEvent(const xcb_expose_event_t *event)
{
    QRect rect(event->x, event->y, event->width, event->height);

    if (m_exposeRegion.isEmpty())
        m_exposeRegion = rect;
    else
        m_exposeRegion |= rect;

    bool pending = compressExposeEvent(m_exposeRegion);

    // if count is non-zero there are more expose events pending
    if (event->count == 0 || !pending) {
        QWindowSystemInterface::handleExposeEvent(window(), m_exposeRegion);
        m_exposeRegion = QRegion();
    }
}

void QXcbWindow::handleClientMessageEvent(const xcb_client_message_event_t *event)
{
    if (event->format != 32)
        return;

    if (event->type == atom(QXcbAtom::WM_PROTOCOLS)) {
        if (event->data.data32[0] == atom(QXcbAtom::WM_DELETE_WINDOW)) {
            QWindowSystemInterface::handleCloseEvent(window());
        } else if (event->data.data32[0] == atom(QXcbAtom::WM_TAKE_FOCUS)) {
            connection()->setTime(event->data.data32[1]);
            relayFocusToModalWindow();
            return;
        } else if (event->data.data32[0] == atom(QXcbAtom::_NET_WM_PING)) {
            if (event->window == xcbScreen()->root())
                return;

            xcb_client_message_event_t reply = *event;

            reply.response_type = XCB_CLIENT_MESSAGE;
            reply.window = xcbScreen()->root();

            xcb_send_event(xcb_connection(), 0, xcbScreen()->root(), XCB_EVENT_MASK_STRUCTURE_NOTIFY | XCB_EVENT_MASK_SUBSTRUCTURE_REDIRECT, (const char *)&reply);
            xcb_flush(xcb_connection());
        } else if (event->data.data32[0] == atom(QXcbAtom::_NET_WM_SYNC_REQUEST)) {
            connection()->setTime(event->data.data32[1]);
            m_syncValue.lo = event->data.data32[2];
            m_syncValue.hi = event->data.data32[3];
            if (m_usingSyncProtocol)
                m_syncState = SyncReceived;
#ifndef QT_NO_WHATSTHIS
        } else if (event->data.data32[0] == atom(QXcbAtom::_NET_WM_CONTEXT_HELP)) {
            QWindowSystemInterface::handleEnterWhatsThisEvent();
#endif
        } else {
            qWarning() << "QXcbWindow: Unhandled WM_PROTOCOLS message:" << connection()->atomName(event->data.data32[0]);
        }
#ifndef QT_NO_DRAGANDDROP
    } else if (event->type == atom(QXcbAtom::XdndEnter)) {
        connection()->drag()->handleEnter(this, event);
    } else if (event->type == atom(QXcbAtom::XdndPosition)) {
        connection()->drag()->handlePosition(this, event);
    } else if (event->type == atom(QXcbAtom::XdndLeave)) {
        connection()->drag()->handleLeave(this, event);
    } else if (event->type == atom(QXcbAtom::XdndDrop)) {
        connection()->drag()->handleDrop(this, event);
#endif
    } else if (event->type == atom(QXcbAtom::_XEMBED)) {
        handleXEmbedMessage(event);
    } else if (event->type == atom(QXcbAtom::_NET_ACTIVE_WINDOW)) {
        doFocusIn();
    } else if (event->type == atom(QXcbAtom::MANAGER)
               || event->type == atom(QXcbAtom::_NET_WM_STATE)
               || event->type == atom(QXcbAtom::WM_CHANGE_STATE)) {
        // Ignore _NET_WM_STATE, MANAGER which are relate to tray icons
        // and other messages.
    } else if (event->type == atom(QXcbAtom::_COMPIZ_DECOR_PENDING)
            || event->type == atom(QXcbAtom::_COMPIZ_DECOR_REQUEST)
            || event->type == atom(QXcbAtom::_COMPIZ_DECOR_DELETE_PIXMAP)
            || event->type == atom(QXcbAtom::_COMPIZ_TOOLKIT_ACTION)
            || event->type == atom(QXcbAtom::_GTK_LOAD_ICONTHEMES)) {
        //silence the _COMPIZ and _GTK messages for now
    } else {
        qWarning() << "QXcbWindow: Unhandled client message:" << connection()->atomName(event->type);
    }
}

void QXcbWindow::handleConfigureNotifyEvent(const xcb_configure_notify_event_t *event)
{
    bool fromSendEvent = (event->response_type & 0x80);
    QPoint pos(event->x, event->y);
    if (!parent() && !fromSendEvent) {
        // Do not trust the position, query it instead.
        auto reply = Q_XCB_REPLY(xcb_translate_coordinates, xcb_connection(),
                                 xcb_window(), xcbScreen()->root(), 0, 0);
        if (reply) {
            pos.setX(reply->dst_x);
            pos.setY(reply->dst_y);
        }
    }

    const QRect actualGeometry = QRect(pos, QSize(event->width, event->height));
    QPlatformScreen *newScreen = parent() ? parent()->screen() : screenForGeometry(actualGeometry);
    if (!newScreen)
        return;

    // Persist the actual geometry so that QWindow::geometry() can
    // be queried in the resize event.
    QPlatformWindow::setGeometry(actualGeometry);

    // FIXME: In the case of the requestedGeometry not matching the actualGeometry due
    // to e.g. the window manager applying restrictions to the geometry, the application
    // will never see a move/resize event if the actualGeometry is the same as the current
    // geometry, and may think the requested geometry was fulfilled.
    QWindowSystemInterface::handleGeometryChange(window(), actualGeometry);

    // QPlatformScreen::screen() is updated asynchronously, so we can't compare it
    // with the newScreen. Just send the WindowScreenChanged event and QGuiApplication
    // will make the comparison later.
    QWindowSystemInterface::handleWindowScreenChanged(window(), newScreen->screen());

    // Send the synthetic expose event on resize only when the window is shrinked,
    // because the "XCB_GRAVITY_NORTH_WEST" flag doesn't send it automatically.
    if (!m_oldWindowSize.isEmpty()
            && (actualGeometry.width() < m_oldWindowSize.width()
                || actualGeometry.height() < m_oldWindowSize.height())) {
        QWindowSystemInterface::handleExposeEvent(window(), QRegion(0, 0, actualGeometry.width(), actualGeometry.height()));
    }
    m_oldWindowSize = actualGeometry.size();

    if (m_usingSyncProtocol && m_syncState == SyncReceived)
        m_syncState = SyncAndConfigureReceived;

    m_dirtyFrameMargins = true;
}

bool QXcbWindow::isExposed() const
{
    return m_mapped;
}

bool QXcbWindow::isEmbedded() const
{
    return m_embedded;
}

QPoint QXcbWindow::mapToGlobal(const QPoint &pos) const
{
    if (!m_embedded)
        return pos;

    QPoint ret;
    auto reply = Q_XCB_REPLY(xcb_translate_coordinates, xcb_connection(),
                             xcb_window(), xcbScreen()->root(),
                             pos.x(), pos.y());
    if (reply) {
        ret.setX(reply->dst_x);
        ret.setY(reply->dst_y);
    }

    return ret;
}

QPoint QXcbWindow::mapFromGlobal(const QPoint &pos) const
{
    if (!m_embedded)
        return pos;

    QPoint ret;
    auto reply = Q_XCB_REPLY(xcb_translate_coordinates, xcb_connection(),
                             xcbScreen()->root(), xcb_window(),
                             pos.x(), pos.y());
    if (reply) {
        ret.setX(reply->dst_x);
        ret.setY(reply->dst_y);
    }

    return ret;
}

void QXcbWindow::handleMapNotifyEvent(const xcb_map_notify_event_t *event)
{
    if (event->window == m_window) {
        m_mapped = true;
        if (m_deferredActivation)
            requestActivateWindow();

        QWindowSystemInterface::handleExposeEvent(window(), QRect(QPoint(), geometry().size()));
    }
}

void QXcbWindow::handleUnmapNotifyEvent(const xcb_unmap_notify_event_t *event)
{
    if (event->window == m_window) {
        m_mapped = false;
        QWindowSystemInterface::handleExposeEvent(window(), QRegion());
    }
}

void QXcbWindow::handleButtonPressEvent(int event_x, int event_y, int root_x, int root_y,
                                        int detail, Qt::KeyboardModifiers modifiers, xcb_timestamp_t timestamp, Qt::MouseEventSource source)
{
    const bool isWheel = detail >= 4 && detail <= 7;
    if (!isWheel && window() != QGuiApplication::focusWindow()) {
        QWindow *w = static_cast<QWindowPrivate *>(QObjectPrivate::get(window()))->eventReceiver();
        if (!(w->flags() & (Qt::WindowDoesNotAcceptFocus | Qt::BypassWindowManagerHint))
                && w->type() != Qt::ToolTip
                && w->type() != Qt::Popup) {
            w->requestActivate();
        }
    }

    updateNetWmUserTime(timestamp);

    if (m_embedded) {
        if (window() != QGuiApplication::focusWindow()) {
            const QXcbWindow *container = static_cast<const QXcbWindow *>(parent());
            Q_ASSERT(container != 0);

            sendXEmbedMessage(container->xcb_window(), XEMBED_REQUEST_FOCUS);
        }
    }
    QPoint local(event_x, event_y);
    QPoint global(root_x, root_y);

    if (isWheel) {
        if (!connection()->isAtLeastXI21()) {
            QPoint angleDelta;
            if (detail == 4)
                angleDelta.setY(120);
            else if (detail == 5)
                angleDelta.setY(-120);
            else if (detail == 6)
                angleDelta.setX(120);
            else if (detail == 7)
                angleDelta.setX(-120);
            if (modifiers & Qt::AltModifier)
                std::swap(angleDelta.rx(), angleDelta.ry());
            QWindowSystemInterface::handleWheelEvent(window(), timestamp, local, global, QPoint(), angleDelta, modifiers);
        }
        return;
    }

    connection()->setMousePressWindow(this);

    handleMouseEvent(timestamp, local, global, modifiers, source);
}

void QXcbWindow::handleButtonReleaseEvent(int event_x, int event_y, int root_x, int root_y,
                                          int detail, Qt::KeyboardModifiers modifiers, xcb_timestamp_t timestamp, Qt::MouseEventSource source)
{
    QPoint local(event_x, event_y);
    QPoint global(root_x, root_y);

    if (detail >= 4 && detail <= 7) {
        // mouse wheel, handled in handleButtonPressEvent()
        return;
    }

    if (connection()->buttonState() == Qt::NoButton)
        connection()->setMousePressWindow(Q_NULLPTR);

    handleMouseEvent(timestamp, local, global, modifiers, source);
}

static inline bool doCheckUnGrabAncestor(QXcbConnection *conn)
{
    /* Checking for XCB_NOTIFY_MODE_GRAB and XCB_NOTIFY_DETAIL_ANCESTOR prevents unwanted
     * enter/leave events on AwesomeWM on mouse button press. It also ignores duplicated
     * enter/leave events on Alt+Tab switching on some WMs with XInput2 events.
     * Without XInput2 events the (Un)grabAncestor cannot be checked when mouse button is
     * not pressed, otherwise (e.g. on Alt+Tab) it can igonre important enter/leave events.
    */
    if (conn) {
        const bool mouseButtonsPressed = (conn->buttonState() != Qt::NoButton);
#ifdef XCB_USE_XINPUT22
        return mouseButtonsPressed || (conn->isAtLeastXI22() && conn->xi2MouseEvents());
#else
        return mouseButtonsPressed;
#endif
    }
    return true;
}

static bool ignoreLeaveEvent(quint8 mode, quint8 detail, QXcbConnection *conn = Q_NULLPTR)
{
    return ((doCheckUnGrabAncestor(conn)
             && mode == XCB_NOTIFY_MODE_GRAB && detail == XCB_NOTIFY_DETAIL_ANCESTOR)
            || (mode == XCB_NOTIFY_MODE_UNGRAB && detail == XCB_NOTIFY_DETAIL_INFERIOR)
            || detail == XCB_NOTIFY_DETAIL_VIRTUAL
            || detail == XCB_NOTIFY_DETAIL_NONLINEAR_VIRTUAL);
}

static bool ignoreEnterEvent(quint8 mode, quint8 detail, QXcbConnection *conn = Q_NULLPTR)
{
    return ((doCheckUnGrabAncestor(conn)
             && mode == XCB_NOTIFY_MODE_UNGRAB && detail == XCB_NOTIFY_DETAIL_ANCESTOR)
            || (mode != XCB_NOTIFY_MODE_NORMAL && mode != XCB_NOTIFY_MODE_UNGRAB)
            || detail == XCB_NOTIFY_DETAIL_VIRTUAL
            || detail == XCB_NOTIFY_DETAIL_NONLINEAR_VIRTUAL);
}

class EnterEventChecker
{
public:
    bool checkEvent(xcb_generic_event_t *event)
    {
        if (!event)
            return false;
        if ((event->response_type & ~0x80) != XCB_ENTER_NOTIFY)
            return false;

        xcb_enter_notify_event_t *enter = (xcb_enter_notify_event_t *)event;
        if (ignoreEnterEvent(enter->mode, enter->detail))
            return false;

        return true;
    }
};

void QXcbWindow::handleEnterNotifyEvent(int event_x, int event_y, int root_x, int root_y,
                                        quint8 mode, quint8 detail, xcb_timestamp_t timestamp)
{
    connection()->setTime(timestamp);
#ifdef XCB_USE_XINPUT21
    connection()->handleEnterEvent();
#endif

    const QPoint global = QPoint(root_x, root_y);

    if (ignoreEnterEvent(mode, detail, connection()) || connection()->mousePressWindow())
        return;

    const QPoint local(event_x, event_y);
    QWindowSystemInterface::handleEnterEvent(window(), local, global);
}

void QXcbWindow::handleLeaveNotifyEvent(int root_x, int root_y,
                                        quint8 mode, quint8 detail, xcb_timestamp_t timestamp)
{
    connection()->setTime(timestamp);

    if (ignoreLeaveEvent(mode, detail, connection()) || connection()->mousePressWindow())
        return;

    EnterEventChecker checker;
    xcb_enter_notify_event_t *enter = (xcb_enter_notify_event_t *)connection()->checkEvent(checker);
    QXcbWindow *enterWindow = enter ? connection()->platformWindowFromId(enter->event) : 0;

    if (enterWindow) {
        QPoint local(enter->event_x, enter->event_y);
        QPoint global = QPoint(root_x, root_y);
        QWindowSystemInterface::handleEnterLeaveEvent(enterWindow->window(), window(), local, global);
    } else {
        QWindowSystemInterface::handleLeaveEvent(window());
    }

    free(enter);
}

void QXcbWindow::handleMotionNotifyEvent(int event_x, int event_y, int root_x, int root_y,
                                         Qt::KeyboardModifiers modifiers, xcb_timestamp_t timestamp, Qt::MouseEventSource source)
{
    QPoint local(event_x, event_y);
    QPoint global(root_x, root_y);

    // "mousePressWindow" can be NULL i.e. if a window will be grabbed or unmapped, so set it again here.
    // Unset "mousePressWindow" when mouse button isn't pressed - in some cases the release event won't arrive.
    const bool isMouseButtonPressed = (connection()->buttonState() != Qt::NoButton);
    const bool hasMousePressWindow = (connection()->mousePressWindow() != Q_NULLPTR);
    if (isMouseButtonPressed && !hasMousePressWindow)
        connection()->setMousePressWindow(this);
    else if (hasMousePressWindow && !isMouseButtonPressed)
        connection()->setMousePressWindow(Q_NULLPTR);

    handleMouseEvent(timestamp, local, global, modifiers, source);
}

// Handlers for plain xcb events. Used only when XI 2.2 or newer is not available.
void QXcbWindow::handleButtonPressEvent(const xcb_button_press_event_t *event)
{
    Qt::KeyboardModifiers modifiers = connection()->keyboard()->translateModifiers(event->state);
    handleButtonPressEvent(event->event_x, event->event_y, event->root_x, event->root_y, event->detail,
                           modifiers, event->time);
}

void QXcbWindow::handleButtonReleaseEvent(const xcb_button_release_event_t *event)
{
    Qt::KeyboardModifiers modifiers = connection()->keyboard()->translateModifiers(event->state);
    handleButtonReleaseEvent(event->event_x, event->event_y, event->root_x, event->root_y, event->detail,
                             modifiers, event->time);
}

void QXcbWindow::handleMotionNotifyEvent(const xcb_motion_notify_event_t *event)
{
    Qt::KeyboardModifiers modifiers = connection()->keyboard()->translateModifiers(event->state);
    handleMotionNotifyEvent(event->event_x, event->event_y, event->root_x, event->root_y, modifiers, event->time);
}

#ifdef XCB_USE_XINPUT22
static inline int fixed1616ToInt(FP1616 val)
{
    return int((qreal(val >> 16)) + (val & 0xFFFF) / (qreal)0xFFFF);
}

// With XI 2.2+ press/release/motion comes here instead of the above handlers.
void QXcbWindow::handleXIMouseEvent(xcb_ge_event_t *event, Qt::MouseEventSource source)
{
    QXcbConnection *conn = connection();
    xXIDeviceEvent *ev = reinterpret_cast<xXIDeviceEvent *>(event);

    if (ev->buttons_len > 0) {
        unsigned char *buttonMask = (unsigned char *) &ev[1];
        // There is a bug in the evdev driver which leads to receiving mouse events without
        // XIPointerEmulated being set: https://bugs.freedesktop.org/show_bug.cgi?id=98188
        // Filter them out by other attributes: when their source device is a touch screen
        // and the LMB is pressed.
        if (XIMaskIsSet(buttonMask, 1) && conn->isTouchScreen(ev->sourceid)) {
            if (Q_UNLIKELY(lcQpaXInputEvents().isDebugEnabled()))
                qCDebug(lcQpaXInput, "XI2 mouse event from touch device %d was ignored", ev->sourceid);
            return;
        }
        for (int i = 1; i <= 15; ++i)
            conn->setButtonState(conn->translateMouseButton(i), XIMaskIsSet(buttonMask, i));
    }

    const Qt::KeyboardModifiers modifiers = conn->keyboard()->translateModifiers(ev->mods.effective_mods);
    const int event_x = fixed1616ToInt(ev->event_x);
    const int event_y = fixed1616ToInt(ev->event_y);
    const int root_x = fixed1616ToInt(ev->root_x);
    const int root_y = fixed1616ToInt(ev->root_y);

    conn->keyboard()->updateXKBStateFromXI(&ev->mods, &ev->group);

    const Qt::MouseButton button = conn->xiToQtMouseButton(ev->detail);

    const char *sourceName = 0;
    if (Q_UNLIKELY(lcQpaXInputEvents().isDebugEnabled())) {
        const QMetaObject *metaObject = qt_getEnumMetaObject(source);
        const QMetaEnum me = metaObject->enumerator(metaObject->indexOfEnumerator(qt_getEnumName(source)));
        sourceName = me.valueToKey(source);
    }

    switch (ev->evtype) {
    case XI_ButtonPress:
        if (Q_UNLIKELY(lcQpaXInputEvents().isDebugEnabled()))
            qCDebug(lcQpaXInputEvents, "XI2 mouse press, button %d, time %d, source %s", button, ev->time, sourceName);
        conn->setButtonState(button, true);
        handleButtonPressEvent(event_x, event_y, root_x, root_y, ev->detail, modifiers, ev->time, source);
        break;
    case XI_ButtonRelease:
        if (Q_UNLIKELY(lcQpaXInputEvents().isDebugEnabled()))
            qCDebug(lcQpaXInputEvents, "XI2 mouse release, button %d, time %d, source %s", button, ev->time, sourceName);
        conn->setButtonState(button, false);
        handleButtonReleaseEvent(event_x, event_y, root_x, root_y, ev->detail, modifiers, ev->time, source);
        break;
    case XI_Motion:
        if (Q_UNLIKELY(lcQpaXInputEvents().isDebugEnabled()))
            qCDebug(lcQpaXInputEvents, "XI2 mouse motion %d,%d, time %d, source %s", event_x, event_y, ev->time, sourceName);
        handleMotionNotifyEvent(event_x, event_y, root_x, root_y, modifiers, ev->time, source);
        break;
    default:
        qWarning() << "Unrecognized XI2 mouse event" << ev->evtype;
        break;
    }
}

// With XI 2.2+ enter/leave comes here and are blocked in plain xcb events
void QXcbWindow::handleXIEnterLeave(xcb_ge_event_t *event)
{
    xXIEnterEvent *ev = reinterpret_cast<xXIEnterEvent *>(event);

    // Compare the window with current mouse grabber to prevent deliver events to any other windows.
    // If leave event occurs and the window is under mouse - allow to deliver the leave event.
    QXcbWindow *mouseGrabber = connection()->mouseGrabber();
    if (mouseGrabber && mouseGrabber != this
            && (ev->evtype != XI_Leave || QGuiApplicationPrivate::currentMouseWindow != window())) {
        return;
    }

    const int root_x = fixed1616ToInt(ev->root_x);
    const int root_y = fixed1616ToInt(ev->root_y);

    switch (ev->evtype) {
    case XI_Enter: {
        const int event_x = fixed1616ToInt(ev->event_x);
        const int event_y = fixed1616ToInt(ev->event_y);
        qCDebug(lcQpaXInput, "XI2 mouse enter %d,%d, mode %d, detail %d, time %d", event_x, event_y, ev->mode, ev->detail, ev->time);
        handleEnterNotifyEvent(event_x, event_y, root_x, root_y, ev->mode, ev->detail, ev->time);
        break;
    }
    case XI_Leave:
        qCDebug(lcQpaXInput, "XI2 mouse leave, mode %d, detail %d, time %d", ev->mode, ev->detail, ev->time);
        connection()->keyboard()->updateXKBStateFromXI(&ev->mods, &ev->group);
        handleLeaveNotifyEvent(root_x, root_y, ev->mode, ev->detail, ev->time);
        break;
    }
}
#endif

QXcbWindow *QXcbWindow::toWindow() { return this; }

void QXcbWindow::handleMouseEvent(xcb_timestamp_t time, const QPoint &local, const QPoint &global,
        Qt::KeyboardModifiers modifiers, Qt::MouseEventSource source)
{
    connection()->setTime(time);
    QWindowSystemInterface::handleMouseEvent(window(), time, local, global, connection()->buttonState(), modifiers, source);
}

void QXcbWindow::handleEnterNotifyEvent(const xcb_enter_notify_event_t *event)
{
    handleEnterNotifyEvent(event->event_x, event->event_y, event->root_x, event->root_y, event->mode, event->detail, event->time);
}

void QXcbWindow::handleLeaveNotifyEvent(const xcb_leave_notify_event_t *event)
{
    handleLeaveNotifyEvent(event->root_x, event->root_y, event->mode, event->detail, event->time);
}

void QXcbWindow::handlePropertyNotifyEvent(const xcb_property_notify_event_t *event)
{
    connection()->setTime(event->time);

    const bool propertyDeleted = event->state == XCB_PROPERTY_DELETE;

    if (event->atom == atom(QXcbAtom::_NET_WM_STATE) || event->atom == atom(QXcbAtom::WM_STATE)) {
        if (propertyDeleted)
            return;

        Qt::WindowStates newState = Qt::WindowNoState;

        if (event->atom == atom(QXcbAtom::WM_STATE)) { // WM_STATE: Quick check for 'Minimize'.
            auto reply = Q_XCB_REPLY(xcb_get_property, xcb_connection(),
                                     0, m_window, atom(QXcbAtom::WM_STATE),
                                     XCB_ATOM_ANY, 0, 1024);
            if (reply && reply->format == 32 && reply->type == atom(QXcbAtom::WM_STATE)) {
                const quint32 *data = (const quint32 *)xcb_get_property_value(reply.get());
                if (reply->length != 0)
                    m_minimized = (data[0] == XCB_WM_STATE_ICONIC
                                   || (data[0] == XCB_WM_STATE_WITHDRAWN && m_minimized));
            }
        }
        if (m_minimized)
            newState = Qt::WindowMinimized;

        const NetWmStates states = netWmStates();
        if (states & NetWmStateFullScreen)
            newState |= Qt::WindowFullScreen;
        if ((states & NetWmStateMaximizedHorz) && (states & NetWmStateMaximizedVert))
            newState |= Qt::WindowMaximized;
        // Send Window state, compress events in case other flags (modality, etc) are changed.
        if (m_lastWindowStateEvent != newState) {
            QWindowSystemInterface::handleWindowStateChanged(window(), newState);
            m_lastWindowStateEvent = newState;
            m_windowState = newState;
            if ((m_windowState & Qt::WindowMinimized) && connection()->mouseGrabber() == this)
                connection()->setMouseGrabber(Q_NULLPTR);
        }
        return;
    } else if (event->atom == atom(QXcbAtom::_NET_FRAME_EXTENTS)) {
        m_dirtyFrameMargins = true;
    }
}

void QXcbWindow::handleFocusInEvent(const xcb_focus_in_event_t *event)
{
    // Ignore focus events that are being sent only because the pointer is over
    // our window, even if the input focus is in a different window.
    if (event->detail == XCB_NOTIFY_DETAIL_POINTER)
        return;
    doFocusIn();
}


void QXcbWindow::handleFocusOutEvent(const xcb_focus_out_event_t *event)
{
    // Ignore focus events that are being sent only because the pointer is over
    // our window, even if the input focus is in a different window.
    if (event->detail == XCB_NOTIFY_DETAIL_POINTER)
        return;
    doFocusOut();
}

void QXcbWindow::updateSyncRequestCounter()
{
    if (m_syncState != SyncAndConfigureReceived) {
        // window manager does not expect a sync event yet.
        return;
    }
    if (m_usingSyncProtocol && (m_syncValue.lo != 0 || m_syncValue.hi != 0)) {
        xcb_sync_set_counter(xcb_connection(), m_syncCounter, m_syncValue);
        xcb_flush(xcb_connection());

        m_syncValue.lo = 0;
        m_syncValue.hi = 0;
        m_syncState = NoSyncNeeded;
    }
}

const xcb_visualtype_t *QXcbWindow::createVisual()
{
    return xcbScreen() ? xcbScreen()->visualForFormat(m_format)
                       : nullptr;
}

bool QXcbWindow::setKeyboardGrabEnabled(bool grab)
{
    if (grab && !connection()->canGrab())
        return false;

    if (!grab) {
        xcb_ungrab_keyboard(xcb_connection(), XCB_TIME_CURRENT_TIME);
        return true;
    }

    auto reply = Q_XCB_REPLY(xcb_grab_keyboard, xcb_connection(), false,
                             m_window, XCB_TIME_CURRENT_TIME,
                             XCB_GRAB_MODE_ASYNC, XCB_GRAB_MODE_ASYNC);
    return reply && reply->status == XCB_GRAB_STATUS_SUCCESS;
}

bool QXcbWindow::setMouseGrabEnabled(bool grab)
{
    if (!grab && connection()->mouseGrabber() == this)
        connection()->setMouseGrabber(Q_NULLPTR);
#ifdef XCB_USE_XINPUT22
    if (connection()->isAtLeastXI22() && connection()->xi2MouseEvents()) {
        bool result = connection()->xi2SetMouseGrabEnabled(m_window, grab);
        if (grab && result)
            connection()->setMouseGrabber(this);
        return result;
    }
#endif
    if (grab && !connection()->canGrab())
        return false;

    if (!grab) {
        xcb_ungrab_pointer(xcb_connection(), XCB_TIME_CURRENT_TIME);
        return true;
    }

    auto reply = Q_XCB_REPLY(xcb_grab_pointer, xcb_connection(),
                             false, m_window,
                             (XCB_EVENT_MASK_BUTTON_PRESS | XCB_EVENT_MASK_BUTTON_RELEASE
                              | XCB_EVENT_MASK_BUTTON_MOTION | XCB_EVENT_MASK_ENTER_WINDOW
                              | XCB_EVENT_MASK_LEAVE_WINDOW | XCB_EVENT_MASK_POINTER_MOTION),
                             XCB_GRAB_MODE_ASYNC, XCB_GRAB_MODE_ASYNC,
                             XCB_WINDOW_NONE, XCB_CURSOR_NONE,
                             XCB_TIME_CURRENT_TIME);
    bool result = reply && reply->status == XCB_GRAB_STATUS_SUCCESS;
    if (result)
        connection()->setMouseGrabber(this);
    return result;
}

void QXcbWindow::setCursor(xcb_cursor_t cursor, bool isBitmapCursor)
{
    xcb_connection_t *conn = xcb_connection();

    xcb_change_window_attributes(conn, m_window, XCB_CW_CURSOR, &cursor);
    xcb_flush(conn);

    if (m_currentBitmapCursor != XCB_CURSOR_NONE) {
        xcb_free_cursor(conn, m_currentBitmapCursor);
    }

    if (isBitmapCursor) {
        m_currentBitmapCursor = cursor;
    } else {
        m_currentBitmapCursor = XCB_CURSOR_NONE;
    }
}

void QXcbWindow::windowEvent(QEvent *event)
{
    switch (event->type()) {
    case QEvent::FocusIn:
        if (m_embedded && !event->spontaneous()) {
            QFocusEvent *focusEvent = static_cast<QFocusEvent *>(event);
            switch (focusEvent->reason()) {
            case Qt::TabFocusReason:
            case Qt::BacktabFocusReason:
                {
                const QXcbWindow *container =
                    static_cast<const QXcbWindow *>(parent());
                sendXEmbedMessage(container->xcb_window(),
                                  focusEvent->reason() == Qt::TabFocusReason ?
                                  XEMBED_FOCUS_NEXT : XEMBED_FOCUS_PREV);
                event->accept();
                }
                break;
            default:
                break;
            }
        }
        break;
    default:
        break;
    }
    QPlatformWindow::windowEvent(event);
}

bool QXcbWindow::startSystemResize(const QPoint &pos, Qt::Corner corner)
{
    const xcb_atom_t moveResize = connection()->atom(QXcbAtom::_NET_WM_MOVERESIZE);
    if (!connection()->wmSupport()->isSupportedByWM(moveResize))
        return false;
    const QPoint globalPos = QHighDpi::toNativePixels(window()->mapToGlobal(pos), window()->screen());
#ifdef XCB_USE_XINPUT22
    if (connection()->startSystemResizeForTouchBegin(m_window, globalPos, corner))
        return true;
#endif
    return doStartSystemResize(globalPos, corner);
}

bool QXcbWindow::doStartSystemResize(const QPoint &globalPos, Qt::Corner corner)
{
    const xcb_atom_t moveResize = connection()->atom(QXcbAtom::_NET_WM_MOVERESIZE);
    xcb_client_message_event_t xev;
    xev.response_type = XCB_CLIENT_MESSAGE;
    xev.type = moveResize;
    xev.sequence = 0;
    xev.window = xcb_window();
    xev.format = 32;
    xev.data.data32[0] = globalPos.x();
    xev.data.data32[1] = globalPos.y();
    const bool bottom = corner == Qt::BottomRightCorner || corner == Qt::BottomLeftCorner;
    const bool left = corner == Qt::BottomLeftCorner || corner == Qt::TopLeftCorner;
    if (bottom)
        xev.data.data32[2] = left ? 6 : 4; // bottomleft/bottomright
    else
        xev.data.data32[2] = left ? 0 : 2; // topleft/topright
    xev.data.data32[3] = XCB_BUTTON_INDEX_1;
    xev.data.data32[4] = 0;
    xcb_ungrab_pointer(connection()->xcb_connection(), XCB_CURRENT_TIME);
    xcb_send_event(connection()->xcb_connection(), false, xcbScreen()->root(),
                   XCB_EVENT_MASK_SUBSTRUCTURE_REDIRECT | XCB_EVENT_MASK_SUBSTRUCTURE_NOTIFY,
                   (const char *)&xev);
    return true;
}

// Sends an XEmbed message.
void QXcbWindow::sendXEmbedMessage(xcb_window_t window, quint32 message,
                                   quint32 detail, quint32 data1, quint32 data2)
{
    xcb_client_message_event_t event;

    event.response_type = XCB_CLIENT_MESSAGE;
    event.format = 32;
    event.sequence = 0;
    event.window = window;
    event.type = atom(QXcbAtom::_XEMBED);
    event.data.data32[0] = connection()->time();
    event.data.data32[1] = message;
    event.data.data32[2] = detail;
    event.data.data32[3] = data1;
    event.data.data32[4] = data2;
    xcb_send_event(xcb_connection(), false, window, XCB_EVENT_MASK_NO_EVENT, (const char *)&event);
}

static bool activeWindowChangeQueued(const QWindow *window)
{
    /* Check from window system event queue if the next queued activation
     * targets a window other than @window.
     */
    QWindowSystemInterfacePrivate::ActivatedWindowEvent *systemEvent =
        static_cast<QWindowSystemInterfacePrivate::ActivatedWindowEvent *>
        (QWindowSystemInterfacePrivate::peekWindowSystemEvent(QWindowSystemInterfacePrivate::ActivatedWindow));
    return systemEvent && systemEvent->activated != window;
}

void QXcbWindow::handleXEmbedMessage(const xcb_client_message_event_t *event)
{
    connection()->setTime(event->data.data32[0]);
    switch (event->data.data32[1]) {
    case XEMBED_WINDOW_ACTIVATE:
    case XEMBED_WINDOW_DEACTIVATE:
        break;
    case XEMBED_EMBEDDED_NOTIFY:
        xcb_map_window(xcb_connection(), m_window);
        xcbScreen()->windowShown(this);
        // Without Qt::WA_TranslucentBackground, we use a ParentRelative BackPixmap.
        // Clear the whole tray icon window to its background color as early as possible
        // so that we can get a clean result from grabWindow() later.
        xcb_clear_area(xcb_connection(), false, m_window, 0, 0, geometry().width(), geometry().height());
        xcb_flush(xcb_connection());
        break;
    case XEMBED_FOCUS_IN:
        Qt::FocusReason reason;
        switch (event->data.data32[2]) {
        case XEMBED_FOCUS_FIRST:
            reason = Qt::TabFocusReason;
            break;
        case XEMBED_FOCUS_LAST:
            reason = Qt::BacktabFocusReason;
            break;
        case XEMBED_FOCUS_CURRENT:
        default:
            reason = Qt::OtherFocusReason;
            break;
        }
        connection()->setFocusWindow(window());
        QWindowSystemInterface::handleWindowActivated(window(), reason);
        break;
    case XEMBED_FOCUS_OUT:
        if (window() == QGuiApplication::focusWindow()
            && !activeWindowChangeQueued(window())) {
            connection()->setFocusWindow(nullptr);
            QWindowSystemInterface::handleWindowActivated(nullptr);
        }
        break;
    }
}

static inline xcb_rectangle_t qRectToXCBRectangle(const QRect &r)
{
    xcb_rectangle_t result;
    result.x = qMax(SHRT_MIN, r.x());
    result.y = qMax(SHRT_MIN, r.y());
    result.width = qMin((int)USHRT_MAX, r.width());
    result.height = qMin((int)USHRT_MAX, r.height());
    return result;
}

void QXcbWindow::setOpacity(qreal level)
{
    if (!m_window)
        return;

    quint32 value = qRound64(qBound(qreal(0), level, qreal(1)) * 0xffffffff);

    xcb_change_property(xcb_connection(),
                        XCB_PROP_MODE_REPLACE,
                        m_window,
                        atom(QXcbAtom::_NET_WM_WINDOW_OPACITY),
                        XCB_ATOM_CARDINAL,
                        32,
                        1,
                        (uchar *)&value);
}

void QXcbWindow::setMask(const QRegion &region)
{
    if (!connection()->hasXShape())
        return;
    if (region.isEmpty()) {
        xcb_shape_mask(connection()->xcb_connection(), XCB_SHAPE_SO_SET,
                       XCB_SHAPE_SK_BOUNDING, xcb_window(), 0, 0, XCB_NONE);
    } else {
        QVector<xcb_rectangle_t> rects;
        rects.reserve(region.rectCount());
        for (const QRect &r : region)
            rects.push_back(qRectToXCBRectangle(r));
        xcb_shape_rectangles(connection()->xcb_connection(), XCB_SHAPE_SO_SET,
                             XCB_SHAPE_SK_BOUNDING, XCB_CLIP_ORDERING_UNSORTED,
                             xcb_window(), 0, 0, rects.size(), &rects[0]);
    }
}

void QXcbWindow::setAlertState(bool enabled)
{
    if (m_alertState == enabled)
        return;

    m_alertState = enabled;

    changeNetWmState(enabled, atom(QXcbAtom::_NET_WM_STATE_DEMANDS_ATTENTION));
}

uint QXcbWindow::visualId() const
{
    return m_visualId;
}

bool QXcbWindow::needsSync() const
{
    return m_syncState == SyncAndConfigureReceived;
}

void QXcbWindow::postSyncWindowRequest()
{
    if (!m_pendingSyncRequest) {
        QXcbSyncWindowRequest *e = new QXcbSyncWindowRequest(this);
        m_pendingSyncRequest = e;
        QCoreApplication::postEvent(xcbScreen()->connection(), e);
    }
}

QXcbScreen *QXcbWindow::xcbScreen() const
{
    return static_cast<QXcbScreen *>(screen());
}

QT_END_NAMESPACE
<|MERGE_RESOLUTION|>--- conflicted
+++ resolved
@@ -1504,14 +1504,9 @@
                                    ba.length(),
                                    ba.constData());
 
-<<<<<<< HEAD
-#ifdef XCB_USE_XLIB
+#if QT_CONFIG(xcb_xlib)
     Display *dpy = static_cast<Display *>(connection()->xlib_display());
     XTextProperty *text = qstringToXTP(dpy, title);
-=======
-#if QT_CONFIG(xcb_xlib)
-    XTextProperty *text = qstringToXTP(DISPLAY_FROM_XCB(this), title);
->>>>>>> eaee1209
     if (text)
         XSetWMName(dpy, m_window, text);
 #endif
