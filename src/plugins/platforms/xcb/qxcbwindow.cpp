/****************************************************************************
**
** Copyright (C) 2016 The Qt Company Ltd.
** Contact: https://www.qt.io/licensing/
**
** This file is part of the plugins of the Qt Toolkit.
**
** $QT_BEGIN_LICENSE:LGPL$
** Commercial License Usage
** Licensees holding valid commercial Qt licenses may use this file in
** accordance with the commercial license agreement provided with the
** Software or, alternatively, in accordance with the terms contained in
** a written agreement between you and The Qt Company. For licensing terms
** and conditions see https://www.qt.io/terms-conditions. For further
** information use the contact form at https://www.qt.io/contact-us.
**
** GNU Lesser General Public License Usage
** Alternatively, this file may be used under the terms of the GNU Lesser
** General Public License version 3 as published by the Free Software
** Foundation and appearing in the file LICENSE.LGPL3 included in the
** packaging of this file. Please review the following information to
** ensure the GNU Lesser General Public License version 3 requirements
** will be met: https://www.gnu.org/licenses/lgpl-3.0.html.
**
** GNU General Public License Usage
** Alternatively, this file may be used under the terms of the GNU
** General Public License version 2.0 or (at your option) the GNU General
** Public license version 3 or any later version approved by the KDE Free
** Qt Foundation. The licenses are as published by the Free Software
** Foundation and appearing in the file LICENSE.GPL2 and LICENSE.GPL3
** included in the packaging of this file. Please review the following
** information to ensure the GNU General Public License requirements will
** be met: https://www.gnu.org/licenses/gpl-2.0.html and
** https://www.gnu.org/licenses/gpl-3.0.html.
**
** $QT_END_LICENSE$
**
****************************************************************************/

#include "qxcbwindow.h"

#include <QtDebug>
#include <QMetaEnum>
#include <QScreen>
#include <QtGui/QIcon>
#include <QtGui/QRegion>
#include <QtGui/private/qhighdpiscaling_p.h>

#include "qxcbintegration.h"
#include "qxcbconnection.h"
#include "qxcbscreen.h"
#if QT_CONFIG(draganddrop)
#include "qxcbdrag.h"
#endif
#include "qxcbkeyboard.h"
#include "qxcbimage.h"
#include "qxcbwmsupport.h"
#include "qxcbimage.h"
#include "qxcbnativeinterface.h"
#include "qxcbsystemtraytracker.h"

#include <qpa/qplatformintegration.h>
#include <qpa/qplatformcursor.h>

#include <algorithm>

// FIXME This workaround can be removed for xcb-icccm > 3.8
#define class class_name
#include <xcb/xcb_icccm.h>
#undef class
#include <xcb/xfixes.h>
#include <xcb/shape.h>
#if QT_CONFIG(xcb_xinput)
#include <xcb/xinput.h>
#endif

// xcb-icccm 3.8 support
#ifdef XCB_ICCCM_NUM_WM_SIZE_HINTS_ELEMENTS
#define xcb_get_wm_hints_reply xcb_icccm_get_wm_hints_reply
#define xcb_get_wm_hints xcb_icccm_get_wm_hints
#define xcb_get_wm_hints_unchecked xcb_icccm_get_wm_hints_unchecked
#define xcb_set_wm_hints xcb_icccm_set_wm_hints
#define xcb_set_wm_normal_hints xcb_icccm_set_wm_normal_hints
#define xcb_size_hints_set_base_size xcb_icccm_size_hints_set_base_size
#define xcb_size_hints_set_max_size xcb_icccm_size_hints_set_max_size
#define xcb_size_hints_set_min_size xcb_icccm_size_hints_set_min_size
#define xcb_size_hints_set_position xcb_icccm_size_hints_set_position
#define xcb_size_hints_set_resize_inc xcb_icccm_size_hints_set_resize_inc
#define xcb_size_hints_set_size xcb_icccm_size_hints_set_size
#define xcb_size_hints_set_win_gravity xcb_icccm_size_hints_set_win_gravity
#define xcb_wm_hints_set_iconic xcb_icccm_wm_hints_set_iconic
#define xcb_wm_hints_set_normal xcb_icccm_wm_hints_set_normal
#define xcb_wm_hints_set_input xcb_icccm_wm_hints_set_input
#define xcb_wm_hints_t xcb_icccm_wm_hints_t
#define XCB_WM_STATE_ICONIC XCB_ICCCM_WM_STATE_ICONIC
#define XCB_WM_STATE_WITHDRAWN XCB_ICCCM_WM_STATE_WITHDRAWN
#endif

#include <private/qguiapplication_p.h>
#include <private/qwindow_p.h>

#include <qpa/qplatformbackingstore.h>
#include <qpa/qwindowsysteminterface.h>

#include <QTextCodec>
#include <stdio.h>

#if QT_CONFIG(xcb_xlib)
#define register        /* C++17 deprecated register */
#include <X11/Xlib.h>
#include <X11/Xutil.h>
#undef register
#endif

#define XCOORD_MAX 16383
enum {
    defaultWindowWidth = 160,
    defaultWindowHeight = 160
};

//#ifdef NET_WM_STATE_DEBUG

QT_BEGIN_NAMESPACE

Q_DECLARE_TYPEINFO(xcb_rectangle_t, Q_PRIMITIVE_TYPE);

#undef FocusIn

enum QX11EmbedFocusInDetail {
    XEMBED_FOCUS_CURRENT = 0,
    XEMBED_FOCUS_FIRST = 1,
    XEMBED_FOCUS_LAST = 2
};

enum QX11EmbedInfoFlags {
    XEMBED_MAPPED = (1 << 0),
};

enum QX11EmbedMessageType {
    XEMBED_EMBEDDED_NOTIFY = 0,
    XEMBED_WINDOW_ACTIVATE = 1,
    XEMBED_WINDOW_DEACTIVATE = 2,
    XEMBED_REQUEST_FOCUS = 3,
    XEMBED_FOCUS_IN = 4,
    XEMBED_FOCUS_OUT = 5,
    XEMBED_FOCUS_NEXT = 6,
    XEMBED_FOCUS_PREV = 7,
    XEMBED_MODALITY_ON = 10,
    XEMBED_MODALITY_OFF = 11,
    XEMBED_REGISTER_ACCELERATOR = 12,
    XEMBED_UNREGISTER_ACCELERATOR = 13,
    XEMBED_ACTIVATE_ACCELERATOR = 14
};

const quint32 XEMBED_VERSION = 0;

QXcbScreen *QXcbWindow::parentScreen()
{
    return parent() ? static_cast<QXcbWindow*>(parent())->parentScreen() : xcbScreen();
}

//QPlatformWindow::screenForGeometry version that uses deviceIndependentGeometry
QXcbScreen *QXcbWindow::initialScreen() const
{
    QWindowPrivate *windowPrivate = qt_window_private(window());
    QScreen *screen = windowPrivate->screenForGeometry(window()->geometry());
    return static_cast<QXcbScreen*>(screen->handle());
}

// Returns \c true if we should set WM_TRANSIENT_FOR on \a w
static inline bool isTransient(const QWindow *w)
{
    return w->type() == Qt::Dialog
           || w->type() == Qt::Sheet
           || w->type() == Qt::Tool
           || w->type() == Qt::SplashScreen
           || w->type() == Qt::ToolTip
           || w->type() == Qt::Drawer
           || w->type() == Qt::Popup;
}

void QXcbWindow::setImageFormatForVisual(const xcb_visualtype_t *visual)
{
    if (qt_xcb_imageFormatForVisual(connection(), m_depth, visual, &m_imageFormat, &m_imageRgbSwap))
        return;

    switch (m_depth) {
    case 32:
    case 24:
        qWarning("Using RGB32 fallback, if this works your X11 server is reporting a bad screen format.");
        m_imageFormat = QImage::Format_RGB32;
        break;
    case 16:
        qWarning("Using RGB16 fallback, if this works your X11 server is reporting a bad screen format.");
        m_imageFormat = QImage::Format_RGB16;
    default:
        break;
    }
}

#if QT_CONFIG(xcb_xlib)
static inline XTextProperty* qstringToXTP(Display *dpy, const QString& s)
{
    #include <X11/Xatom.h>

    static XTextProperty tp = { 0, 0, 0, 0 };
    static bool free_prop = true; // we can't free tp.value in case it references
                                  // the data of the static QByteArray below.
    if (tp.value) {
        if (free_prop)
            XFree(tp.value);
        tp.value = 0;
        free_prop = true;
    }

#if QT_CONFIG(textcodec)
    static const QTextCodec* mapper = QTextCodec::codecForLocale();
    int errCode = 0;
    if (mapper) {
        QByteArray mapped = mapper->fromUnicode(s);
        char* tl[2];
        tl[0] = mapped.data();
        tl[1] = 0;
        errCode = XmbTextListToTextProperty(dpy, tl, 1, XStdICCTextStyle, &tp);
        if (errCode < 0)
            qCDebug(lcQpaXcb, "XmbTextListToTextProperty result code %d", errCode);
    }
    if (!mapper || errCode < 0) {
        mapper = QTextCodec::codecForName("latin1");
        if (!mapper || !mapper->canEncode(s))
            return nullptr;
#endif
        static QByteArray qcs;
        qcs = s.toLatin1();
        tp.value = (uchar*)qcs.data();
        tp.encoding = XA_STRING;
        tp.format = 8;
        tp.nitems = qcs.length();
        free_prop = false;
#if QT_CONFIG(textcodec)
    }
#else
    Q_UNUSED(dpy);
#endif
    return &tp;
}
#endif // QT_CONFIG(xcb_xlib)

// TODO move this into a utility function in QWindow or QGuiApplication
static QWindow *childWindowAt(QWindow *win, const QPoint &p)
{
    for (QObject *obj : win->children()) {
        if (obj->isWindowType()) {
            QWindow *childWin = static_cast<QWindow *>(obj);
            if (childWin->isVisible()) {
                if (QWindow *recurse = childWindowAt(childWin, p))
                    return recurse;
            }
        }
    }
    if (!win->isTopLevel()
            && !(win->flags() & Qt::WindowTransparentForInput)
            && win->geometry().contains(win->parent()->mapFromGlobal(p))) {
        return win;
    }
    return nullptr;
}

static const char *wm_window_type_property_id = "_q_xcb_wm_window_type";
static const char *wm_window_role_property_id = "_q_xcb_wm_window_role";

QXcbWindow::QXcbWindow(QWindow *window)
    : QPlatformWindow(window)
{
    setConnection(xcbScreen()->connection());
}

#ifdef Q_COMPILER_CLASS_ENUM
enum : quint32 {
#else
enum {
#endif
    baseEventMask
        = XCB_EVENT_MASK_EXPOSURE | XCB_EVENT_MASK_STRUCTURE_NOTIFY
            | XCB_EVENT_MASK_PROPERTY_CHANGE | XCB_EVENT_MASK_FOCUS_CHANGE,

    defaultEventMask = baseEventMask
            | XCB_EVENT_MASK_KEY_PRESS | XCB_EVENT_MASK_KEY_RELEASE
            | XCB_EVENT_MASK_BUTTON_PRESS | XCB_EVENT_MASK_BUTTON_RELEASE
            | XCB_EVENT_MASK_BUTTON_MOTION | XCB_EVENT_MASK_ENTER_WINDOW | XCB_EVENT_MASK_LEAVE_WINDOW
            | XCB_EVENT_MASK_POINTER_MOTION,

    transparentForInputEventMask = baseEventMask
            | XCB_EVENT_MASK_VISIBILITY_CHANGE | XCB_EVENT_MASK_RESIZE_REDIRECT
            | XCB_EVENT_MASK_SUBSTRUCTURE_REDIRECT
            | XCB_EVENT_MASK_COLOR_MAP_CHANGE | XCB_EVENT_MASK_OWNER_GRAB_BUTTON
};

void QXcbWindow::create()
{
    destroy();

    m_windowState = Qt::WindowNoState;
    m_trayIconWindow = window()->objectName() == QLatin1String("QSystemTrayIconSysWindow");

    Qt::WindowType type = window()->type();

    QXcbScreen *currentScreen = xcbScreen();
    QXcbScreen *platformScreen = parent() ? parentScreen() : initialScreen();
    QRect rect = QHighDpi::toNativePixels(window()->geometry(), platformScreen);

    if (type == Qt::Desktop) {
        m_window = platformScreen->root();
        m_depth = platformScreen->screen()->root_depth;
        m_visualId = platformScreen->screen()->root_visual;
        const xcb_visualtype_t *visual = 0;
        if (connection()->hasDefaultVisualId()) {
            visual = platformScreen->visualForId(connection()->defaultVisualId());
            if (visual)
                m_visualId = connection()->defaultVisualId();
            if (!visual)
                qWarning("Could not use default visual id. Falling back to root_visual for screen.");
        }
        if (!visual)
            visual = platformScreen->visualForId(m_visualId);
        setImageFormatForVisual(visual);
        connection()->addWindowEventListener(m_window, this);
        return;
    }

    QPlatformWindow::setGeometry(rect);

    if (platformScreen != currentScreen)
        QWindowSystemInterface::handleWindowScreenChanged(window(), platformScreen->QPlatformScreen::screen());

    const QSize minimumSize = windowMinimumSize();
    if (rect.width() > 0 || rect.height() > 0) {
        rect.setWidth(qBound(1, rect.width(), XCOORD_MAX));
        rect.setHeight(qBound(1, rect.height(), XCOORD_MAX));
    } else if (minimumSize.width() > 0 || minimumSize.height() > 0) {
        rect.setSize(minimumSize);
    } else {
        rect.setWidth(QHighDpi::toNativePixels(int(defaultWindowWidth), platformScreen->QPlatformScreen::screen()));
        rect.setHeight(QHighDpi::toNativePixels(int(defaultWindowHeight), platformScreen->QPlatformScreen::screen()));
    }

    xcb_window_t xcb_parent_id = platformScreen->root();
    if (parent()) {
        xcb_parent_id = static_cast<QXcbWindow *>(parent())->xcb_window();
        m_embedded = parent()->isForeignWindow();

        QSurfaceFormat parentFormat = parent()->window()->requestedFormat();
        if (window()->surfaceType() != QSurface::OpenGLSurface && parentFormat.hasAlpha()) {
            window()->setFormat(parentFormat);
        }
    }

    resolveFormat(platformScreen->surfaceFormatFor(window()->requestedFormat()));

    const xcb_visualtype_t *visual = nullptr;

    if (m_trayIconWindow && connection()->systemTrayTracker()) {
        visual = platformScreen->visualForId(connection()->systemTrayTracker()->visualId());
    } else if (connection()->hasDefaultVisualId()) {
        visual = platformScreen->visualForId(connection()->defaultVisualId());
        if (!visual)
            qWarning() << "Failed to use requested visual id.";
    }

    if (parent()) {
        // When using a Vulkan QWindow via QWidget::createWindowContainer() we
        // must make sure the visuals are compatible. Now, the parent will be
        // of RasterGLSurface which typically chooses a GLX/EGL compatible
        // visual which may not be what the Vulkan window would choose.
        // Therefore, take the parent's visual.
        if (window()->surfaceType() == QSurface::VulkanSurface
                && parent()->window()->surfaceType() != QSurface::VulkanSurface)
        {
            visual = platformScreen->visualForId(static_cast<QXcbWindow *>(parent())->visualId());
        }
    }

    if (!visual)
        visual = createVisual();

    if (!visual) {
        qWarning() << "Falling back to using screens root_visual.";
        visual = platformScreen->visualForId(platformScreen->screen()->root_visual);
    }

    Q_ASSERT(visual);

    m_visualId = visual->visual_id;
    m_depth = platformScreen->depthOfVisual(m_visualId);
    setImageFormatForVisual(visual);

    quint32 mask = XCB_CW_BACK_PIXMAP
                 | XCB_CW_BORDER_PIXEL
                 | XCB_CW_BIT_GRAVITY
                 | XCB_CW_OVERRIDE_REDIRECT
                 | XCB_CW_SAVE_UNDER
                 | XCB_CW_EVENT_MASK;

    static const bool haveOpenGL = QGuiApplicationPrivate::platformIntegration()->hasCapability(QPlatformIntegration::OpenGL);

    if ((window()->supportsOpenGL() && haveOpenGL) || m_format.hasAlpha()) {
        m_cmap = xcb_generate_id(xcb_connection());
        xcb_create_colormap(xcb_connection(),
                            XCB_COLORMAP_ALLOC_NONE,
                            m_cmap,
                            xcb_parent_id,
                            m_visualId);

        mask |= XCB_CW_COLORMAP;
    }

    quint32 values[] = {
        XCB_BACK_PIXMAP_NONE,
        platformScreen->screen()->black_pixel,
        XCB_GRAVITY_NORTH_WEST,
        type == Qt::Popup || type == Qt::ToolTip || (window()->flags() & Qt::BypassWindowManagerHint),
        type == Qt::Popup || type == Qt::Tool || type == Qt::SplashScreen || type == Qt::ToolTip || type == Qt::Drawer,
        defaultEventMask,
        m_cmap
    };

    m_window = xcb_generate_id(xcb_connection());
    xcb_create_window(xcb_connection(),
                      m_depth,
                      m_window,                        // window id
                      xcb_parent_id,                   // parent window id
                      rect.x(),
                      rect.y(),
                      rect.width(),
                      rect.height(),
                      0,                               // border width
                      XCB_WINDOW_CLASS_INPUT_OUTPUT,   // window class
                      m_visualId,                      // visual
                      mask,
                      values);

    connection()->addWindowEventListener(m_window, this);

    xcb_change_window_attributes(xcb_connection(), m_window, mask, values);

    propagateSizeHints();

    xcb_atom_t properties[5];
    int propertyCount = 0;
    properties[propertyCount++] = atom(QXcbAtom::WM_DELETE_WINDOW);
    properties[propertyCount++] = atom(QXcbAtom::WM_TAKE_FOCUS);
    properties[propertyCount++] = atom(QXcbAtom::_NET_WM_PING);

    if (connection()->hasXSync())
        properties[propertyCount++] = atom(QXcbAtom::_NET_WM_SYNC_REQUEST);

    if (window()->flags() & Qt::WindowContextHelpButtonHint)
        properties[propertyCount++] = atom(QXcbAtom::_NET_WM_CONTEXT_HELP);

    xcb_change_property(xcb_connection(),
                        XCB_PROP_MODE_REPLACE,
                        m_window,
                        atom(QXcbAtom::WM_PROTOCOLS),
                        XCB_ATOM_ATOM,
                        32,
                        propertyCount,
                        properties);
    m_syncValue.hi = 0;
    m_syncValue.lo = 0;

    const QByteArray wmClass = QXcbIntegration::instance()->wmClass();
    if (!wmClass.isEmpty()) {
        xcb_change_property(xcb_connection(), XCB_PROP_MODE_REPLACE,
                            m_window, atom(QXcbAtom::WM_CLASS),
                            XCB_ATOM_STRING, 8, wmClass.size(), wmClass.constData());
    }

    if (connection()->hasXSync()) {
        m_syncCounter = xcb_generate_id(xcb_connection());
        xcb_sync_create_counter(xcb_connection(), m_syncCounter, m_syncValue);

        xcb_change_property(xcb_connection(),
                            XCB_PROP_MODE_REPLACE,
                            m_window,
                            atom(QXcbAtom::_NET_WM_SYNC_REQUEST_COUNTER),
                            XCB_ATOM_CARDINAL,
                            32,
                            1,
                            &m_syncCounter);
    }

    // set the PID to let the WM kill the application if unresponsive
    quint32 pid = getpid();
    xcb_change_property(xcb_connection(), XCB_PROP_MODE_REPLACE, m_window,
                        atom(QXcbAtom::_NET_WM_PID), XCB_ATOM_CARDINAL, 32,
                        1, &pid);

    const QByteArray clientMachine = QSysInfo::machineHostName().toLocal8Bit();
    if (!clientMachine.isEmpty()) {
        xcb_change_property(xcb_connection(), XCB_PROP_MODE_REPLACE, m_window,
                            atom(QXcbAtom::WM_CLIENT_MACHINE), XCB_ATOM_STRING, 8,
                            clientMachine.size(), clientMachine.constData());
    }

    xcb_wm_hints_t hints;
    memset(&hints, 0, sizeof(hints));
    xcb_wm_hints_set_normal(&hints);

    xcb_wm_hints_set_input(&hints, !(window()->flags() & Qt::WindowDoesNotAcceptFocus));

    xcb_set_wm_hints(xcb_connection(), m_window, &hints);

    xcb_window_t leader = connection()->clientLeader();
    xcb_change_property(xcb_connection(), XCB_PROP_MODE_REPLACE, m_window,
                        atom(QXcbAtom::WM_CLIENT_LEADER), XCB_ATOM_WINDOW, 32,
                        1, &leader);

    /* Add XEMBED info; this operation doesn't initiate the embedding. */
    quint32 data[] = { XEMBED_VERSION, XEMBED_MAPPED };
    xcb_change_property(xcb_connection(), XCB_PROP_MODE_REPLACE, m_window,
                        atom(QXcbAtom::_XEMBED_INFO),
                        atom(QXcbAtom::_XEMBED_INFO),
                        32, 2, (void *)data);

#if QT_CONFIG(xcb_xinput)
    if (connection()->hasXInput2()) {
        if (connection()->xi2MouseEventsDisabled())
            connection()->xi2SelectDeviceEventsCompatibility(m_window);
        else
            connection()->xi2SelectDeviceEvents(m_window);
    }
#endif

    setWindowState(window()->windowStates());
    setWindowFlags(window()->flags());
    setWindowTitle(window()->title());

    if (window()->flags() & Qt::WindowTransparentForInput)
        setTransparentForMouseEvents(true);

#if QT_CONFIG(xcb_xlib)
    // force sync to read outstanding requests - see QTBUG-29106
    XSync(static_cast<Display*>(platformScreen->connection()->xlib_display()), false);
#endif

#if QT_CONFIG(draganddrop)
    connection()->drag()->dndEnable(this, true);
#endif

    const qreal opacity = qt_window_private(window())->opacity;
    if (!qFuzzyCompare(opacity, qreal(1.0)))
        setOpacity(opacity);

    setMask(QHighDpi::toNativeLocalRegion(window()->mask(), window()));

    if (window()->isTopLevel())
        setWindowIcon(window()->icon());

    if (window()->dynamicPropertyNames().contains(wm_window_role_property_id)) {
        QByteArray wmWindowRole = window()->property(wm_window_role_property_id).toByteArray();
        setWmWindowRole(wmWindowRole);
    }

    if (m_trayIconWindow)
        m_embedded = requestSystemTrayWindowDock();
}

QXcbWindow::~QXcbWindow()
{
    destroy();
}

QXcbForeignWindow::~QXcbForeignWindow()
{
    // Clear window so that destroy() does not affect it
    m_window = 0;

    if (connection()->mouseGrabber() == this)
        connection()->setMouseGrabber(nullptr);
    if (connection()->mousePressWindow() == this)
        connection()->setMousePressWindow(nullptr);
}

void QXcbWindow::destroy()
{
    if (connection()->focusWindow() == this)
        doFocusOut();
    if (connection()->mouseGrabber() == this)
        connection()->setMouseGrabber(nullptr);

    if (m_syncCounter && connection()->hasXSync())
        xcb_sync_destroy_counter(xcb_connection(), m_syncCounter);
    if (m_window) {
        if (m_netWmUserTimeWindow) {
            xcb_delete_property(xcb_connection(), m_window, atom(QXcbAtom::_NET_WM_USER_TIME_WINDOW));
            // Some window managers, like metacity, do XSelectInput on the _NET_WM_USER_TIME_WINDOW window,
            // without trapping BadWindow (which crashes when the user time window is destroyed).
            connection()->sync();
            xcb_destroy_window(xcb_connection(), m_netWmUserTimeWindow);
            m_netWmUserTimeWindow = XCB_NONE;
        }
        connection()->removeWindowEventListener(m_window);
        xcb_destroy_window(xcb_connection(), m_window);
        m_window = 0;
    }
    if (m_cmap) {
        xcb_free_colormap(xcb_connection(), m_cmap);
    }
    m_mapped = false;

    if (m_pendingSyncRequest)
        m_pendingSyncRequest->invalidate();
}

void QXcbWindow::setGeometry(const QRect &rect)
{
    QPlatformWindow::setGeometry(rect);

    propagateSizeHints();

    QXcbScreen *currentScreen = xcbScreen();
    QXcbScreen *newScreen = parent() ? parentScreen() : static_cast<QXcbScreen*>(screenForGeometry(rect));

    if (!newScreen)
        newScreen = xcbScreen();

    if (newScreen != currentScreen)
        QWindowSystemInterface::handleWindowScreenChanged(window(), newScreen->QPlatformScreen::screen());

    if (qt_window_private(window())->positionAutomatic) {
        const quint32 mask = XCB_CONFIG_WINDOW_WIDTH | XCB_CONFIG_WINDOW_HEIGHT;
        const qint32 values[] = {
            qBound<qint32>(1,           rect.width(),  XCOORD_MAX),
            qBound<qint32>(1,           rect.height(), XCOORD_MAX),
        };
        xcb_configure_window(xcb_connection(), m_window, mask, reinterpret_cast<const quint32*>(values));
    } else {
        const quint32 mask = XCB_CONFIG_WINDOW_X | XCB_CONFIG_WINDOW_Y | XCB_CONFIG_WINDOW_WIDTH | XCB_CONFIG_WINDOW_HEIGHT;
        const qint32 values[] = {
            qBound<qint32>(-XCOORD_MAX, rect.x(),      XCOORD_MAX),
            qBound<qint32>(-XCOORD_MAX, rect.y(),      XCOORD_MAX),
            qBound<qint32>(1,           rect.width(),  XCOORD_MAX),
            qBound<qint32>(1,           rect.height(), XCOORD_MAX),
        };
        xcb_configure_window(xcb_connection(), m_window, mask, reinterpret_cast<const quint32*>(values));
        if (window()->parent() && !window()->transientParent()) {
            // Wait for server reply for parented windows to ensure that a few window
            // moves will come as a one event. This is important when native widget is
            // moved a few times in X and Y directions causing native scroll. Widget
            // must get single event to not trigger unwanted widget position changes
            // and then expose events causing backingstore flushes with incorrect
            // offset causing image crruption.
            connection()->sync();
        }
    }

    xcb_flush(xcb_connection());
}

QMargins QXcbWindow::frameMargins() const
{
    if (m_dirtyFrameMargins) {
        if (connection()->wmSupport()->isSupportedByWM(atom(QXcbAtom::_NET_FRAME_EXTENTS))) {
            auto reply = Q_XCB_REPLY(xcb_get_property, xcb_connection(), false, m_window,
                                     atom(QXcbAtom::_NET_FRAME_EXTENTS), XCB_ATOM_CARDINAL, 0, 4);
            if (reply && reply->type == XCB_ATOM_CARDINAL && reply->format == 32 && reply->value_len == 4) {
                quint32 *data = (quint32 *)xcb_get_property_value(reply.get());
                // _NET_FRAME_EXTENTS format is left, right, top, bottom
                m_frameMargins = QMargins(data[0], data[2], data[1], data[3]);
                m_dirtyFrameMargins = false;
                return m_frameMargins;
            }
        }

        // _NET_FRAME_EXTENTS property is not available, so
        // walk up the window tree to get the frame parent
        xcb_window_t window = m_window;
        xcb_window_t parent = m_window;

        bool foundRoot = false;

        const QVector<xcb_window_t> &virtualRoots =
            connection()->wmSupport()->virtualRoots();

        while (!foundRoot) {
            auto reply = Q_XCB_REPLY_UNCHECKED(xcb_query_tree, xcb_connection(), parent);
            if (reply) {
                if (reply->root == reply->parent || virtualRoots.indexOf(reply->parent) != -1 || reply->parent == XCB_WINDOW_NONE) {
                    foundRoot = true;
                } else {
                    window = parent;
                    parent = reply->parent;
                }
            } else {
                m_dirtyFrameMargins = false;
                m_frameMargins = QMargins();
                return m_frameMargins;
            }
        }

        QPoint offset;

        auto reply = Q_XCB_REPLY(xcb_translate_coordinates, xcb_connection(), window, parent, 0, 0);
        if (reply) {
            offset = QPoint(reply->dst_x, reply->dst_y);
        }

        auto geom = Q_XCB_REPLY(xcb_get_geometry, xcb_connection(), parent);
        if (geom) {
            // --
            // add the border_width for the window managers frame... some window managers
            // do not use a border_width of zero for their frames, and if we the left and
            // top strut, we ensure that pos() is absolutely correct.  frameGeometry()
            // will still be incorrect though... perhaps i should have foffset as well, to
            // indicate the frame offset (equal to the border_width on X).
            // - Brad
            // -- copied from qwidget_x11.cpp

            int left = offset.x() + geom->border_width;
            int top = offset.y() + geom->border_width;
            int right = geom->width + geom->border_width - geometry().width() - offset.x();
            int bottom = geom->height + geom->border_width - geometry().height() - offset.y();

            m_frameMargins = QMargins(left, top, right, bottom);
        }

        m_dirtyFrameMargins = false;
    }

    return m_frameMargins;
}

void QXcbWindow::setVisible(bool visible)
{
    if (visible)
        show();
    else
        hide();
}

static inline bool testShowWithoutActivating(const QWindow *window)
{
    // QWidget-attribute Qt::WA_ShowWithoutActivating.
    const QVariant showWithoutActivating = window->property("_q_showWithoutActivating");
    return showWithoutActivating.isValid() && showWithoutActivating.toBool();
}

void QXcbWindow::show()
{
    if (window()->isTopLevel()) {

        xcb_get_property_cookie_t cookie = xcb_get_wm_hints_unchecked(xcb_connection(), m_window);

        xcb_wm_hints_t hints;
        xcb_get_wm_hints_reply(xcb_connection(), cookie, &hints, NULL);

        if (window()->windowStates() & Qt::WindowMinimized)
            xcb_wm_hints_set_iconic(&hints);
        else
            xcb_wm_hints_set_normal(&hints);

        xcb_wm_hints_set_input(&hints, !(window()->flags() & Qt::WindowDoesNotAcceptFocus));

        xcb_set_wm_hints(xcb_connection(), m_window, &hints);

        // update WM_NORMAL_HINTS
        propagateSizeHints();

        // update WM_TRANSIENT_FOR
        xcb_window_t transientXcbParent = 0;
        if (isTransient(window())) {
            const QWindow *tp = window()->transientParent();
            if (tp && tp->handle())
                transientXcbParent = static_cast<const QXcbWindow *>(tp->handle())->winId();
            // Default to client leader if there is no transient parent, else modal dialogs can
            // be hidden by their parents.
            if (!transientXcbParent)
                transientXcbParent = connection()->clientLeader();
            if (transientXcbParent) { // ICCCM 4.1.2.6
                xcb_change_property(xcb_connection(), XCB_PROP_MODE_REPLACE, m_window,
                                    XCB_ATOM_WM_TRANSIENT_FOR, XCB_ATOM_WINDOW, 32,
                                    1, &transientXcbParent);
            }
        }
        if (!transientXcbParent)
            xcb_delete_property(xcb_connection(), m_window, XCB_ATOM_WM_TRANSIENT_FOR);

        // update _MOTIF_WM_HINTS
        updateMotifWmHintsBeforeMap();

        // update _NET_WM_STATE
        updateNetWmStateBeforeMap();
    }

    if (testShowWithoutActivating(window()))
        updateNetWmUserTime(0);
    else if (connection()->time() != XCB_TIME_CURRENT_TIME)
        updateNetWmUserTime(connection()->time());

    if (m_trayIconWindow)
        return; // defer showing until XEMBED_EMBEDDED_NOTIFY

    xcb_map_window(xcb_connection(), m_window);

    if (QGuiApplication::modalWindow() == window())
        requestActivateWindow();

    xcbScreen()->windowShown(this);

    connection()->sync();
}

void QXcbWindow::hide()
{
    xcb_unmap_window(xcb_connection(), m_window);

    // send synthetic UnmapNotify event according to icccm 4.1.4
    q_padded_xcb_event<xcb_unmap_notify_event_t> event = {};
    event.response_type = XCB_UNMAP_NOTIFY;
    event.event = xcbScreen()->root();
    event.window = m_window;
    event.from_configure = false;
    xcb_send_event(xcb_connection(), false, xcbScreen()->root(),
                   XCB_EVENT_MASK_SUBSTRUCTURE_NOTIFY | XCB_EVENT_MASK_SUBSTRUCTURE_REDIRECT, (const char *)&event);

    xcb_flush(xcb_connection());

    if (connection()->mouseGrabber() == this)
        connection()->setMouseGrabber(nullptr);
    if (QPlatformWindow *w = connection()->mousePressWindow()) {
        // Unset mousePressWindow when it (or one of its parents) is unmapped
        while (w) {
            if (w == this) {
                connection()->setMousePressWindow(nullptr);
                break;
            }
            w = w->parent();
        }
    }

    m_mapped = false;

    // Hiding a modal window doesn't send an enter event to its transient parent when the
    // mouse is already over the parent window, so the enter event must be emulated.
    if (window()->isModal()) {
        // Get the cursor position at modal window screen
        const QPoint nativePos = xcbScreen()->cursor()->pos();
        const QPoint cursorPos = QHighDpi::fromNativePixels(nativePos, xcbScreen()->screenForPosition(nativePos)->screen());

        // Find the top level window at cursor position.
        // Don't use QGuiApplication::topLevelAt(): search only the virtual siblings of this window's screen
        QWindow *enterWindow = nullptr;
        const auto screens = xcbScreen()->virtualSiblings();
        for (QPlatformScreen *screen : screens) {
            if (screen->geometry().contains(cursorPos)) {
                const QPoint devicePosition = QHighDpi::toNativePixels(cursorPos, screen->screen());
                enterWindow = screen->topLevelAt(devicePosition);
                break;
            }
        }

        if (enterWindow && enterWindow != window()) {
            // Find the child window at cursor position, otherwise use the top level window
            if (QWindow *childWindow = childWindowAt(enterWindow, cursorPos))
                enterWindow = childWindow;
            const QPoint localPos = enterWindow->mapFromGlobal(cursorPos);
            QWindowSystemInterface::handleEnterEvent(enterWindow,
                                                     localPos * QHighDpiScaling::factor(enterWindow),
                                                     nativePos);
        }
    }
}

bool QXcbWindow::relayFocusToModalWindow() const
{
    QWindow *w = static_cast<QWindowPrivate *>(QObjectPrivate::get(window()))->eventReceiver();
    // get top-level window
    while (w && w->parent())
        w = w->parent();

    QWindow *modalWindow = 0;
    const bool blocked = QGuiApplicationPrivate::instance()->isWindowBlocked(w, &modalWindow);
    if (blocked && modalWindow != w) {
        modalWindow->requestActivate();
        connection()->flush();
        return true;
    }

    return false;
}

void QXcbWindow::doFocusIn()
{
    if (relayFocusToModalWindow())
        return;
    QWindow *w = static_cast<QWindowPrivate *>(QObjectPrivate::get(window()))->eventReceiver();
    connection()->setFocusWindow(w);
    QWindowSystemInterface::handleWindowActivated(w, Qt::ActiveWindowFocusReason);
}

static bool focusInPeeker(QXcbConnection *connection, xcb_generic_event_t *event)
{
    if (!event) {
        // FocusIn event is not in the queue, proceed with FocusOut normally.
        QWindowSystemInterface::handleWindowActivated(nullptr, Qt::ActiveWindowFocusReason);
        return true;
    }
    uint response_type = event->response_type & ~0x80;
    if (response_type == XCB_FOCUS_IN) {
        // Ignore focus events that are being sent only because the pointer is over
        // our window, even if the input focus is in a different window.
        xcb_focus_in_event_t *e = (xcb_focus_in_event_t *) event;
        if (e->detail != XCB_NOTIFY_DETAIL_POINTER)
            return true;
    }

    /* We are also interested in XEMBED_FOCUS_IN events */
    if (response_type == XCB_CLIENT_MESSAGE) {
        xcb_client_message_event_t *cme = (xcb_client_message_event_t *)event;
        if (cme->type == connection->atom(QXcbAtom::_XEMBED)
            && cme->data.data32[1] == XEMBED_FOCUS_IN)
            return true;
    }

    return false;
}

void QXcbWindow::doFocusOut()
{
    connection()->setFocusWindow(nullptr);
    relayFocusToModalWindow();
    // Do not set the active window to nullptr if there is a FocusIn coming.
    // The FocusIn handler will update QXcbConnection::setFocusWindow() accordingly.
    connection()->addPeekFunc(focusInPeeker);
}

struct QtMotifWmHints {
    quint32 flags, functions, decorations;
    qint32 input_mode;
    quint32 status;
};

enum {
    MWM_HINTS_FUNCTIONS   = (1L << 0),

    MWM_FUNC_ALL      = (1L << 0),
    MWM_FUNC_RESIZE   = (1L << 1),
    MWM_FUNC_MOVE     = (1L << 2),
    MWM_FUNC_MINIMIZE = (1L << 3),
    MWM_FUNC_MAXIMIZE = (1L << 4),
    MWM_FUNC_CLOSE    = (1L << 5),

    MWM_HINTS_DECORATIONS = (1L << 1),

    MWM_DECOR_ALL      = (1L << 0),
    MWM_DECOR_BORDER   = (1L << 1),
    MWM_DECOR_RESIZEH  = (1L << 2),
    MWM_DECOR_TITLE    = (1L << 3),
    MWM_DECOR_MENU     = (1L << 4),
    MWM_DECOR_MINIMIZE = (1L << 5),
    MWM_DECOR_MAXIMIZE = (1L << 6),

    MWM_HINTS_INPUT_MODE = (1L << 2),

    MWM_INPUT_MODELESS                  = 0L,
    MWM_INPUT_PRIMARY_APPLICATION_MODAL = 1L,
    MWM_INPUT_FULL_APPLICATION_MODAL    = 3L
};

static QtMotifWmHints getMotifWmHints(QXcbConnection *c, xcb_window_t window)
{
    QtMotifWmHints hints;

    auto reply = Q_XCB_REPLY_UNCHECKED(xcb_get_property, c->xcb_connection(), 0, window,
                                       c->atom(QXcbAtom::_MOTIF_WM_HINTS), c->atom(QXcbAtom::_MOTIF_WM_HINTS), 0, 20);

    if (reply && reply->format == 32 && reply->type == c->atom(QXcbAtom::_MOTIF_WM_HINTS)) {
        hints = *((QtMotifWmHints *)xcb_get_property_value(reply.get()));
    } else {
        hints.flags = 0L;
        hints.functions = MWM_FUNC_ALL;
        hints.decorations = MWM_DECOR_ALL;
        hints.input_mode = 0L;
        hints.status = 0L;
    }

    return hints;
}

static void setMotifWmHints(QXcbConnection *c, xcb_window_t window, const QtMotifWmHints &hints)
{
    if (hints.flags != 0l) {
        xcb_change_property(c->xcb_connection(),
                            XCB_PROP_MODE_REPLACE,
                            window,
                            c->atom(QXcbAtom::_MOTIF_WM_HINTS),
                            c->atom(QXcbAtom::_MOTIF_WM_HINTS),
                            32,
                            5,
                            &hints);
    } else {
        xcb_delete_property(c->xcb_connection(), window, c->atom(QXcbAtom::_MOTIF_WM_HINTS));
    }
}

QXcbWindow::NetWmStates QXcbWindow::netWmStates()
{
    NetWmStates result(0);

    auto reply = Q_XCB_REPLY_UNCHECKED(xcb_get_property, xcb_connection(),
                                       0, m_window, atom(QXcbAtom::_NET_WM_STATE),
                                       XCB_ATOM_ATOM, 0, 1024);

    if (reply && reply->format == 32 && reply->type == XCB_ATOM_ATOM) {
        const xcb_atom_t *states = static_cast<const xcb_atom_t *>(xcb_get_property_value(reply.get()));
        const xcb_atom_t *statesEnd = states + reply->length;
        if (statesEnd != std::find(states, statesEnd, atom(QXcbAtom::_NET_WM_STATE_ABOVE)))
            result |= NetWmStateAbove;
        if (statesEnd != std::find(states, statesEnd, atom(QXcbAtom::_NET_WM_STATE_BELOW)))
            result |= NetWmStateBelow;
        if (statesEnd != std::find(states, statesEnd, atom(QXcbAtom::_NET_WM_STATE_FULLSCREEN)))
            result |= NetWmStateFullScreen;
        if (statesEnd != std::find(states, statesEnd, atom(QXcbAtom::_NET_WM_STATE_MAXIMIZED_HORZ)))
            result |= NetWmStateMaximizedHorz;
        if (statesEnd != std::find(states, statesEnd, atom(QXcbAtom::_NET_WM_STATE_MAXIMIZED_VERT)))
            result |= NetWmStateMaximizedVert;
        if (statesEnd != std::find(states, statesEnd, atom(QXcbAtom::_NET_WM_STATE_MODAL)))
            result |= NetWmStateModal;
        if (statesEnd != std::find(states, statesEnd, atom(QXcbAtom::_NET_WM_STATE_STAYS_ON_TOP)))
            result |= NetWmStateStaysOnTop;
        if (statesEnd != std::find(states, statesEnd, atom(QXcbAtom::_NET_WM_STATE_DEMANDS_ATTENTION)))
            result |= NetWmStateDemandsAttention;
    } else {
#ifdef NET_WM_STATE_DEBUG
        printf("getting net wm state (%x), empty\n", m_window);
#endif
    }

    return result;
}

void QXcbWindow::setNetWmStates(NetWmStates states)
{
    QVector<xcb_atom_t> atoms;

    auto reply = Q_XCB_REPLY_UNCHECKED(xcb_get_property, xcb_connection(),
                                       0, m_window, atom(QXcbAtom::_NET_WM_STATE),
                                       XCB_ATOM_ATOM, 0, 1024);
    if (reply && reply->format == 32 && reply->type == XCB_ATOM_ATOM && reply->value_len > 0) {
        const xcb_atom_t *data = static_cast<const xcb_atom_t *>(xcb_get_property_value(reply.get()));
        atoms.resize(reply->value_len);
        memcpy((void *)&atoms.first(), (void *)data, reply->value_len * sizeof(xcb_atom_t));
    }

    if (states & NetWmStateAbove && !atoms.contains(atom(QXcbAtom::_NET_WM_STATE_ABOVE)))
        atoms.push_back(atom(QXcbAtom::_NET_WM_STATE_ABOVE));
    if (states & NetWmStateBelow && !atoms.contains(atom(QXcbAtom::_NET_WM_STATE_BELOW)))
        atoms.push_back(atom(QXcbAtom::_NET_WM_STATE_BELOW));
    if (states & NetWmStateFullScreen && !atoms.contains(atom(QXcbAtom::_NET_WM_STATE_FULLSCREEN)))
        atoms.push_back(atom(QXcbAtom::_NET_WM_STATE_FULLSCREEN));
    if (states & NetWmStateMaximizedHorz && !atoms.contains(atom(QXcbAtom::_NET_WM_STATE_MAXIMIZED_HORZ)))
        atoms.push_back(atom(QXcbAtom::_NET_WM_STATE_MAXIMIZED_HORZ));
    if (states & NetWmStateMaximizedVert && !atoms.contains(atom(QXcbAtom::_NET_WM_STATE_MAXIMIZED_VERT)))
        atoms.push_back(atom(QXcbAtom::_NET_WM_STATE_MAXIMIZED_VERT));
    if (states & NetWmStateModal && !atoms.contains(atom(QXcbAtom::_NET_WM_STATE_MODAL)))
        atoms.push_back(atom(QXcbAtom::_NET_WM_STATE_MODAL));
    if (states & NetWmStateStaysOnTop && !atoms.contains(atom(QXcbAtom::_NET_WM_STATE_STAYS_ON_TOP)))
        atoms.push_back(atom(QXcbAtom::_NET_WM_STATE_STAYS_ON_TOP));
    if (states & NetWmStateDemandsAttention && !atoms.contains(atom(QXcbAtom::_NET_WM_STATE_DEMANDS_ATTENTION)))
        atoms.push_back(atom(QXcbAtom::_NET_WM_STATE_DEMANDS_ATTENTION));

    if (atoms.isEmpty()) {
        xcb_delete_property(xcb_connection(), m_window, atom(QXcbAtom::_NET_WM_STATE));
    } else {
        xcb_change_property(xcb_connection(), XCB_PROP_MODE_REPLACE, m_window,
                            atom(QXcbAtom::_NET_WM_STATE), XCB_ATOM_ATOM, 32,
                            atoms.count(), atoms.constData());
    }
    xcb_flush(xcb_connection());
}

void QXcbWindow::setWindowFlags(Qt::WindowFlags flags)
{
    Qt::WindowType type = static_cast<Qt::WindowType>(int(flags & Qt::WindowType_Mask));

    if (type == Qt::ToolTip)
        flags |= Qt::WindowStaysOnTopHint | Qt::FramelessWindowHint | Qt::X11BypassWindowManagerHint;
    if (type == Qt::Popup)
        flags |= Qt::X11BypassWindowManagerHint;

    const quint32 mask = XCB_CW_OVERRIDE_REDIRECT | XCB_CW_EVENT_MASK;
    const quint32 values[] = {
         // XCB_CW_OVERRIDE_REDIRECT
         (flags & Qt::BypassWindowManagerHint) ? 1u : 0,
         // XCB_CW_EVENT_MASK
         (flags & Qt::WindowTransparentForInput) ? transparentForInputEventMask : defaultEventMask
     };

    xcb_change_window_attributes(xcb_connection(), xcb_window(), mask, values);

    QXcbWindowFunctions::WmWindowTypes wmWindowTypes = 0;
    if (window()->dynamicPropertyNames().contains(wm_window_type_property_id)) {
        wmWindowTypes = static_cast<QXcbWindowFunctions::WmWindowTypes>(
            window()->property(wm_window_type_property_id).value<int>());
    }

    setWmWindowType(wmWindowTypes, flags);
    setNetWmStateWindowFlags(flags);
    setMotifWindowFlags(flags);

    setTransparentForMouseEvents(flags & Qt::WindowTransparentForInput);
    updateDoesNotAcceptFocus(flags & Qt::WindowDoesNotAcceptFocus);
}

void QXcbWindow::setMotifWindowFlags(Qt::WindowFlags flags)
{
    Qt::WindowType type = static_cast<Qt::WindowType>(int(flags & Qt::WindowType_Mask));

    QtMotifWmHints mwmhints;
    mwmhints.flags = 0L;
    mwmhints.functions = 0L;
    mwmhints.decorations = 0;
    mwmhints.input_mode = 0L;
    mwmhints.status = 0L;

    if (type != Qt::SplashScreen) {
        mwmhints.flags |= MWM_HINTS_DECORATIONS;

        bool customize = flags & Qt::CustomizeWindowHint;
        if (type == Qt::Window && !customize) {
            const Qt::WindowFlags defaultFlags = Qt::WindowSystemMenuHint | Qt::WindowMinMaxButtonsHint | Qt::WindowCloseButtonHint;
            if (!(flags & defaultFlags))
                flags |= defaultFlags;
        }
        if (!(flags & Qt::FramelessWindowHint) && !(customize && !(flags & Qt::WindowTitleHint))) {
            mwmhints.decorations |= MWM_DECOR_BORDER;
            mwmhints.decorations |= MWM_DECOR_RESIZEH;
            mwmhints.decorations |= MWM_DECOR_TITLE;

            if (flags & Qt::WindowSystemMenuHint)
                mwmhints.decorations |= MWM_DECOR_MENU;

            if (flags & Qt::WindowMinimizeButtonHint) {
                mwmhints.decorations |= MWM_DECOR_MINIMIZE;
                mwmhints.functions |= MWM_FUNC_MINIMIZE;
            }

            if (flags & Qt::WindowMaximizeButtonHint) {
                mwmhints.decorations |= MWM_DECOR_MAXIMIZE;
                mwmhints.functions |= MWM_FUNC_MAXIMIZE;
            }

            if (flags & Qt::WindowCloseButtonHint)
                mwmhints.functions |= MWM_FUNC_CLOSE;
        }
    } else {
        // if type == Qt::SplashScreen
        mwmhints.decorations = MWM_DECOR_ALL;
    }

    if (mwmhints.functions != 0) {
        mwmhints.flags |= MWM_HINTS_FUNCTIONS;
        mwmhints.functions |= MWM_FUNC_MOVE | MWM_FUNC_RESIZE;
    } else {
        mwmhints.functions = MWM_FUNC_ALL;
    }

    if (!(flags & Qt::FramelessWindowHint)
        && flags & Qt::CustomizeWindowHint
        && flags & Qt::WindowTitleHint
        && !(flags &
             (Qt::WindowMinimizeButtonHint
              | Qt::WindowMaximizeButtonHint
              | Qt::WindowCloseButtonHint)))
    {
        // a special case - only the titlebar without any button
        mwmhints.flags = MWM_HINTS_FUNCTIONS;
        mwmhints.functions = MWM_FUNC_MOVE | MWM_FUNC_RESIZE;
        mwmhints.decorations = 0;
    }

    setMotifWmHints(connection(), m_window, mwmhints);
}

void QXcbWindow::changeNetWmState(bool set, xcb_atom_t one, xcb_atom_t two)
{
    xcb_client_message_event_t event;

    event.response_type = XCB_CLIENT_MESSAGE;
    event.format = 32;
    event.sequence = 0;
    event.window = m_window;
    event.type = atom(QXcbAtom::_NET_WM_STATE);
    event.data.data32[0] = set ? 1 : 0;
    event.data.data32[1] = one;
    event.data.data32[2] = two;
    event.data.data32[3] = 0;
    event.data.data32[4] = 0;

    xcb_send_event(xcb_connection(), 0, xcbScreen()->root(),
                   XCB_EVENT_MASK_STRUCTURE_NOTIFY | XCB_EVENT_MASK_SUBSTRUCTURE_REDIRECT,
                   (const char *)&event);
}

void QXcbWindow::setWindowState(Qt::WindowStates state)
{
    if (state == m_windowState)
        return;

    if ((m_windowState & Qt::WindowMinimized) && !(state & Qt::WindowMinimized)) {
        xcb_map_window(xcb_connection(), m_window);
    } else if (!(m_windowState & Qt::WindowMinimized) && (state & Qt::WindowMinimized)) {
        xcb_client_message_event_t event;

        event.response_type = XCB_CLIENT_MESSAGE;
        event.format = 32;
        event.sequence = 0;
        event.window = m_window;
        event.type = atom(QXcbAtom::WM_CHANGE_STATE);
        event.data.data32[0] = XCB_WM_STATE_ICONIC;
        event.data.data32[1] = 0;
        event.data.data32[2] = 0;
        event.data.data32[3] = 0;
        event.data.data32[4] = 0;

        xcb_send_event(xcb_connection(), 0, xcbScreen()->root(),
                       XCB_EVENT_MASK_STRUCTURE_NOTIFY | XCB_EVENT_MASK_SUBSTRUCTURE_REDIRECT,
                       (const char *)&event);
        m_minimized = true;
    }

    if ((m_windowState ^ state) & Qt::WindowMaximized) {
        changeNetWmState(state & Qt::WindowMaximized, atom(QXcbAtom::_NET_WM_STATE_MAXIMIZED_HORZ),
                         atom(QXcbAtom::_NET_WM_STATE_MAXIMIZED_VERT));
    }

    if ((m_windowState ^ state) & Qt::WindowFullScreen) {
        changeNetWmState(state & Qt::WindowFullScreen, atom(QXcbAtom::_NET_WM_STATE_FULLSCREEN));
    }

    connection()->sync();
    m_windowState = state;
}

void QXcbWindow::updateMotifWmHintsBeforeMap()
{
    QtMotifWmHints mwmhints = getMotifWmHints(connection(), m_window);

    if (window()->modality() != Qt::NonModal) {
        switch (window()->modality()) {
        case Qt::WindowModal:
            mwmhints.input_mode = MWM_INPUT_PRIMARY_APPLICATION_MODAL;
            break;
        case Qt::ApplicationModal:
        default:
            mwmhints.input_mode = MWM_INPUT_FULL_APPLICATION_MODAL;
            break;
        }
        mwmhints.flags |= MWM_HINTS_INPUT_MODE;
    } else {
        mwmhints.input_mode = MWM_INPUT_MODELESS;
        mwmhints.flags &= ~MWM_HINTS_INPUT_MODE;
    }

    if (windowMinimumSize() == windowMaximumSize()) {
        // fixed size, remove the resize handle (since mwm/dtwm
        // isn't smart enough to do it itself)
        mwmhints.flags |= MWM_HINTS_FUNCTIONS;
        if (mwmhints.functions == MWM_FUNC_ALL) {
            mwmhints.functions = MWM_FUNC_MOVE;
        } else {
            mwmhints.functions &= ~MWM_FUNC_RESIZE;
        }

        if (mwmhints.decorations == MWM_DECOR_ALL) {
            mwmhints.flags |= MWM_HINTS_DECORATIONS;
            mwmhints.decorations = (MWM_DECOR_BORDER
                                    | MWM_DECOR_TITLE
                                    | MWM_DECOR_MENU);
        } else {
            mwmhints.decorations &= ~MWM_DECOR_RESIZEH;
        }
    }

    if (window()->flags() & Qt::WindowMinimizeButtonHint) {
        mwmhints.flags |= MWM_HINTS_DECORATIONS;
        mwmhints.decorations |= MWM_DECOR_MINIMIZE;
        mwmhints.functions |= MWM_FUNC_MINIMIZE;
    }
    if (window()->flags() & Qt::WindowMaximizeButtonHint) {
        mwmhints.flags |= MWM_HINTS_DECORATIONS;
        mwmhints.decorations |= MWM_DECOR_MAXIMIZE;
        mwmhints.functions |= MWM_FUNC_MAXIMIZE;
    }
    if (window()->flags() & Qt::WindowCloseButtonHint)
        mwmhints.functions |= MWM_FUNC_CLOSE;

    setMotifWmHints(connection(), m_window, mwmhints);
}

void QXcbWindow::updateNetWmStateBeforeMap()
{
    NetWmStates states(0);

    const Qt::WindowFlags flags = window()->flags();
    if (flags & Qt::WindowStaysOnTopHint) {
        states |= NetWmStateAbove;
        states |= NetWmStateStaysOnTop;
    } else if (flags & Qt::WindowStaysOnBottomHint) {
        states |= NetWmStateBelow;
    }

    if (window()->windowStates() & Qt::WindowFullScreen)
        states |= NetWmStateFullScreen;

    if (window()->windowStates() & Qt::WindowMaximized) {
        states |= NetWmStateMaximizedHorz;
        states |= NetWmStateMaximizedVert;
    }

    if (window()->modality() != Qt::NonModal)
        states |= NetWmStateModal;

    setNetWmStates(states);
}

void QXcbWindow::setNetWmStateWindowFlags(Qt::WindowFlags flags)
{
    changeNetWmState(flags & Qt::WindowStaysOnTopHint,
                     atom(QXcbAtom::_NET_WM_STATE_ABOVE),
                     atom(QXcbAtom::_NET_WM_STATE_STAYS_ON_TOP));
    changeNetWmState(flags & Qt::WindowStaysOnBottomHint,
                     atom(QXcbAtom::_NET_WM_STATE_BELOW));
}

void QXcbWindow::updateNetWmUserTime(xcb_timestamp_t timestamp)
{
    xcb_window_t wid = m_window;
    // If timestamp == 0, then it means that the window should not be
    // initially activated. Don't update global user time for this
    // special case.
    if (timestamp != 0)
        connection()->setNetWmUserTime(timestamp);

    const bool isSupportedByWM = connection()->wmSupport()->isSupportedByWM(atom(QXcbAtom::_NET_WM_USER_TIME_WINDOW));
    if (m_netWmUserTimeWindow || isSupportedByWM) {
        if (!m_netWmUserTimeWindow) {
            m_netWmUserTimeWindow = xcb_generate_id(xcb_connection());
            xcb_create_window(xcb_connection(),
                              XCB_COPY_FROM_PARENT,            // depth -- same as root
                              m_netWmUserTimeWindow,           // window id
                              m_window,                        // parent window id
                              -1, -1, 1, 1,
                              0,                               // border width
                              XCB_WINDOW_CLASS_INPUT_OUTPUT,   // window class
                              m_visualId,                      // visual
                              0,                               // value mask
                              0);                              // value list
            wid = m_netWmUserTimeWindow;
            xcb_change_property(xcb_connection(), XCB_PROP_MODE_REPLACE, m_window, atom(QXcbAtom::_NET_WM_USER_TIME_WINDOW),
                                XCB_ATOM_WINDOW, 32, 1, &m_netWmUserTimeWindow);
            xcb_delete_property(xcb_connection(), m_window, atom(QXcbAtom::_NET_WM_USER_TIME));

            QXcbWindow::setWindowTitle(connection(), m_netWmUserTimeWindow,
                                       QStringLiteral("Qt NET_WM User Time Window"));

        } else if (!isSupportedByWM) {
            // WM no longer supports it, then we should remove the
            // _NET_WM_USER_TIME_WINDOW atom.
            xcb_delete_property(xcb_connection(), m_window, atom(QXcbAtom::_NET_WM_USER_TIME_WINDOW));
            xcb_destroy_window(xcb_connection(), m_netWmUserTimeWindow);
            m_netWmUserTimeWindow = XCB_NONE;
        } else {
            wid = m_netWmUserTimeWindow;
        }
    }
    xcb_change_property(xcb_connection(), XCB_PROP_MODE_REPLACE, wid, atom(QXcbAtom::_NET_WM_USER_TIME),
                        XCB_ATOM_CARDINAL, 32, 1, &timestamp);
}

void QXcbWindow::setTransparentForMouseEvents(bool transparent)
{
    if (!connection()->hasXFixes() || transparent == m_transparent)
        return;

    xcb_rectangle_t rectangle;

    xcb_rectangle_t *rect = 0;
    int nrect = 0;

    if (!transparent) {
        rectangle.x = 0;
        rectangle.y = 0;
        rectangle.width = geometry().width();
        rectangle.height = geometry().height();
        rect = &rectangle;
        nrect = 1;
    }

    xcb_xfixes_region_t region = xcb_generate_id(xcb_connection());
    xcb_xfixes_create_region(xcb_connection(), region, nrect, rect);
    xcb_xfixes_set_window_shape_region_checked(xcb_connection(), m_window, XCB_SHAPE_SK_INPUT, 0, 0, region);
    xcb_xfixes_destroy_region(xcb_connection(), region);

    m_transparent = transparent;
}

void QXcbWindow::updateDoesNotAcceptFocus(bool doesNotAcceptFocus)
{
    xcb_get_property_cookie_t cookie = xcb_get_wm_hints_unchecked(xcb_connection(), m_window);

    xcb_wm_hints_t hints;
    if (!xcb_get_wm_hints_reply(xcb_connection(), cookie, &hints, NULL)) {
        return;
    }

    xcb_wm_hints_set_input(&hints, !doesNotAcceptFocus);
    xcb_set_wm_hints(xcb_connection(), m_window, &hints);
}

WId QXcbWindow::winId() const
{
    return m_window;
}

void QXcbWindow::setParent(const QPlatformWindow *parent)
{
    QPoint topLeft = geometry().topLeft();

    xcb_window_t xcb_parent_id;
    if (parent) {
        const QXcbWindow *qXcbParent = static_cast<const QXcbWindow *>(parent);
        xcb_parent_id = qXcbParent->xcb_window();
        m_embedded = qXcbParent->isForeignWindow();
    } else {
        xcb_parent_id = xcbScreen()->root();
        m_embedded = false;
    }
    xcb_reparent_window(xcb_connection(), xcb_window(), xcb_parent_id, topLeft.x(), topLeft.y());
}

void QXcbWindow::setWindowTitle(const QString &title)
{
    setWindowTitle(connection(), m_window, title);
}

void QXcbWindow::setWindowIconText(const QString &title)
{
    const QByteArray ba = title.toUtf8();
    xcb_change_property(xcb_connection(),
                        XCB_PROP_MODE_REPLACE,
                        m_window,
                        atom(QXcbAtom::_NET_WM_ICON_NAME),
                        atom(QXcbAtom::UTF8_STRING),
                        8,
                        ba.length(),
                        ba.constData());
}

void QXcbWindow::setWindowIcon(const QIcon &icon)
{
    QVector<quint32> icon_data;
    if (!icon.isNull()) {
        QList<QSize> availableSizes = icon.availableSizes();
        if (availableSizes.isEmpty()) {
            // try to use default sizes since the icon can be a scalable image like svg.
            availableSizes.push_back(QSize(16,16));
            availableSizes.push_back(QSize(32,32));
            availableSizes.push_back(QSize(64,64));
            availableSizes.push_back(QSize(128,128));
        }
        for (int i = 0; i < availableSizes.size(); ++i) {
            QSize size = availableSizes.at(i);
            QPixmap pixmap = icon.pixmap(size);
            if (!pixmap.isNull()) {
                QImage image = pixmap.toImage().convertToFormat(QImage::Format_ARGB32);
                int pos = icon_data.size();
                icon_data.resize(pos + 2 + image.width()*image.height());
                icon_data[pos++] = image.width();
                icon_data[pos++] = image.height();
                memcpy(icon_data.data() + pos, image.bits(), image.width()*image.height()*4);
            }
        }
    }

    if (!icon_data.isEmpty()) {
        xcb_change_property(xcb_connection(),
                            XCB_PROP_MODE_REPLACE,
                            m_window,
                            atom(QXcbAtom::_NET_WM_ICON),
                            atom(QXcbAtom::CARDINAL),
                            32,
                            icon_data.size(),
                            (unsigned char *) icon_data.data());
    } else {
        xcb_delete_property(xcb_connection(),
                            m_window,
                            atom(QXcbAtom::_NET_WM_ICON));
    }
}

void QXcbWindow::raise()
{
    const quint32 mask = XCB_CONFIG_WINDOW_STACK_MODE;
    const quint32 values[] = { XCB_STACK_MODE_ABOVE };
    xcb_configure_window(xcb_connection(), m_window, mask, values);
}

void QXcbWindow::lower()
{
    const quint32 mask = XCB_CONFIG_WINDOW_STACK_MODE;
    const quint32 values[] = { XCB_STACK_MODE_BELOW };
    xcb_configure_window(xcb_connection(), m_window, mask, values);
}

void QXcbWindow::propagateSizeHints()
{
    // update WM_NORMAL_HINTS
    xcb_size_hints_t hints;
    memset(&hints, 0, sizeof(hints));

    const QRect rect = geometry();
    QWindowPrivate *win = qt_window_private(window());

    if (!win->positionAutomatic)
        xcb_size_hints_set_position(&hints, true, rect.x(), rect.y());
    if (rect.width() < QWINDOWSIZE_MAX || rect.height() < QWINDOWSIZE_MAX)
        xcb_size_hints_set_size(&hints, true, rect.width(), rect.height());

    /* Gravity describes how to interpret x and y values the next time
       window needs to be positioned on a screen.
       XCB_GRAVITY_STATIC     : the left top corner of the client window
       XCB_GRAVITY_NORTH_WEST : the left top corner of the frame window */
    auto gravity = win->positionPolicy == QWindowPrivate::WindowFrameInclusive
                   ? XCB_GRAVITY_NORTH_WEST : XCB_GRAVITY_STATIC;

    xcb_size_hints_set_win_gravity(&hints, gravity);

    QSize minimumSize = windowMinimumSize();
    QSize maximumSize = windowMaximumSize();
    QSize baseSize = windowBaseSize();
    QSize sizeIncrement = windowSizeIncrement();

    if (minimumSize.width() > 0 || minimumSize.height() > 0)
        xcb_size_hints_set_min_size(&hints,
                                    qMin(XCOORD_MAX,minimumSize.width()),
                                    qMin(XCOORD_MAX,minimumSize.height()));

    if (maximumSize.width() < QWINDOWSIZE_MAX || maximumSize.height() < QWINDOWSIZE_MAX)
        xcb_size_hints_set_max_size(&hints,
                                    qMin(XCOORD_MAX, maximumSize.width()),
                                    qMin(XCOORD_MAX, maximumSize.height()));

    if (sizeIncrement.width() > 0 || sizeIncrement.height() > 0) {
        xcb_size_hints_set_base_size(&hints, baseSize.width(), baseSize.height());
        xcb_size_hints_set_resize_inc(&hints, sizeIncrement.width(), sizeIncrement.height());
    }

    xcb_set_wm_normal_hints(xcb_connection(), m_window, &hints);
}

void QXcbWindow::requestActivateWindow()
{
    /* Never activate embedded windows; doing that would prevent the container
     * to re-gain the keyboard focus later. */
    if (m_embedded) {
        QPlatformWindow::requestActivateWindow();
        return;
    }

    if (!m_mapped) {
        m_deferredActivation = true;
        return;
    }
    m_deferredActivation = false;

    updateNetWmUserTime(connection()->time());
    QWindow *focusWindow = QGuiApplication::focusWindow();

    if (window()->isTopLevel()
        && !(window()->flags() & Qt::X11BypassWindowManagerHint)
        && (!focusWindow || !window()->isAncestorOf(focusWindow))
        && connection()->wmSupport()->isSupportedByWM(atom(QXcbAtom::_NET_ACTIVE_WINDOW))) {
        xcb_client_message_event_t event;

        event.response_type = XCB_CLIENT_MESSAGE;
        event.format = 32;
        event.sequence = 0;
        event.window = m_window;
        event.type = atom(QXcbAtom::_NET_ACTIVE_WINDOW);
        event.data.data32[0] = 1;
        event.data.data32[1] = connection()->time();
        event.data.data32[2] = focusWindow ? focusWindow->winId() : XCB_NONE;
        event.data.data32[3] = 0;
        event.data.data32[4] = 0;

        xcb_send_event(xcb_connection(), 0, xcbScreen()->root(),
                       XCB_EVENT_MASK_STRUCTURE_NOTIFY | XCB_EVENT_MASK_SUBSTRUCTURE_REDIRECT,
                       (const char *)&event);
    } else {
        xcb_set_input_focus(xcb_connection(), XCB_INPUT_FOCUS_PARENT, m_window, connection()->time());
    }

    connection()->sync();
}

QSurfaceFormat QXcbWindow::format() const
{
    return m_format;
}

void QXcbWindow::setWmWindowTypeStatic(QWindow *window, QXcbWindowFunctions::WmWindowTypes windowTypes)
{
    window->setProperty(wm_window_type_property_id, QVariant::fromValue(static_cast<int>(windowTypes)));

    if (window->handle())
        static_cast<QXcbWindow *>(window->handle())->setWmWindowType(windowTypes, window->flags());
}

void QXcbWindow::setWindowIconTextStatic(QWindow *window, const QString &text)
{
    if (window->handle())
        static_cast<QXcbWindow *>(window->handle())->setWindowIconText(text);
}

void QXcbWindow::setWmWindowRoleStatic(QWindow *window, const QByteArray &role)
{
    if (window->handle())
        static_cast<QXcbWindow *>(window->handle())->setWmWindowRole(role);
    else
        window->setProperty(wm_window_role_property_id, role);
}

uint QXcbWindow::visualIdStatic(QWindow *window)
{
    if (window && window->handle())
        return static_cast<QXcbWindow *>(window->handle())->visualId();
    return UINT_MAX;
}

QXcbWindowFunctions::WmWindowTypes QXcbWindow::wmWindowTypes() const
{
    QXcbWindowFunctions::WmWindowTypes result(0);

    auto reply = Q_XCB_REPLY_UNCHECKED(xcb_get_property, xcb_connection(),
                                       0, m_window, atom(QXcbAtom::_NET_WM_WINDOW_TYPE),
                                       XCB_ATOM_ATOM, 0, 1024);
    if (reply && reply->format == 32 && reply->type == XCB_ATOM_ATOM) {
        const xcb_atom_t *types = static_cast<const xcb_atom_t *>(xcb_get_property_value(reply.get()));
        const xcb_atom_t *types_end = types + reply->length;
        for (; types != types_end; types++) {
            QXcbAtom::Atom type = connection()->qatom(*types);
            switch (type) {
            case QXcbAtom::_NET_WM_WINDOW_TYPE_NORMAL:
                result |= QXcbWindowFunctions::Normal;
                break;
            case QXcbAtom::_NET_WM_WINDOW_TYPE_DESKTOP:
                result |= QXcbWindowFunctions::Desktop;
                break;
            case QXcbAtom::_NET_WM_WINDOW_TYPE_DOCK:
                result |= QXcbWindowFunctions::Dock;
                break;
            case QXcbAtom::_NET_WM_WINDOW_TYPE_TOOLBAR:
                result |= QXcbWindowFunctions::Toolbar;
                break;
            case QXcbAtom::_NET_WM_WINDOW_TYPE_MENU:
                result |= QXcbWindowFunctions::Menu;
                break;
            case QXcbAtom::_NET_WM_WINDOW_TYPE_UTILITY:
                result |= QXcbWindowFunctions::Utility;
                break;
            case QXcbAtom::_NET_WM_WINDOW_TYPE_SPLASH:
                result |= QXcbWindowFunctions::Splash;
                break;
            case QXcbAtom::_NET_WM_WINDOW_TYPE_DIALOG:
                result |= QXcbWindowFunctions::Dialog;
                break;
            case QXcbAtom::_NET_WM_WINDOW_TYPE_DROPDOWN_MENU:
                result |= QXcbWindowFunctions::DropDownMenu;
                break;
            case QXcbAtom::_NET_WM_WINDOW_TYPE_POPUP_MENU:
                result |= QXcbWindowFunctions::PopupMenu;
                break;
            case QXcbAtom::_NET_WM_WINDOW_TYPE_TOOLTIP:
                result |= QXcbWindowFunctions::Tooltip;
                break;
            case QXcbAtom::_NET_WM_WINDOW_TYPE_NOTIFICATION:
                result |= QXcbWindowFunctions::Notification;
                break;
            case QXcbAtom::_NET_WM_WINDOW_TYPE_COMBO:
                result |= QXcbWindowFunctions::Combo;
                break;
            case QXcbAtom::_NET_WM_WINDOW_TYPE_DND:
                result |= QXcbWindowFunctions::Dnd;
                break;
            case QXcbAtom::_KDE_NET_WM_WINDOW_TYPE_OVERRIDE:
                result |= QXcbWindowFunctions::KdeOverride;
                break;
            default:
                break;
            }
        }
    }
    return result;
}

void QXcbWindow::setWmWindowType(QXcbWindowFunctions::WmWindowTypes types, Qt::WindowFlags flags)
{
    QVector<xcb_atom_t> atoms;

    // manual selection 1 (these are never set by Qt and take precedence)
    if (types & QXcbWindowFunctions::Normal)
        atoms.append(atom(QXcbAtom::_NET_WM_WINDOW_TYPE_NORMAL));
    if (types & QXcbWindowFunctions::Desktop)
        atoms.append(atom(QXcbAtom::_NET_WM_WINDOW_TYPE_DESKTOP));
    if (types & QXcbWindowFunctions::Dock)
        atoms.append(atom(QXcbAtom::_NET_WM_WINDOW_TYPE_DOCK));
    if (types & QXcbWindowFunctions::Notification)
        atoms.append(atom(QXcbAtom::_NET_WM_WINDOW_TYPE_NOTIFICATION));

    // manual selection 2 (Qt uses these during auto selection);
    if (types & QXcbWindowFunctions::Utility)
        atoms.append(atom(QXcbAtom::_NET_WM_WINDOW_TYPE_UTILITY));
    if (types & QXcbWindowFunctions::Splash)
        atoms.append(atom(QXcbAtom::_NET_WM_WINDOW_TYPE_SPLASH));
    if (types & QXcbWindowFunctions::Dialog)
        atoms.append(atom(QXcbAtom::_NET_WM_WINDOW_TYPE_DIALOG));
    if (types & QXcbWindowFunctions::Tooltip)
        atoms.append(atom(QXcbAtom::_NET_WM_WINDOW_TYPE_TOOLTIP));
    if (types & QXcbWindowFunctions::KdeOverride)
        atoms.append(atom(QXcbAtom::_KDE_NET_WM_WINDOW_TYPE_OVERRIDE));

    // manual selection 3 (these can be set by Qt, but don't have a
    // corresponding Qt::WindowType). note that order of the *MENU
    // atoms is important
    if (types & QXcbWindowFunctions::Menu)
        atoms.append(atom(QXcbAtom::_NET_WM_WINDOW_TYPE_MENU));
    if (types & QXcbWindowFunctions::DropDownMenu)
        atoms.append(atom(QXcbAtom::_NET_WM_WINDOW_TYPE_DROPDOWN_MENU));
    if (types & QXcbWindowFunctions::PopupMenu)
        atoms.append(atom(QXcbAtom::_NET_WM_WINDOW_TYPE_POPUP_MENU));
    if (types & QXcbWindowFunctions::Toolbar)
        atoms.append(atom(QXcbAtom::_NET_WM_WINDOW_TYPE_TOOLBAR));
    if (types & QXcbWindowFunctions::Combo)
        atoms.append(atom(QXcbAtom::_NET_WM_WINDOW_TYPE_COMBO));
    if (types & QXcbWindowFunctions::Dnd)
        atoms.append(atom(QXcbAtom::_NET_WM_WINDOW_TYPE_DND));

    // automatic selection
    Qt::WindowType type = static_cast<Qt::WindowType>(int(flags & Qt::WindowType_Mask));
    switch (type) {
    case Qt::Dialog:
    case Qt::Sheet:
        if (!(types & QXcbWindowFunctions::Dialog))
            atoms.append(atom(QXcbAtom::_NET_WM_WINDOW_TYPE_DIALOG));
        break;
    case Qt::Tool:
    case Qt::Drawer:
        if (!(types & QXcbWindowFunctions::Utility))
            atoms.append(atom(QXcbAtom::_NET_WM_WINDOW_TYPE_UTILITY));
        break;
    case Qt::ToolTip:
        if (!(types & QXcbWindowFunctions::Tooltip))
            atoms.append(atom(QXcbAtom::_NET_WM_WINDOW_TYPE_TOOLTIP));
        break;
    case Qt::SplashScreen:
        if (!(types & QXcbWindowFunctions::Splash))
            atoms.append(atom(QXcbAtom::_NET_WM_WINDOW_TYPE_SPLASH));
        break;
    default:
        break;
    }

    if ((flags & Qt::FramelessWindowHint) && !(type & QXcbWindowFunctions::KdeOverride)) {
        // override netwm type - quick and easy for KDE noborder
        atoms.append(atom(QXcbAtom::_KDE_NET_WM_WINDOW_TYPE_OVERRIDE));
    }

    if (atoms.size() == 1 && atoms.first() == atom(QXcbAtom::_NET_WM_WINDOW_TYPE_NORMAL))
        atoms.clear();
    else
        atoms.append(atom(QXcbAtom::_NET_WM_WINDOW_TYPE_NORMAL));

    if (atoms.isEmpty()) {
        xcb_delete_property(xcb_connection(), m_window, atom(QXcbAtom::_NET_WM_WINDOW_TYPE));
    } else {
        xcb_change_property(xcb_connection(), XCB_PROP_MODE_REPLACE, m_window,
                            atom(QXcbAtom::_NET_WM_WINDOW_TYPE), XCB_ATOM_ATOM, 32,
                            atoms.count(), atoms.constData());
    }
    xcb_flush(xcb_connection());
}

void QXcbWindow::setWmWindowRole(const QByteArray &role)
{
    xcb_change_property(xcb_connection(), XCB_PROP_MODE_REPLACE, m_window,
                        atom(QXcbAtom::WM_WINDOW_ROLE), XCB_ATOM_STRING, 8,
                        role.size(), role.constData());
}

void QXcbWindow::setParentRelativeBackPixmap()
{
    const quint32 mask = XCB_CW_BACK_PIXMAP;
    const quint32 values[] = { XCB_BACK_PIXMAP_PARENT_RELATIVE };
    xcb_change_window_attributes(xcb_connection(), m_window, mask, values);
}

bool QXcbWindow::requestSystemTrayWindowDock()
{
    if (!connection()->systemTrayTracker())
        return false;
    connection()->systemTrayTracker()->requestSystemTrayWindowDock(m_window);
    return true;
}

class ExposeCompressor
{
public:
    ExposeCompressor(xcb_window_t window, QRegion *region)
        : m_window(window)
        , m_region(region)
        , m_pending(true)
    {
    }

    bool checkEvent(xcb_generic_event_t *event)
    {
        if (!event)
            return false;
        if ((event->response_type & ~0x80) != XCB_EXPOSE)
            return false;
        xcb_expose_event_t *expose = (xcb_expose_event_t *)event;
        if (expose->window != m_window)
            return false;
        if (expose->count == 0)
            m_pending = false;
        *m_region |= QRect(expose->x, expose->y, expose->width, expose->height);
        return true;
    }

    bool pending() const
    {
        return m_pending;
    }

private:
    xcb_window_t m_window;
    QRegion *m_region;
    bool m_pending;
};

bool QXcbWindow::compressExposeEvent(QRegion &exposeRegion)
{
    ExposeCompressor compressor(m_window, &exposeRegion);
    xcb_generic_event_t *filter = 0;
    do {
        filter = connection()->checkEvent(compressor);
        free(filter);
    } while (filter);
    return compressor.pending();
}

bool QXcbWindow::handleGenericEvent(xcb_generic_event_t *event, long *result)
{
    return QWindowSystemInterface::handleNativeEvent(window(),
                                                     connection()->nativeInterface()->genericEventFilterType(),
                                                     event,
                                                     result);
}

void QXcbWindow::handleExposeEvent(const xcb_expose_event_t *event)
{
    QRect rect(event->x, event->y, event->width, event->height);

    m_exposeRegion |= rect;
    bool pending = compressExposeEvent(m_exposeRegion);

    // if count is non-zero there are more expose events pending
    if (event->count == 0 || !pending) {
        QWindowSystemInterface::handleExposeEvent(window(), m_exposeRegion);
        m_exposeRegion = QRegion();
    }
}

void QXcbWindow::handleClientMessageEvent(const xcb_client_message_event_t *event)
{
    if (event->format != 32)
        return;

    if (event->type == atom(QXcbAtom::WM_PROTOCOLS)) {
        xcb_atom_t protocolAtom = event->data.data32[0];
        if (protocolAtom == atom(QXcbAtom::WM_DELETE_WINDOW)) {
            QWindowSystemInterface::handleCloseEvent(window());
        } else if (protocolAtom == atom(QXcbAtom::WM_TAKE_FOCUS)) {
            connection()->setTime(event->data.data32[1]);
            relayFocusToModalWindow();
            return;
        } else if (protocolAtom == atom(QXcbAtom::_NET_WM_PING)) {
            if (event->window == xcbScreen()->root())
                return;

            xcb_client_message_event_t reply = *event;

            reply.response_type = XCB_CLIENT_MESSAGE;
            reply.window = xcbScreen()->root();

            xcb_send_event(xcb_connection(), 0, xcbScreen()->root(),
                           XCB_EVENT_MASK_STRUCTURE_NOTIFY | XCB_EVENT_MASK_SUBSTRUCTURE_REDIRECT,
                           (const char *)&reply);
            xcb_flush(xcb_connection());
        } else if (protocolAtom == atom(QXcbAtom::_NET_WM_SYNC_REQUEST)) {
            connection()->setTime(event->data.data32[1]);
            m_syncValue.lo = event->data.data32[2];
            m_syncValue.hi = event->data.data32[3];
            if (connection()->hasXSync())
                m_syncState = SyncReceived;
#ifndef QT_NO_WHATSTHIS
        } else if (protocolAtom == atom(QXcbAtom::_NET_WM_CONTEXT_HELP)) {
            QWindowSystemInterface::handleEnterWhatsThisEvent();
#endif
        } else {
            qCWarning(lcQpaXcb, "Unhandled WM_PROTOCOLS (%s)",
                      connection()->atomName(protocolAtom).constData());
        }
#if QT_CONFIG(draganddrop)
    } else if (event->type == atom(QXcbAtom::XdndEnter)) {
        connection()->drag()->handleEnter(this, event);
    } else if (event->type == atom(QXcbAtom::XdndPosition)) {
        connection()->drag()->handlePosition(this, event);
    } else if (event->type == atom(QXcbAtom::XdndLeave)) {
        connection()->drag()->handleLeave(this, event);
    } else if (event->type == atom(QXcbAtom::XdndDrop)) {
        connection()->drag()->handleDrop(this, event);
#endif
    } else if (event->type == atom(QXcbAtom::_XEMBED)) {
        handleXEmbedMessage(event);
    } else if (event->type == atom(QXcbAtom::_NET_ACTIVE_WINDOW)) {
        doFocusIn();
    } else if (event->type == atom(QXcbAtom::MANAGER)
               || event->type == atom(QXcbAtom::_NET_WM_STATE)
               || event->type == atom(QXcbAtom::WM_CHANGE_STATE)) {
        // Ignore _NET_WM_STATE, MANAGER which are relate to tray icons
        // and other messages.
    } else if (event->type == atom(QXcbAtom::_COMPIZ_DECOR_PENDING)
            || event->type == atom(QXcbAtom::_COMPIZ_DECOR_REQUEST)
            || event->type == atom(QXcbAtom::_COMPIZ_DECOR_DELETE_PIXMAP)
            || event->type == atom(QXcbAtom::_COMPIZ_TOOLKIT_ACTION)
            || event->type == atom(QXcbAtom::_GTK_LOAD_ICONTHEMES)) {
        //silence the _COMPIZ and _GTK messages for now
    } else {
        qCWarning(lcQpaXcb) << "Unhandled client message: " << connection()->atomName(event->type);
    }
}

void QXcbWindow::handleConfigureNotifyEvent(const xcb_configure_notify_event_t *event)
{
    bool fromSendEvent = (event->response_type & 0x80);
    QPoint pos(event->x, event->y);
    if (!parent() && !fromSendEvent) {
        // Do not trust the position, query it instead.
        auto reply = Q_XCB_REPLY(xcb_translate_coordinates, xcb_connection(),
                                 xcb_window(), xcbScreen()->root(), 0, 0);
        if (reply) {
            pos.setX(reply->dst_x);
            pos.setY(reply->dst_y);
        }
    }

    const QRect actualGeometry = QRect(pos, QSize(event->width, event->height));
    QPlatformScreen *newScreen = parent() ? parent()->screen() : screenForGeometry(actualGeometry);
    if (!newScreen)
        return;

    QWindowSystemInterface::handleGeometryChange(window(), actualGeometry);

    // QPlatformScreen::screen() is updated asynchronously, so we can't compare it
    // with the newScreen. Just send the WindowScreenChanged event and QGuiApplication
    // will make the comparison later.
    QWindowSystemInterface::handleWindowScreenChanged(window(), newScreen->screen());

    // Send the synthetic expose event on resize only when the window is shrinked,
    // because the "XCB_GRAVITY_NORTH_WEST" flag doesn't send it automatically.
    if (!m_oldWindowSize.isEmpty()
            && (actualGeometry.width() < m_oldWindowSize.width()
                || actualGeometry.height() < m_oldWindowSize.height())) {
        QWindowSystemInterface::handleExposeEvent(window(), QRegion(0, 0, actualGeometry.width(), actualGeometry.height()));
    }
    m_oldWindowSize = actualGeometry.size();

    if (connection()->hasXSync() && m_syncState == SyncReceived)
        m_syncState = SyncAndConfigureReceived;

    m_dirtyFrameMargins = true;
}

bool QXcbWindow::isExposed() const
{
    return m_mapped;
}

bool QXcbWindow::isEmbedded() const
{
    return m_embedded;
}

QPoint QXcbWindow::mapToGlobal(const QPoint &pos) const
{
    if (!m_embedded)
        return QPlatformWindow::mapToGlobal(pos);

    QPoint ret;
    auto reply = Q_XCB_REPLY(xcb_translate_coordinates, xcb_connection(),
                             xcb_window(), xcbScreen()->root(),
                             pos.x(), pos.y());
    if (reply) {
        ret.setX(reply->dst_x);
        ret.setY(reply->dst_y);
    }

    return ret;
}

QPoint QXcbWindow::mapFromGlobal(const QPoint &pos) const
{
    if (!m_embedded)
        return QPlatformWindow::mapFromGlobal(pos);

    QPoint ret;
    auto reply = Q_XCB_REPLY(xcb_translate_coordinates, xcb_connection(),
                             xcbScreen()->root(), xcb_window(),
                             pos.x(), pos.y());
    if (reply) {
        ret.setX(reply->dst_x);
        ret.setY(reply->dst_y);
    }

    return ret;
}

void QXcbWindow::handleMapNotifyEvent(const xcb_map_notify_event_t *event)
{
    if (event->window == m_window) {
        m_mapped = true;
        if (m_deferredActivation)
            requestActivateWindow();

        QWindowSystemInterface::handleExposeEvent(window(), QRect(QPoint(), geometry().size()));
    }
}

void QXcbWindow::handleUnmapNotifyEvent(const xcb_unmap_notify_event_t *event)
{
    if (event->window == m_window) {
        m_mapped = false;
        QWindowSystemInterface::handleExposeEvent(window(), QRegion());
    }
}

void QXcbWindow::handleButtonPressEvent(int event_x, int event_y, int root_x, int root_y,
                                        int detail, Qt::KeyboardModifiers modifiers, xcb_timestamp_t timestamp,
                                        QEvent::Type type, Qt::MouseEventSource source)
{
    const bool isWheel = detail >= 4 && detail <= 7;
    if (!isWheel && window() != QGuiApplication::focusWindow()) {
        QWindow *w = static_cast<QWindowPrivate *>(QObjectPrivate::get(window()))->eventReceiver();
        if (!(w->flags() & (Qt::WindowDoesNotAcceptFocus | Qt::BypassWindowManagerHint))
                && w->type() != Qt::ToolTip
                && w->type() != Qt::Popup) {
            w->requestActivate();
        }
    }

    updateNetWmUserTime(timestamp);

    if (m_embedded && !m_trayIconWindow) {
        if (window() != QGuiApplication::focusWindow()) {
            const QXcbWindow *container = static_cast<const QXcbWindow *>(parent());
            Q_ASSERT(container != 0);

            sendXEmbedMessage(container->xcb_window(), XEMBED_REQUEST_FOCUS);
        }
    }
    QPoint local(event_x, event_y);
    QPoint global(root_x, root_y);

    if (isWheel) {
#if QT_CONFIG(xcb_xinput)
        if (!connection()->isAtLeastXI21()) {
#endif
            QPoint angleDelta;
            if (detail == 4)
                angleDelta.setY(120);
            else if (detail == 5)
                angleDelta.setY(-120);
            else if (detail == 6)
                angleDelta.setX(120);
            else if (detail == 7)
                angleDelta.setX(-120);
            if (modifiers & Qt::AltModifier)
                std::swap(angleDelta.rx(), angleDelta.ry());
            QWindowSystemInterface::handleWheelEvent(window(), timestamp, local, global, QPoint(), angleDelta, modifiers);
#if QT_CONFIG(xcb_xinput)
        }
#endif
        return;
    }

    connection()->setMousePressWindow(this);

    handleMouseEvent(timestamp, local, global, modifiers, type, source);
}

void QXcbWindow::handleButtonReleaseEvent(int event_x, int event_y, int root_x, int root_y,
                                          int detail, Qt::KeyboardModifiers modifiers, xcb_timestamp_t timestamp,
                                          QEvent::Type type, Qt::MouseEventSource source)
{
    QPoint local(event_x, event_y);
    QPoint global(root_x, root_y);

    if (detail >= 4 && detail <= 7) {
        // mouse wheel, handled in handleButtonPressEvent()
        return;
    }

    if (connection()->buttonState() == Qt::NoButton)
        connection()->setMousePressWindow(nullptr);

    handleMouseEvent(timestamp, local, global, modifiers, type, source);
}

static inline bool doCheckUnGrabAncestor(QXcbConnection *conn)
{
    /* Checking for XCB_NOTIFY_MODE_GRAB and XCB_NOTIFY_DETAIL_ANCESTOR prevents unwanted
     * enter/leave events on AwesomeWM on mouse button press. It also ignores duplicated
     * enter/leave events on Alt+Tab switching on some WMs with XInput2 events.
     * Without XInput2 events the (Un)grabAncestor cannot be checked when mouse button is
     * not pressed, otherwise (e.g. on Alt+Tab) it can igonre important enter/leave events.
    */
    if (conn) {

        const bool mouseButtonsPressed = (conn->buttonState() != Qt::NoButton);
#if QT_CONFIG(xcb_xinput)
        return mouseButtonsPressed || (conn->hasXInput2() && !conn->xi2MouseEventsDisabled());
#else
        return mouseButtonsPressed;
#endif
    }
    return true;
}

static bool ignoreLeaveEvent(quint8 mode, quint8 detail, QXcbConnection *conn = nullptr)
{
    return ((doCheckUnGrabAncestor(conn)
             && mode == XCB_NOTIFY_MODE_GRAB && detail == XCB_NOTIFY_DETAIL_ANCESTOR)
            || (mode == XCB_NOTIFY_MODE_UNGRAB && detail == XCB_NOTIFY_DETAIL_INFERIOR)
            || detail == XCB_NOTIFY_DETAIL_VIRTUAL
            || detail == XCB_NOTIFY_DETAIL_NONLINEAR_VIRTUAL);
}

static bool ignoreEnterEvent(quint8 mode, quint8 detail, QXcbConnection *conn = nullptr)
{
    return ((doCheckUnGrabAncestor(conn)
             && mode == XCB_NOTIFY_MODE_UNGRAB && detail == XCB_NOTIFY_DETAIL_ANCESTOR)
            || (mode != XCB_NOTIFY_MODE_NORMAL && mode != XCB_NOTIFY_MODE_UNGRAB)
            || detail == XCB_NOTIFY_DETAIL_VIRTUAL
            || detail == XCB_NOTIFY_DETAIL_NONLINEAR_VIRTUAL);
}

class EnterEventChecker
{
public:
    bool checkEvent(xcb_generic_event_t *event)
    {
        if (!event)
            return false;
        if ((event->response_type & ~0x80) != XCB_ENTER_NOTIFY)
            return false;

        xcb_enter_notify_event_t *enter = (xcb_enter_notify_event_t *)event;
        if (ignoreEnterEvent(enter->mode, enter->detail))
            return false;

        return true;
    }
};

void QXcbWindow::handleEnterNotifyEvent(int event_x, int event_y, int root_x, int root_y,
                                        quint8 mode, quint8 detail, xcb_timestamp_t timestamp)
{
    connection()->setTime(timestamp);

    const QPoint global = QPoint(root_x, root_y);

    if (ignoreEnterEvent(mode, detail, connection()) || connection()->mousePressWindow())
        return;
#if QT_CONFIG(xcb_xinput)
    // Updates scroll valuators, as user might have done some scrolling outside our X client.
    connection()->xi2UpdateScrollingDevices();
#endif

    const QPoint local(event_x, event_y);
    QWindowSystemInterface::handleEnterEvent(window(), local, global);
}

void QXcbWindow::handleLeaveNotifyEvent(int root_x, int root_y,
                                        quint8 mode, quint8 detail, xcb_timestamp_t timestamp)
{
    connection()->setTime(timestamp);

    if (ignoreLeaveEvent(mode, detail, connection()) || connection()->mousePressWindow())
        return;

    EnterEventChecker checker;
    xcb_enter_notify_event_t *enter = (xcb_enter_notify_event_t *)connection()->checkEvent(checker);
    QXcbWindow *enterWindow = enter ? connection()->platformWindowFromId(enter->event) : 0;

    if (enterWindow) {
        QPoint local(enter->event_x, enter->event_y);
        QPoint global = QPoint(root_x, root_y);
        QWindowSystemInterface::handleEnterLeaveEvent(enterWindow->window(), window(), local, global);
    } else {
        QWindowSystemInterface::handleLeaveEvent(window());
    }

    free(enter);
}

void QXcbWindow::handleMotionNotifyEvent(int event_x, int event_y, int root_x, int root_y,
                                         Qt::KeyboardModifiers modifiers, xcb_timestamp_t timestamp,
                                         QEvent::Type type, Qt::MouseEventSource source)
{
    QPoint local(event_x, event_y);
    QPoint global(root_x, root_y);

    // "mousePressWindow" can be NULL i.e. if a window will be grabbed or unmapped, so set it again here.
    // Unset "mousePressWindow" when mouse button isn't pressed - in some cases the release event won't arrive.
    const bool isMouseButtonPressed = (connection()->buttonState() != Qt::NoButton);
    const bool hasMousePressWindow = (connection()->mousePressWindow() != nullptr);
    if (isMouseButtonPressed && !hasMousePressWindow)
        connection()->setMousePressWindow(this);
    else if (hasMousePressWindow && !isMouseButtonPressed)
        connection()->setMousePressWindow(nullptr);

    handleMouseEvent(timestamp, local, global, modifiers, type, source);
}

void QXcbWindow::handleButtonPressEvent(const xcb_button_press_event_t *event)
{
    Qt::KeyboardModifiers modifiers = connection()->keyboard()->translateModifiers(event->state);
    handleButtonPressEvent(event->event_x, event->event_y, event->root_x, event->root_y, event->detail,
                           modifiers, event->time, QEvent::MouseButtonPress);
}

void QXcbWindow::handleButtonReleaseEvent(const xcb_button_release_event_t *event)
{
    Qt::KeyboardModifiers modifiers = connection()->keyboard()->translateModifiers(event->state);
    handleButtonReleaseEvent(event->event_x, event->event_y, event->root_x, event->root_y, event->detail,
                             modifiers, event->time, QEvent::MouseButtonRelease);
}

void QXcbWindow::handleMotionNotifyEvent(const xcb_motion_notify_event_t *event)
{
    Qt::KeyboardModifiers modifiers = connection()->keyboard()->translateModifiers(event->state);
    handleMotionNotifyEvent(event->event_x, event->event_y, event->root_x, event->root_y, modifiers,
                            event->time, QEvent::MouseMove);
}

#if QT_CONFIG(xcb_xinput)
static inline int fixed1616ToInt(xcb_input_fp1616_t val)
{
    return int(qreal(val) / 0x10000);
}

#define qt_xcb_mask_is_set(ptr, event) (((unsigned char*)(ptr))[(event)>>3] & (1 << ((event) & 7)))

void QXcbWindow::handleXIMouseEvent(xcb_ge_event_t *event, Qt::MouseEventSource source)
{
    QXcbConnection *conn = connection();
    auto *ev = reinterpret_cast<xcb_input_button_press_event_t *>(event);

    if (ev->buttons_len > 0) {
        unsigned char *buttonMask = (unsigned char *) &ev[1];
        // There is a bug in the evdev driver which leads to receiving mouse events without
        // XIPointerEmulated being set: https://bugs.freedesktop.org/show_bug.cgi?id=98188
        // Filter them out by other attributes: when their source device is a touch screen
        // and the LMB is pressed.
        if (qt_xcb_mask_is_set(buttonMask, 1) && conn->isTouchScreen(ev->sourceid)) {
            if (Q_UNLIKELY(lcQpaXInputEvents().isDebugEnabled()))
                qCDebug(lcQpaXInput, "XI2 mouse event from touch device %d was ignored", ev->sourceid);
            return;
        }
        for (int i = 1; i <= 15; ++i)
            conn->setButtonState(conn->translateMouseButton(i), qt_xcb_mask_is_set(buttonMask, i));
    }

    const Qt::KeyboardModifiers modifiers = conn->keyboard()->translateModifiers(ev->mods.effective);
    const int event_x = fixed1616ToInt(ev->event_x);
    const int event_y = fixed1616ToInt(ev->event_y);
    const int root_x = fixed1616ToInt(ev->root_x);
    const int root_y = fixed1616ToInt(ev->root_y);

    conn->keyboard()->updateXKBStateFromXI(&ev->mods, &ev->group);

    const Qt::MouseButton button = conn->xiToQtMouseButton(ev->detail);

    const char *sourceName = 0;
    if (Q_UNLIKELY(lcQpaXInputEvents().isDebugEnabled())) {
        const QMetaObject *metaObject = qt_getEnumMetaObject(source);
        const QMetaEnum me = metaObject->enumerator(metaObject->indexOfEnumerator(qt_getEnumName(source)));
        sourceName = me.valueToKey(source);
    }

    switch (ev->event_type) {
    case XCB_INPUT_BUTTON_PRESS:
        if (Q_UNLIKELY(lcQpaXInputEvents().isDebugEnabled()))
            qCDebug(lcQpaXInputEvents, "XI2 mouse press, button %d, time %d, source %s", button, ev->time, sourceName);
        conn->setButtonState(button, true);
        handleButtonPressEvent(event_x, event_y, root_x, root_y, ev->detail, modifiers, ev->time, QEvent::MouseButtonPress, source);
        break;
    case XCB_INPUT_BUTTON_RELEASE:
        if (Q_UNLIKELY(lcQpaXInputEvents().isDebugEnabled()))
            qCDebug(lcQpaXInputEvents, "XI2 mouse release, button %d, time %d, source %s", button, ev->time, sourceName);
        conn->setButtonState(button, false);
        handleButtonReleaseEvent(event_x, event_y, root_x, root_y, ev->detail, modifiers, ev->time, QEvent::MouseButtonRelease, source);
        break;
    case XCB_INPUT_MOTION:
        if (Q_UNLIKELY(lcQpaXInputEvents().isDebugEnabled()))
            qCDebug(lcQpaXInputEvents, "XI2 mouse motion %d,%d, time %d, source %s", event_x, event_y, ev->time, sourceName);
        handleMotionNotifyEvent(event_x, event_y, root_x, root_y, modifiers, ev->time, QEvent::MouseMove, source);
        break;
    default:
        qWarning() << "Unrecognized XI2 mouse event" << ev->event_type;
        break;
    }
}

void QXcbWindow::handleXIEnterLeave(xcb_ge_event_t *event)
{
    auto *ev = reinterpret_cast<xcb_input_enter_event_t *>(event);

    // Compare the window with current mouse grabber to prevent deliver events to any other windows.
    // If leave event occurs and the window is under mouse - allow to deliver the leave event.
    QXcbWindow *mouseGrabber = connection()->mouseGrabber();
    if (mouseGrabber && mouseGrabber != this
            && (ev->event_type != XCB_INPUT_LEAVE || QGuiApplicationPrivate::currentMouseWindow != window())) {
        return;
    }

    const int root_x = fixed1616ToInt(ev->root_x);
    const int root_y = fixed1616ToInt(ev->root_y);

    switch (ev->event_type) {
    case XCB_INPUT_ENTER: {
        const int event_x = fixed1616ToInt(ev->event_x);
        const int event_y = fixed1616ToInt(ev->event_y);
        qCDebug(lcQpaXInputEvents, "XI2 mouse enter %d,%d, mode %d, detail %d, time %d",
                event_x, event_y, ev->mode, ev->detail, ev->time);
        handleEnterNotifyEvent(event_x, event_y, root_x, root_y, ev->mode, ev->detail, ev->time);
        break;
    }
    case XCB_INPUT_LEAVE:
        qCDebug(lcQpaXInputEvents, "XI2 mouse leave, mode %d, detail %d, time %d",
                ev->mode, ev->detail, ev->time);
        connection()->keyboard()->updateXKBStateFromXI(&ev->mods, &ev->group);
        handleLeaveNotifyEvent(root_x, root_y, ev->mode, ev->detail, ev->time);
        break;
    }
}
#endif

QXcbWindow *QXcbWindow::toWindow() { return this; }

void QXcbWindow::handleMouseEvent(xcb_timestamp_t time, const QPoint &local, const QPoint &global,
        Qt::KeyboardModifiers modifiers, QEvent::Type type, Qt::MouseEventSource source)
{
    connection()->setTime(time);
    Qt::MouseButton button = type == QEvent::MouseMove ? Qt::NoButton : connection()->button();
    QWindowSystemInterface::handleMouseEvent(window(), time, local, global,
                                             connection()->buttonState(), button,
                                             type, modifiers, source);
}

void QXcbWindow::handleEnterNotifyEvent(const xcb_enter_notify_event_t *event)
{
    handleEnterNotifyEvent(event->event_x, event->event_y, event->root_x, event->root_y, event->mode, event->detail, event->time);
}

void QXcbWindow::handleLeaveNotifyEvent(const xcb_leave_notify_event_t *event)
{
    handleLeaveNotifyEvent(event->root_x, event->root_y, event->mode, event->detail, event->time);
}

void QXcbWindow::handlePropertyNotifyEvent(const xcb_property_notify_event_t *event)
{
    connection()->setTime(event->time);

    const bool propertyDeleted = event->state == XCB_PROPERTY_DELETE;

    if (event->atom == atom(QXcbAtom::_NET_WM_STATE) || event->atom == atom(QXcbAtom::WM_STATE)) {
        if (propertyDeleted)
            return;

        Qt::WindowStates newState = Qt::WindowNoState;

        if (event->atom == atom(QXcbAtom::WM_STATE)) { // WM_STATE: Quick check for 'Minimize'.
            auto reply = Q_XCB_REPLY(xcb_get_property, xcb_connection(),
                                     0, m_window, atom(QXcbAtom::WM_STATE),
                                     XCB_ATOM_ANY, 0, 1024);
            if (reply && reply->format == 32 && reply->type == atom(QXcbAtom::WM_STATE)) {
                const quint32 *data = (const quint32 *)xcb_get_property_value(reply.get());
                if (reply->length != 0)
                    m_minimized = (data[0] == XCB_WM_STATE_ICONIC
                                   || (data[0] == XCB_WM_STATE_WITHDRAWN && m_minimized));
            }
        }
        if (m_minimized)
            newState = Qt::WindowMinimized;

        const NetWmStates states = netWmStates();
        if (states & NetWmStateFullScreen)
            newState |= Qt::WindowFullScreen;
        if ((states & NetWmStateMaximizedHorz) && (states & NetWmStateMaximizedVert))
            newState |= Qt::WindowMaximized;
        // Send Window state, compress events in case other flags (modality, etc) are changed.
        if (m_lastWindowStateEvent != newState) {
            QWindowSystemInterface::handleWindowStateChanged(window(), newState);
            m_lastWindowStateEvent = newState;
            m_windowState = newState;
            if ((m_windowState & Qt::WindowMinimized) && connection()->mouseGrabber() == this)
                connection()->setMouseGrabber(nullptr);
        }
        return;
    } else if (event->atom == atom(QXcbAtom::_NET_FRAME_EXTENTS)) {
        m_dirtyFrameMargins = true;
    }
}

void QXcbWindow::handleFocusInEvent(const xcb_focus_in_event_t *event)
{
    // Ignore focus events that are being sent only because the pointer is over
    // our window, even if the input focus is in a different window.
    if (event->detail == XCB_NOTIFY_DETAIL_POINTER)
        return;
    doFocusIn();
}


void QXcbWindow::handleFocusOutEvent(const xcb_focus_out_event_t *event)
{
    // Ignore focus events that are being sent only because the pointer is over
    // our window, even if the input focus is in a different window.
    if (event->detail == XCB_NOTIFY_DETAIL_POINTER)
        return;
    doFocusOut();
}

void QXcbWindow::updateSyncRequestCounter()
{
    if (m_syncState != SyncAndConfigureReceived) {
        // window manager does not expect a sync event yet.
        return;
    }
    if (connection()->hasXSync() && (m_syncValue.lo != 0 || m_syncValue.hi != 0)) {
        xcb_sync_set_counter(xcb_connection(), m_syncCounter, m_syncValue);
        xcb_flush(xcb_connection());

        m_syncValue.lo = 0;
        m_syncValue.hi = 0;
        m_syncState = NoSyncNeeded;
    }
}

const xcb_visualtype_t *QXcbWindow::createVisual()
{
    return xcbScreen() ? xcbScreen()->visualForFormat(m_format)
                       : nullptr;
}

bool QXcbWindow::setKeyboardGrabEnabled(bool grab)
{
    if (grab && !connection()->canGrab())
        return false;

    if (!grab) {
        xcb_ungrab_keyboard(xcb_connection(), XCB_TIME_CURRENT_TIME);
        return true;
    }

    auto reply = Q_XCB_REPLY(xcb_grab_keyboard, xcb_connection(), false,
                             m_window, XCB_TIME_CURRENT_TIME,
                             XCB_GRAB_MODE_ASYNC, XCB_GRAB_MODE_ASYNC);
    return reply && reply->status == XCB_GRAB_STATUS_SUCCESS;
}

bool QXcbWindow::setMouseGrabEnabled(bool grab)
{
    if (!grab && connection()->mouseGrabber() == this)
        connection()->setMouseGrabber(nullptr);

    if (grab && !connection()->canGrab())
        return false;

#if QT_CONFIG(xcb_xinput)
    if (connection()->hasXInput2() && !connection()->xi2MouseEventsDisabled()) {
        bool result = connection()->xi2SetMouseGrabEnabled(m_window, grab);
        if (grab && result)
            connection()->setMouseGrabber(this);
        return result;
    }
#endif

    if (!grab) {
        xcb_ungrab_pointer(xcb_connection(), XCB_TIME_CURRENT_TIME);
        return true;
    }

    auto reply = Q_XCB_REPLY(xcb_grab_pointer, xcb_connection(),
                             false, m_window,
                             (XCB_EVENT_MASK_BUTTON_PRESS | XCB_EVENT_MASK_BUTTON_RELEASE
                              | XCB_EVENT_MASK_BUTTON_MOTION | XCB_EVENT_MASK_ENTER_WINDOW
                              | XCB_EVENT_MASK_LEAVE_WINDOW | XCB_EVENT_MASK_POINTER_MOTION),
                             XCB_GRAB_MODE_ASYNC, XCB_GRAB_MODE_ASYNC,
                             XCB_WINDOW_NONE, XCB_CURSOR_NONE,
                             XCB_TIME_CURRENT_TIME);
    bool result = reply && reply->status == XCB_GRAB_STATUS_SUCCESS;
    if (result)
        connection()->setMouseGrabber(this);
    return result;
}

bool QXcbWindow::windowEvent(QEvent *event)
{
    switch (event->type()) {
    case QEvent::FocusIn:
        if (m_embedded && !m_trayIconWindow && !event->spontaneous()) {
            QFocusEvent *focusEvent = static_cast<QFocusEvent *>(event);
            switch (focusEvent->reason()) {
            case Qt::TabFocusReason:
            case Qt::BacktabFocusReason:
                {
                const QXcbWindow *container =
                    static_cast<const QXcbWindow *>(parent());
                sendXEmbedMessage(container->xcb_window(),
                                  focusEvent->reason() == Qt::TabFocusReason ?
                                  XEMBED_FOCUS_NEXT : XEMBED_FOCUS_PREV);
                event->accept();
                }
                break;
            default:
                break;
            }
        }
        break;
    default:
        break;
    }
    return QPlatformWindow::windowEvent(event);
}

bool QXcbWindow::startSystemResize(const QPoint &pos, Qt::Corner corner)
{
    return startSystemMoveResize(pos, corner);
}

bool QXcbWindow::startSystemMove(const QPoint &pos)
{
    return startSystemMoveResize(pos, 4);
}

bool QXcbWindow::startSystemMoveResize(const QPoint &pos, int corner)
{
<<<<<<< HEAD
#if QT_CONFIG(xcb_xinput)
=======
    return false; // ### FIXME QTBUG-69716
>>>>>>> f271dd8f
    const xcb_atom_t moveResize = connection()->atom(QXcbAtom::_NET_WM_MOVERESIZE);
    if (!connection()->wmSupport()->isSupportedByWM(moveResize))
        return false;

    const QPoint globalPos = QHighDpi::toNativePixels(window()->mapToGlobal(pos), window()->screen());
    // ### FIXME QTBUG-53389
    bool startedByTouch = connection()->startSystemMoveResizeForTouchBegin(m_window, globalPos, corner);
    if (startedByTouch) {
        if (connection()->isUnity() || connection()->isGnome()) {
            // These desktops fail to move/resize via _NET_WM_MOVERESIZE (WM bug?).
            connection()->abortSystemMoveResizeForTouch();
            return false;
        }
        // KWin, Openbox, AwesomeWM have been tested to work with _NET_WM_MOVERESIZE.
<<<<<<< HEAD
    } else { // Started by mouse press.
        if (!connection()->hasXInput2() || connection()->xi2MouseEventsDisabled()) {
            // Without XI2 we can't get button press/move/release events.
            return false;
        }
=======
    } else
#endif
    { // Started by mouse press.
>>>>>>> f271dd8f
        if (connection()->isUnity())
            return false; // _NET_WM_MOVERESIZE on this WM is bouncy (WM bug?).

        doStartSystemMoveResize(globalPos, corner);
    }

    return true;
<<<<<<< HEAD
#else
    Q_UNUSED(pos);
    Q_UNUSED(corner);
    return false;
#endif // xcb_xinput
=======
>>>>>>> f271dd8f
}

void QXcbWindow::doStartSystemMoveResize(const QPoint &globalPos, int corner)
{
    const xcb_atom_t moveResize = connection()->atom(QXcbAtom::_NET_WM_MOVERESIZE);
    xcb_client_message_event_t xev;
    xev.response_type = XCB_CLIENT_MESSAGE;
    xev.type = moveResize;
    xev.sequence = 0;
    xev.window = xcb_window();
    xev.format = 32;
    xev.data.data32[0] = globalPos.x();
    xev.data.data32[1] = globalPos.y();
    if (corner == 4) {
        xev.data.data32[2] = 8; // move
    } else {
        const bool bottom = corner == Qt::BottomRightCorner || corner == Qt::BottomLeftCorner;
        const bool left = corner == Qt::BottomLeftCorner || corner == Qt::TopLeftCorner;
        if (bottom)
            xev.data.data32[2] = left ? 6 : 4; // bottomleft/bottomright
        else
            xev.data.data32[2] = left ? 0 : 2; // topleft/topright
    }
    xev.data.data32[3] = XCB_BUTTON_INDEX_1;
    xev.data.data32[4] = 0;
    xcb_ungrab_pointer(connection()->xcb_connection(), XCB_CURRENT_TIME);
    xcb_send_event(connection()->xcb_connection(), false, xcbScreen()->root(),
                   XCB_EVENT_MASK_SUBSTRUCTURE_REDIRECT | XCB_EVENT_MASK_SUBSTRUCTURE_NOTIFY,
                   (const char *)&xev);
}

// Sends an XEmbed message.
void QXcbWindow::sendXEmbedMessage(xcb_window_t window, quint32 message,
                                   quint32 detail, quint32 data1, quint32 data2)
{
    xcb_client_message_event_t event;

    event.response_type = XCB_CLIENT_MESSAGE;
    event.format = 32;
    event.sequence = 0;
    event.window = window;
    event.type = atom(QXcbAtom::_XEMBED);
    event.data.data32[0] = connection()->time();
    event.data.data32[1] = message;
    event.data.data32[2] = detail;
    event.data.data32[3] = data1;
    event.data.data32[4] = data2;
    xcb_send_event(xcb_connection(), false, window, XCB_EVENT_MASK_NO_EVENT, (const char *)&event);
}

static bool activeWindowChangeQueued(const QWindow *window)
{
    /* Check from window system event queue if the next queued activation
     * targets a window other than @window.
     */
    QWindowSystemInterfacePrivate::ActivatedWindowEvent *systemEvent =
        static_cast<QWindowSystemInterfacePrivate::ActivatedWindowEvent *>
        (QWindowSystemInterfacePrivate::peekWindowSystemEvent(QWindowSystemInterfacePrivate::ActivatedWindow));
    return systemEvent && systemEvent->activated != window;
}

void QXcbWindow::handleXEmbedMessage(const xcb_client_message_event_t *event)
{
    connection()->setTime(event->data.data32[0]);
    switch (event->data.data32[1]) {
    case XEMBED_WINDOW_ACTIVATE:
    case XEMBED_WINDOW_DEACTIVATE:
        break;
    case XEMBED_EMBEDDED_NOTIFY:
        xcb_map_window(xcb_connection(), m_window);
        xcbScreen()->windowShown(this);
        break;
    case XEMBED_FOCUS_IN:
        Qt::FocusReason reason;
        switch (event->data.data32[2]) {
        case XEMBED_FOCUS_FIRST:
            reason = Qt::TabFocusReason;
            break;
        case XEMBED_FOCUS_LAST:
            reason = Qt::BacktabFocusReason;
            break;
        case XEMBED_FOCUS_CURRENT:
        default:
            reason = Qt::OtherFocusReason;
            break;
        }
        connection()->setFocusWindow(window());
        QWindowSystemInterface::handleWindowActivated(window(), reason);
        break;
    case XEMBED_FOCUS_OUT:
        if (window() == QGuiApplication::focusWindow()
            && !activeWindowChangeQueued(window())) {
            connection()->setFocusWindow(nullptr);
            QWindowSystemInterface::handleWindowActivated(nullptr);
        }
        break;
    }
}

static inline xcb_rectangle_t qRectToXCBRectangle(const QRect &r)
{
    xcb_rectangle_t result;
    result.x = qMax(SHRT_MIN, r.x());
    result.y = qMax(SHRT_MIN, r.y());
    result.width = qMin((int)USHRT_MAX, r.width());
    result.height = qMin((int)USHRT_MAX, r.height());
    return result;
}

void QXcbWindow::setOpacity(qreal level)
{
    if (!m_window)
        return;

    quint32 value = qRound64(qBound(qreal(0), level, qreal(1)) * 0xffffffff);

    xcb_change_property(xcb_connection(),
                        XCB_PROP_MODE_REPLACE,
                        m_window,
                        atom(QXcbAtom::_NET_WM_WINDOW_OPACITY),
                        XCB_ATOM_CARDINAL,
                        32,
                        1,
                        (uchar *)&value);
}

QVector<xcb_rectangle_t> qRegionToXcbRectangleList(const QRegion &region)
{
    QVector<xcb_rectangle_t> rects;
    rects.reserve(region.rectCount());
    for (const QRect &r : region)
        rects.push_back(qRectToXCBRectangle(r));
    return rects;
}

void QXcbWindow::setMask(const QRegion &region)
{
    if (!connection()->hasXShape())
        return;
    if (region.isEmpty()) {
        xcb_shape_mask(connection()->xcb_connection(), XCB_SHAPE_SO_SET,
                       XCB_SHAPE_SK_BOUNDING, xcb_window(), 0, 0, XCB_NONE);
    } else {
        const auto rects = qRegionToXcbRectangleList(region);
        xcb_shape_rectangles(connection()->xcb_connection(), XCB_SHAPE_SO_SET,
                             XCB_SHAPE_SK_BOUNDING, XCB_CLIP_ORDERING_UNSORTED,
                             xcb_window(), 0, 0, rects.size(), &rects[0]);
    }
}

void QXcbWindow::setAlertState(bool enabled)
{
    if (m_alertState == enabled)
        return;

    m_alertState = enabled;

    changeNetWmState(enabled, atom(QXcbAtom::_NET_WM_STATE_DEMANDS_ATTENTION));
}

uint QXcbWindow::visualId() const
{
    return m_visualId;
}

bool QXcbWindow::needsSync() const
{
    return m_syncState == SyncAndConfigureReceived;
}

void QXcbWindow::postSyncWindowRequest()
{
    if (!m_pendingSyncRequest) {
        QXcbSyncWindowRequest *e = new QXcbSyncWindowRequest(this);
        m_pendingSyncRequest = e;
        QCoreApplication::postEvent(xcbScreen()->connection(), e);
    }
}

QXcbScreen *QXcbWindow::xcbScreen() const
{
    return static_cast<QXcbScreen *>(screen());
}

void QXcbWindow::setWindowTitle(const QXcbConnection *conn, xcb_window_t window, const QString &title)
{
    QString fullTitle = formatWindowTitle(title, QString::fromUtf8(" \xe2\x80\x94 ")); // unicode character U+2014, EM DASH
    const QByteArray ba = std::move(fullTitle).toUtf8();
    xcb_change_property(conn->xcb_connection(),
                        XCB_PROP_MODE_REPLACE,
                        window,
                        conn->atom(QXcbAtom::_NET_WM_NAME),
                        conn->atom(QXcbAtom::UTF8_STRING),
                        8,
                        ba.length(),
                        ba.constData());

#if QT_CONFIG(xcb_xlib)
    Display *dpy = static_cast<Display *>(conn->xlib_display());
    XTextProperty *text = qstringToXTP(dpy, title);
    if (text)
        XSetWMName(dpy, window, text);
#endif
    xcb_flush(conn->xcb_connection());
}

QString QXcbWindow::windowTitle(const QXcbConnection *conn, xcb_window_t window)
{
    const xcb_atom_t utf8Atom = conn->atom(QXcbAtom::UTF8_STRING);
    auto reply = Q_XCB_REPLY_UNCHECKED(xcb_get_property, conn->xcb_connection(),
                                       false, window, conn->atom(QXcbAtom::_NET_WM_NAME),
                                       utf8Atom, 0, 1024);
    if (reply && reply->format == 8 && reply->type == utf8Atom) {
        const char *name = reinterpret_cast<const char *>(xcb_get_property_value(reply.get()));
        return QString::fromUtf8(name, xcb_get_property_value_length(reply.get()));
    }

    reply = Q_XCB_REPLY_UNCHECKED(xcb_get_property, conn->xcb_connection(),
                                  false, window, conn->atom(QXcbAtom::WM_NAME),
                                  XCB_ATOM_STRING, 0, 1024);
    if (reply && reply->format == 8 && reply->type == XCB_ATOM_STRING) {
        const char *name = reinterpret_cast<const char *>(xcb_get_property_value(reply.get()));
        return QString::fromLatin1(name, xcb_get_property_value_length(reply.get()));
    }

    return QString();
}

QT_END_NAMESPACE
<|MERGE_RESOLUTION|>--- conflicted
+++ resolved
@@ -2569,16 +2569,13 @@
 
 bool QXcbWindow::startSystemMoveResize(const QPoint &pos, int corner)
 {
-<<<<<<< HEAD
-#if QT_CONFIG(xcb_xinput)
-=======
     return false; // ### FIXME QTBUG-69716
->>>>>>> f271dd8f
     const xcb_atom_t moveResize = connection()->atom(QXcbAtom::_NET_WM_MOVERESIZE);
     if (!connection()->wmSupport()->isSupportedByWM(moveResize))
         return false;
 
     const QPoint globalPos = QHighDpi::toNativePixels(window()->mapToGlobal(pos), window()->screen());
+#if QT_CONFIG(xcb_xinput)
     // ### FIXME QTBUG-53389
     bool startedByTouch = connection()->startSystemMoveResizeForTouchBegin(m_window, globalPos, corner);
     if (startedByTouch) {
@@ -2588,17 +2585,9 @@
             return false;
         }
         // KWin, Openbox, AwesomeWM have been tested to work with _NET_WM_MOVERESIZE.
-<<<<<<< HEAD
-    } else { // Started by mouse press.
-        if (!connection()->hasXInput2() || connection()->xi2MouseEventsDisabled()) {
-            // Without XI2 we can't get button press/move/release events.
-            return false;
-        }
-=======
     } else
 #endif
     { // Started by mouse press.
->>>>>>> f271dd8f
         if (connection()->isUnity())
             return false; // _NET_WM_MOVERESIZE on this WM is bouncy (WM bug?).
 
@@ -2606,14 +2595,6 @@
     }
 
     return true;
-<<<<<<< HEAD
-#else
-    Q_UNUSED(pos);
-    Q_UNUSED(corner);
-    return false;
-#endif // xcb_xinput
-=======
->>>>>>> f271dd8f
 }
 
 void QXcbWindow::doStartSystemMoveResize(const QPoint &globalPos, int corner)
