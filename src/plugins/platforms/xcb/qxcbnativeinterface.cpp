--- conflicted
+++ resolved
@@ -184,13 +184,11 @@
     case Display:
         result = display();
         break;
-<<<<<<< HEAD
     case AtspiBus:
         result = atspiBus();
-=======
+        break;
     case Connection:
         result = connection();
->>>>>>> 0d5ffd67
         break;
     default:
         break;
