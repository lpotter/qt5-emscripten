--- conflicted
+++ resolved
@@ -497,13 +497,13 @@
     return true;
 }
 
-<<<<<<< HEAD
 void QWindowsScreenManager::clearScreens()
 {
     // Delete screens in reverse order to avoid crash in case of multiple screens
     while (!m_screens.isEmpty())
         QWindowsIntegration::instance()->emitDestroyScreen(m_screens.takeLast());
-=======
+}
+
 const QWindowsScreen *QWindowsScreenManager::screenAtDp(const QPoint &p) const
 {
     foreach (QWindowsScreen *scr, m_screens) {
@@ -511,7 +511,6 @@
             return scr;
     }
     return Q_NULLPTR;
->>>>>>> 0d990b9c
 }
 
 QT_END_NAMESPACE