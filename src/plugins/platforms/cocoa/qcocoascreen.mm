/****************************************************************************
**
** Copyright (C) 2017 The Qt Company Ltd.
** Contact: https://www.qt.io/licensing/
**
** This file is part of the plugins of the Qt Toolkit.
**
** $QT_BEGIN_LICENSE:LGPL$
** Commercial License Usage
** Licensees holding valid commercial Qt licenses may use this file in
** accordance with the commercial license agreement provided with the
** Software or, alternatively, in accordance with the terms contained in
** a written agreement between you and The Qt Company. For licensing terms
** and conditions see https://www.qt.io/terms-conditions. For further
** information use the contact form at https://www.qt.io/contact-us.
**
** GNU Lesser General Public License Usage
** Alternatively, this file may be used under the terms of the GNU Lesser
** General Public License version 3 as published by the Free Software
** Foundation and appearing in the file LICENSE.LGPL3 included in the
** packaging of this file. Please review the following information to
** ensure the GNU Lesser General Public License version 3 requirements
** will be met: https://www.gnu.org/licenses/lgpl-3.0.html.
**
** GNU General Public License Usage
** Alternatively, this file may be used under the terms of the GNU
** General Public License version 2.0 or (at your option) the GNU General
** Public license version 3 or any later version approved by the KDE Free
** Qt Foundation. The licenses are as published by the Free Software
** Foundation and appearing in the file LICENSE.GPL2 and LICENSE.GPL3
** included in the packaging of this file. Please review the following
** information to ensure the GNU General Public License requirements will
** be met: https://www.gnu.org/licenses/gpl-2.0.html and
** https://www.gnu.org/licenses/gpl-3.0.html.
**
** $QT_END_LICENSE$
**
****************************************************************************/

#include "qcocoascreen.h"

#include "qcocoawindow.h"
#include "qcocoahelpers.h"

#include <QtCore/qcoreapplication.h>
#include <QtGui/private/qcoregraphics_p.h>

#include <IOKit/graphics/IOGraphicsLib.h>

QT_BEGIN_NAMESPACE

class QCoreTextFontEngine;
class QFontEngineFT;

QCocoaScreen::QCocoaScreen(int screenIndex)
    : QPlatformScreen(), m_screenIndex(screenIndex), m_refreshRate(60.0)
{
    updateGeometry();
    m_cursor = new QCocoaCursor;
}

QCocoaScreen::~QCocoaScreen()
{
    delete m_cursor;
}

NSScreen *QCocoaScreen::nativeScreen() const
{
    NSArray *screens = [NSScreen screens];

    // Stale reference, screen configuration has changed
    if (m_screenIndex < 0 || (NSUInteger)m_screenIndex >= [screens count])
        return nil;

    return [screens objectAtIndex:m_screenIndex];
}

static QString displayName(CGDirectDisplayID displayID)
{
    QIOType<io_iterator_t> iterator;
    if (IOServiceGetMatchingServices(kIOMasterPortDefault,
        IOServiceMatching("IODisplayConnect"), &iterator))
        return QString();

    QIOType<io_service_t> display;
    while ((display = IOIteratorNext(iterator)) != 0)
    {
        NSDictionary *info = [(__bridge NSDictionary*)IODisplayCreateInfoDictionary(
            display, kIODisplayOnlyPreferredName) autorelease];

        if ([[info objectForKey:@kDisplayVendorID] longValue] != CGDisplayVendorNumber(displayID))
            continue;

        if ([[info objectForKey:@kDisplayProductID] longValue] != CGDisplayModelNumber(displayID))
            continue;

        if ([[info objectForKey:@kDisplaySerialNumber] longValue] != CGDisplaySerialNumber(displayID))
            continue;

        NSDictionary *localizedNames = [info objectForKey:@kDisplayProductName];
        if (![localizedNames count])
            break; // Correct screen, but no name in dictionary

        return QString::fromNSString([localizedNames objectForKey:[[localizedNames allKeys] objectAtIndex:0]]);
    }

    return QString();
}

void QCocoaScreen::updateGeometry()
{
    NSScreen *nsScreen = nativeScreen();
    if (!nsScreen)
        return;

    // The reference screen for the geometry is always the primary screen
    QRectF primaryScreenGeometry = QRectF::fromCGRect([[NSScreen screens] firstObject].frame);
    m_geometry = qt_mac_flip(QRectF::fromCGRect(nsScreen.frame), primaryScreenGeometry).toRect();
    m_availableGeometry = qt_mac_flip(QRectF::fromCGRect(nsScreen.visibleFrame), primaryScreenGeometry).toRect();

    m_format = QImage::Format_RGB32;
    m_depth = NSBitsPerPixelFromDepth([nsScreen depth]);

    NSDictionary *devDesc = [nsScreen deviceDescription];
    CGDirectDisplayID dpy = [[devDesc objectForKey:@"NSScreenNumber"] unsignedIntValue];
    CGSize size = CGDisplayScreenSize(dpy);
    m_physicalSize = QSizeF(size.width, size.height);
    m_logicalDpi.first = 72;
    m_logicalDpi.second = 72;
    CGDisplayModeRef displayMode = CGDisplayCopyDisplayMode(dpy);
    float refresh = CGDisplayModeGetRefreshRate(displayMode);
    CGDisplayModeRelease(displayMode);
    if (refresh > 0)
        m_refreshRate = refresh;

    m_name = displayName(dpy);

    QWindowSystemInterface::handleScreenGeometryChange(screen(), geometry(), availableGeometry());
    QWindowSystemInterface::handleScreenLogicalDotsPerInchChange(screen(), m_logicalDpi.first, m_logicalDpi.second);
    QWindowSystemInterface::handleScreenRefreshRateChange(screen(), m_refreshRate);
}

qreal QCocoaScreen::devicePixelRatio() const
{
    QMacAutoReleasePool pool;
    NSScreen *nsScreen = nativeScreen();
    return qreal(nsScreen ? [nsScreen backingScaleFactor] : 1.0);
}

QPlatformScreen::SubpixelAntialiasingType QCocoaScreen::subpixelAntialiasingTypeHint() const
{
    QPlatformScreen::SubpixelAntialiasingType type = QPlatformScreen::subpixelAntialiasingTypeHint();
    if (type == QPlatformScreen::Subpixel_None) {
        // Every OSX machine has RGB pixels unless a peculiar or rotated non-Apple screen is attached
        type = QPlatformScreen::Subpixel_RGB;
    }
    return type;
}

QWindow *QCocoaScreen::topLevelAt(const QPoint &point) const
{
    NSPoint screenPoint = mapToNative(point);

    // Search (hit test) for the top-level window. [NSWidow windowNumberAtPoint:
    // belowWindowWithWindowNumber] may return windows that are not interesting
    // to Qt. The search iterates until a suitable window or no window is found.
    NSInteger topWindowNumber = 0;
    QWindow *window = 0;
    do {
        // Get the top-most window, below any previously rejected window.
        topWindowNumber = [NSWindow windowNumberAtPoint:screenPoint
                                    belowWindowWithWindowNumber:topWindowNumber];

        // Continue the search if the window does not belong to this process.
        NSWindow *nsWindow = [NSApp windowWithWindowNumber:topWindowNumber];
        if (nsWindow == 0)
            continue;

        // Continue the search if the window does not belong to Qt.
        if (![nsWindow conformsToProtocol:@protocol(QNSWindowProtocol)])
            continue;

        id<QNSWindowProtocol> proto = static_cast<id<QNSWindowProtocol> >(nsWindow);
        QCocoaWindow *cocoaWindow = proto.platformWindow;
        if (!cocoaWindow)
            continue;
        window = cocoaWindow->window();

        // Continue the search if the window is not a top-level window.
        if (!window->isTopLevel())
             continue;

        // Stop searching. The current window is the correct window.
        break;
    } while (topWindowNumber > 0);

    return window;
}

QPixmap QCocoaScreen::grabWindow(WId window, int x, int y, int width, int height) const
{
    // TODO window should be handled
    Q_UNUSED(window)

    const int maxDisplays = 128; // 128 displays should be enough for everyone.
    CGDirectDisplayID displays[maxDisplays];
    CGDisplayCount displayCount;
    CGRect cgRect;

    if (width < 0 || height < 0) {
        // get all displays
        cgRect = CGRectInfinite;
    } else {
        cgRect = CGRectMake(x, y, width, height);
    }
    const CGDisplayErr err = CGGetDisplaysWithRect(cgRect, maxDisplays, displays, &displayCount);

    if (err && displayCount == 0)
        return QPixmap();

    // calculate pixmap size
    QSize windowSize(width, height);
    if (width < 0 || height < 0) {
        QRect windowRect;
        for (uint i = 0; i < displayCount; ++i) {
            const CGRect cgRect = CGDisplayBounds(displays[i]);
            QRect qRect(cgRect.origin.x, cgRect.origin.y, cgRect.size.width, cgRect.size.height);
            windowRect = windowRect.united(qRect);
        }
        if (width < 0)
            windowSize.setWidth(windowRect.width());
        if (height < 0)
            windowSize.setHeight(windowRect.height());
    }

    QPixmap windowPixmap(windowSize * devicePixelRatio());
    windowPixmap.fill(Qt::transparent);

    for (uint i = 0; i < displayCount; ++i) {
        const CGRect bounds = CGDisplayBounds(displays[i]);
        int w = (width < 0 ? bounds.size.width : width) * devicePixelRatio();
        int h = (height < 0 ? bounds.size.height : height) * devicePixelRatio();
        QRect displayRect = QRect(x, y, w, h);
        displayRect = displayRect.translated(qRound(-bounds.origin.x), qRound(-bounds.origin.y));
        QCFType<CGImageRef> image = CGDisplayCreateImageForRect(displays[i],
            CGRectMake(displayRect.x(), displayRect.y(), displayRect.width(), displayRect.height()));
        QPixmap pix(w, h);
        pix.fill(Qt::transparent);
        CGRect rect = CGRectMake(0, 0, w, h);
        QMacCGContext ctx(&pix);
        qt_mac_drawCGImage(ctx, &rect, image);

        QPainter painter(&windowPixmap);
        painter.drawPixmap(0, 0, pix);
    }
    return windowPixmap;
}

/*!
    The screen used as a reference for global window geometry
*/
QCocoaScreen *QCocoaScreen::primaryScreen()
{
    return static_cast<QCocoaScreen *>(QGuiApplication::primaryScreen()->handle());
}

<<<<<<< HEAD
CGPoint QCocoaScreen::mapToNative(const QPointF &pos, QCocoaScreen *screen)
{
    Q_ASSERT(screen);
    return qt_mac_flip(pos, screen->geometry()).toCGPoint();
}

CGRect QCocoaScreen::mapToNative(const QRectF &rect, QCocoaScreen *screen)
{
    Q_ASSERT(screen);
    return qt_mac_flip(rect, screen->geometry()).toCGRect();
}

QPointF QCocoaScreen::mapFromNative(CGPoint pos, QCocoaScreen *screen)
{
    Q_ASSERT(screen);
    return qt_mac_flip(QPointF::fromCGPoint(pos), screen->geometry());
}

QRectF QCocoaScreen::mapFromNative(CGRect rect, QCocoaScreen *screen)
{
    Q_ASSERT(screen);
    return qt_mac_flip(QRectF::fromCGRect(rect), screen->geometry());
}
=======
#ifndef QT_NO_DEBUG_STREAM
QDebug operator<<(QDebug debug, const QCocoaScreen *screen)
{
    QDebugStateSaver saver(debug);
    debug.nospace();
    debug << "QCocoaScreen(" << (const void *)screen;
    if (screen) {
        debug << ", index=" << screen->m_screenIndex;
        debug << ", native=" << screen->nativeScreen();
        debug << ", geometry=" << screen->geometry();
        debug << ", dpr=" << screen->devicePixelRatio();
        debug << ", name=" << screen->name();
    }
    debug << ')';
    return debug;
}
#endif // !QT_NO_DEBUG_STREAM
>>>>>>> a4113d0c

QT_END_NAMESPACE<|MERGE_RESOLUTION|>--- conflicted
+++ resolved
@@ -264,7 +264,6 @@
     return static_cast<QCocoaScreen *>(QGuiApplication::primaryScreen()->handle());
 }
 
-<<<<<<< HEAD
 CGPoint QCocoaScreen::mapToNative(const QPointF &pos, QCocoaScreen *screen)
 {
     Q_ASSERT(screen);
@@ -288,7 +287,7 @@
     Q_ASSERT(screen);
     return qt_mac_flip(QRectF::fromCGRect(rect), screen->geometry());
 }
-=======
+
 #ifndef QT_NO_DEBUG_STREAM
 QDebug operator<<(QDebug debug, const QCocoaScreen *screen)
 {
@@ -306,6 +305,5 @@
     return debug;
 }
 #endif // !QT_NO_DEBUG_STREAM
->>>>>>> a4113d0c
 
 QT_END_NAMESPACE