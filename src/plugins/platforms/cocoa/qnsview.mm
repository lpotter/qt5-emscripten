--- conflicted
+++ resolved
@@ -907,13 +907,6 @@
     quint32 nativeScanCode = 1;
     quint32 nativeVirtualKey = [nsevent keyCode];
 
-<<<<<<< HEAD
-=======
-    UInt32 nativeVirtualKey = 0;
-    EventRef eventRef = EventRef([nsevent eventRef]);
-    GetEventParameter(eventRef, kEventParamKeyCode, typeUInt32, 0, sizeof(nativeVirtualKey), 0, &nativeVirtualKey);
-
->>>>>>> c11a7d16
     QChar ch = QChar::ReplacementCharacter;
     int keyCode = Qt::Key_unknown;
     if ([characters length] != 0) {
