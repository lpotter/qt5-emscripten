/****************************************************************************
**
** Copyright (C) 2016 The Qt Company Ltd.
** Contact: https://www.qt.io/licensing/
**
** This file is part of the plugins of the Qt Toolkit.
**
** $QT_BEGIN_LICENSE:LGPL$
** Commercial License Usage
** Licensees holding valid commercial Qt licenses may use this file in
** accordance with the commercial license agreement provided with the
** Software or, alternatively, in accordance with the terms contained in
** a written agreement between you and The Qt Company. For licensing terms
** and conditions see https://www.qt.io/terms-conditions. For further
** information use the contact form at https://www.qt.io/contact-us.
**
** GNU Lesser General Public License Usage
** Alternatively, this file may be used under the terms of the GNU Lesser
** General Public License version 3 as published by the Free Software
** Foundation and appearing in the file LICENSE.LGPL3 included in the
** packaging of this file. Please review the following information to
** ensure the GNU Lesser General Public License version 3 requirements
** will be met: https://www.gnu.org/licenses/lgpl-3.0.html.
**
** GNU General Public License Usage
** Alternatively, this file may be used under the terms of the GNU
** General Public License version 2.0 or (at your option) the GNU General
** Public license version 3 or any later version approved by the KDE Free
** Qt Foundation. The licenses are as published by the Free Software
** Foundation and appearing in the file LICENSE.GPL2 and LICENSE.GPL3
** included in the packaging of this file. Please review the following
** information to ensure the GNU General Public License requirements will
** be met: https://www.gnu.org/licenses/gpl-2.0.html and
** https://www.gnu.org/licenses/gpl-3.0.html.
**
** $QT_END_LICENSE$
**
****************************************************************************/

#include <QtGui/qtguiglobal.h>

#include "qnsview.h"
#include "qcocoawindow.h"
#include "qcocoahelpers.h"
#include "qcocoascreen.h"
#include "qmultitouch_mac_p.h"
#include "qcocoadrag.h"
#include "qcocoainputcontext.h"
#include <qpa/qplatformintegration.h>

#include <qpa/qwindowsysteminterface.h>
#include <QtGui/QTextFormat>
#include <QtCore/QDebug>
#include <QtCore/qsysinfo.h>
#include <private/qguiapplication_p.h>
#include <private/qcoregraphics_p.h>
#include <private/qwindow_p.h>
#include "qcocoabackingstore.h"
#ifndef QT_NO_OPENGL
#include "qcocoaglcontext.h"
#endif
#include "qcocoaintegration.h"

#ifdef QT_COCOA_ENABLE_ACCESSIBILITY_INSPECTOR
#include <accessibilityinspector.h>
#endif

Q_LOGGING_CATEGORY(lcQpaTouch, "qt.qpa.input.touch")
#ifndef QT_NO_GESTURES
Q_LOGGING_CATEGORY(lcQpaGestures, "qt.qpa.input.gestures")
#endif
Q_LOGGING_CATEGORY(lcQpaTablet, "qt.qpa.input.tablet")

@interface QT_MANGLE_NAMESPACE(QNSViewMouseMoveHelper) : NSObject
{
    QNSView *view;
}

- (id)initWithView:(QNSView *)theView;

- (void)mouseMoved:(NSEvent *)theEvent;
- (void)mouseEntered:(NSEvent *)theEvent;
- (void)mouseExited:(NSEvent *)theEvent;
- (void)cursorUpdate:(NSEvent *)theEvent;

@end

@implementation QT_MANGLE_NAMESPACE(QNSViewMouseMoveHelper)

- (id)initWithView:(QNSView *)theView
{
    self = [super init];
    if (self) {
        view = theView;
    }
    return self;
}

- (void)mouseMoved:(NSEvent *)theEvent
{
    [view mouseMovedImpl:theEvent];
}

- (void)mouseEntered:(NSEvent *)theEvent
{
    [view mouseEnteredImpl:theEvent];
}

- (void)mouseExited:(NSEvent *)theEvent
{
    [view mouseExitedImpl:theEvent];
}

- (void)cursorUpdate:(NSEvent *)theEvent
{
    [view cursorUpdate:theEvent];
}

@end

// Private interface
@interface QT_MANGLE_NAMESPACE(QNSView) ()
- (BOOL)isTransparentForUserInput;
@end

@implementation QT_MANGLE_NAMESPACE(QNSView)

- (id) init
{
    if (self = [super initWithFrame:NSZeroRect]) {
        m_buttons = Qt::NoButton;
        m_acceptedMouseDowns = Qt::NoButton;
        m_frameStrutButtons = Qt::NoButton;
        m_sendKeyEvent = false;
#ifndef QT_NO_OPENGL
        m_glContext = 0;
        m_shouldSetGLContextinDrawRect = false;
#endif
        currentCustomDragTypes = 0;
        m_dontOverrideCtrlLMB = false;
        m_sendUpAsRightButton = false;
        m_inputSource = 0;
        m_mouseMoveHelper = [[QT_MANGLE_NAMESPACE(QNSViewMouseMoveHelper) alloc] initWithView:self];
        m_resendKeyEvent = false;
        m_scrolling = false;
        m_updatingDrag = false;
        m_currentlyInterpretedKeyEvent = 0;
        m_isMenuView = false;
        self.focusRingType = NSFocusRingTypeNone;
        self.cursor = nil;
<<<<<<< HEAD
=======
        m_updateRequested = false;
>>>>>>> 4ba53561
    }
    return self;
}

- (void)dealloc
{
    if (m_trackingArea) {
        [self removeTrackingArea:m_trackingArea];
        [m_trackingArea release];
    }
    [m_inputSource release];
    [[NSNotificationCenter defaultCenter] removeObserver:self];
    [m_mouseMoveHelper release];

    delete currentCustomDragTypes;

    [super dealloc];
}

- (id)initWithCocoaWindow:(QCocoaWindow *)platformWindow
{
    self = [self init];
    if (!self)
        return 0;

    m_platformWindow = platformWindow;
    m_sendKeyEvent = false;
    m_dontOverrideCtrlLMB = qt_mac_resolveOption(false, platformWindow->window(), "_q_platform_MacDontOverrideCtrlLMB", "QT_MAC_DONT_OVERRIDE_CTRL_LMB");
    m_trackingArea = nil;

#ifdef QT_COCOA_ENABLE_ACCESSIBILITY_INSPECTOR
    // prevent rift in space-time continuum, disable
    // accessibility for the accessibility inspector's windows.
    static bool skipAccessibilityForInspectorWindows = false;
    if (!skipAccessibilityForInspectorWindows) {

        // m_accessibleRoot = window->accessibleRoot();

        AccessibilityInspector *inspector = new AccessibilityInspector(window);
        skipAccessibilityForInspectorWindows = true;
        inspector->inspectWindow(window);
        skipAccessibilityForInspectorWindows = false;
    }
#endif

    [self registerDragTypes];

    [[NSNotificationCenter defaultCenter] addObserver:self
                                          selector:@selector(textInputContextKeyboardSelectionDidChangeNotification:)
                                          name:NSTextInputContextKeyboardSelectionDidChangeNotification
                                          object:nil];

    return self;
}

- (NSString *)description
{
    NSMutableString *description = [NSMutableString stringWithString:[super description]];

#ifndef QT_NO_DEBUG_STREAM
    QString platformWindowDescription;
    QDebug debug(&platformWindowDescription);
    debug.nospace() << "; " << m_platformWindow << ">";

    NSRange lastCharacter = [description rangeOfComposedCharacterSequenceAtIndex:description.length - 1];
    [description replaceCharactersInRange:lastCharacter withString:platformWindowDescription.toNSString()];
#endif

    return description;
}

#ifndef QT_NO_OPENGL
- (void) setQCocoaGLContext:(QCocoaGLContext *)context
{
    m_glContext = context;
    [m_glContext->nsOpenGLContext() setView:self];
    if (![m_glContext->nsOpenGLContext() view]) {
        //was unable to set view
        m_shouldSetGLContextinDrawRect = true;
    }
}
#endif

- (void)viewDidMoveToSuperview
{
    if (!m_platformWindow)
        return;

    if (!(m_platformWindow->m_viewIsToBeEmbedded))
        return;

    if ([self superview]) {
        m_platformWindow->m_viewIsEmbedded = true;
        QWindowSystemInterface::handleGeometryChange(m_platformWindow->window(), m_platformWindow->geometry());
        [self setNeedsDisplay:YES];
        QWindowSystemInterface::flushWindowSystemEvents();
    } else {
        m_platformWindow->m_viewIsEmbedded = false;
    }
}

- (QWindow *)topLevelWindow
{
    if (!m_platformWindow)
        return nullptr;

    QWindow *focusWindow = m_platformWindow->window();

    // For widgets we need to do a bit of trickery as the window
    // to activate is the window of the top-level widget.
    if (qstrcmp(focusWindow->metaObject()->className(), "QWidgetWindow") == 0) {
        while (focusWindow->parent()) {
            focusWindow = focusWindow->parent();
        }
    }

    return focusWindow;
}

- (void)textInputContextKeyboardSelectionDidChangeNotification : (NSNotification *) textInputContextKeyboardSelectionDidChangeNotification
{
    Q_UNUSED(textInputContextKeyboardSelectionDidChangeNotification)
    if (([NSApp keyWindow] == [self window]) && [[self window] firstResponder] == self) {
        QCocoaInputContext *ic = qobject_cast<QCocoaInputContext *>(QCocoaIntegration::instance()->inputContext());
        ic->updateLocale();
    }
}

- (void)viewDidHide
{
    if (!m_platformWindow->isExposed())
        return;

    m_platformWindow->handleExposeEvent(QRegion());

    // Note: setNeedsDisplay is automatically called for
    // viewDidUnhide so no reason to override it here.
}

- (void)removeFromSuperview
{
    QMacAutoReleasePool pool;
    [super removeFromSuperview];
}

- (BOOL) isOpaque
{
    if (!m_platformWindow)
        return true;
    return m_platformWindow->isOpaque();
}

<<<<<<< HEAD
=======
- (void)requestUpdate
{
    if (self.needsDisplay) {
        // If the view already has needsDisplay set it means that there may be code waiting for
        // a real expose event, so we can't issue setNeedsDisplay now as a way to trigger an
        // update request. We will re-trigger requestUpdate from drawRect.
        return;
    }

    [self setNeedsDisplay:YES];
    m_updateRequested = true;
}

- (void)setNeedsDisplayInRect:(NSRect)rect
{
    [super setNeedsDisplayInRect:rect];
    m_updateRequested = false;
}

>>>>>>> 4ba53561
- (void)drawRect:(NSRect)dirtyRect
{
    Q_UNUSED(dirtyRect);

    if (!m_platformWindow)
        return;

    QRegion exposedRegion;
    const NSRect *dirtyRects;
    NSInteger numDirtyRects;
    [self getRectsBeingDrawn:&dirtyRects count:&numDirtyRects];
    for (int i = 0; i < numDirtyRects; ++i)
        exposedRegion += QRectF::fromCGRect(dirtyRects[i]).toRect();
<<<<<<< HEAD

    qCDebug(lcQpaCocoaDrawing) << "[QNSView drawRect:]" << m_platformWindow->window() << exposedRegion;
=======
>>>>>>> 4ba53561

    qCDebug(lcQpaCocoaWindow) << "[QNSView drawRect:]" << m_platformWindow->window() << exposedRegion;
    [self updateRegion:exposedRegion];
}

- (void)updateRegion:(QRegion)dirtyRegion
{
#ifndef QT_NO_OPENGL
    if (m_glContext && m_shouldSetGLContextinDrawRect) {
        [m_glContext->nsOpenGLContext() setView:self];
        m_shouldSetGLContextinDrawRect = false;
    }
#endif

<<<<<<< HEAD
    m_platformWindow->handleExposeEvent(exposedRegion);

    if (qt_window_private(m_platformWindow->window())->updateRequestPending) {
        // A call to QWindow::requestUpdate was issued during the expose event, or we
        // had to deliver a real expose event and still need to deliver the update.
        // But AppKit will reset the needsDisplay state of the view after completing
        // the current display cycle, so we need to defer the request to redisplay.
        // FIXME: Perhaps this should be a trigger to enable CADisplayLink?
        qCDebug(lcQpaCocoaDrawing) << "[QNSView drawRect:] issuing deferred setNeedsDisplay due to pending update request";
        dispatch_async(dispatch_get_main_queue (), ^{
            [self setNeedsDisplay:YES];
        });
=======
    QWindowPrivate *windowPrivate = qt_window_private(m_platformWindow->window());

    if (m_updateRequested) {
        Q_ASSERT(windowPrivate->updateRequestPending);
        qCDebug(lcQpaCocoaWindow) << "Delivering update request to" << m_platformWindow->window();
        windowPrivate->deliverUpdateRequest();
        m_updateRequested = false;
    } else {
        m_platformWindow->handleExposeEvent(dirtyRegion);
    }

    if (windowPrivate->updateRequestPending) {
        // A call to QWindow::requestUpdate was issued during event delivery above,
        // but AppKit will reset the needsDisplay state of the view after completing
        // the current display cycle, so we need to defer the request to redisplay.
        // FIXME: Perhaps this should be a trigger to enable CADisplayLink?
        qCDebug(lcQpaCocoaWindow) << "Pending update request, triggering re-display";
        dispatch_async(dispatch_get_main_queue (), ^{ [self requestUpdate]; });
>>>>>>> 4ba53561
    }
}

- (BOOL)wantsUpdateLayer
{
    return YES;
}

- (void)updateLayer
{
    if (!m_platformWindow)
        return;

<<<<<<< HEAD
    qCDebug(lcQpaCocoaDrawing) << "[QNSView updateLayer]" << m_platformWindow->window();

    // FIXME: Find out if there's a way to resolve the dirty rect like in drawRect:
    m_platformWindow->handleExposeEvent(QRectF::fromCGRect(self.bounds).toRect());
=======
    qCDebug(lcQpaCocoaWindow) << "[QNSView updateLayer]" << m_platformWindow->window();

    // FIXME: Find out if there's a way to resolve the dirty rect like in drawRect:
    [self updateRegion:QRectF::fromCGRect(self.bounds).toRect()];
>>>>>>> 4ba53561
}

- (void)viewDidChangeBackingProperties
{
    if (self.layer)
        self.layer.contentsScale = self.window.backingScaleFactor;
}

- (BOOL)isFlipped
{
    return YES;
}

- (BOOL)isTransparentForUserInput
{
    return m_platformWindow->window() &&
        m_platformWindow->window()->flags() & Qt::WindowTransparentForInput;
}

- (BOOL)becomeFirstResponder
{
    if (!m_platformWindow)
        return NO;
    if ([self isTransparentForUserInput])
        return NO;
    if (!m_platformWindow->windowIsPopupType() && !m_isMenuView)
        QWindowSystemInterface::handleWindowActivated([self topLevelWindow]);
    return YES;
}

- (BOOL)acceptsFirstResponder
{
    if (!m_platformWindow)
        return NO;
    if (m_isMenuView)
        return NO;
    if (m_platformWindow->shouldRefuseKeyWindowAndFirstResponder())
        return NO;
    if ([self isTransparentForUserInput])
        return NO;
    if ((m_platformWindow->window()->flags() & Qt::ToolTip) == Qt::ToolTip)
        return NO;
    return YES;
}

- (BOOL)acceptsFirstMouse:(NSEvent *)theEvent
{
    Q_UNUSED(theEvent)
    if (!m_platformWindow)
        return NO;
    if ([self isTransparentForUserInput])
        return NO;
    return YES;
}

- (NSView *)hitTest:(NSPoint)aPoint
{
    NSView *candidate = [super hitTest:aPoint];
    if (candidate == self) {
        if ([self isTransparentForUserInput])
            return nil;
    }
    return candidate;
}

- (void)convertFromScreen:(NSPoint)mouseLocation toWindowPoint:(QPointF *)qtWindowPoint andScreenPoint:(QPointF *)qtScreenPoint
{
    // Calculate the mouse position in the QWindow and Qt screen coordinate system,
    // starting from coordinates in the NSWindow coordinate system.
    //
    // This involves translating according to the window location on screen,
    // as well as inverting the y coordinate due to the origin change.
    //
    // Coordinate system overview, outer to innermost:
    //
    // Name             Origin
    //
    // OS X screen      bottom-left
    // Qt screen        top-left
    // NSWindow         bottom-left
    // NSView/QWindow   top-left
    //
    // NSView and QWindow are equal coordinate systems: the QWindow covers the
    // entire NSView, and we've set the NSView's isFlipped property to true.

    NSWindow *window = [self window];
    NSPoint nsWindowPoint;
    NSRect windowRect = [window convertRectFromScreen:NSMakeRect(mouseLocation.x, mouseLocation.y, 1, 1)];
    nsWindowPoint = windowRect.origin;                    // NSWindow coordinates
    NSPoint nsViewPoint = [self convertPoint: nsWindowPoint fromView: nil]; // NSView/QWindow coordinates
    *qtWindowPoint = QPointF(nsViewPoint.x, nsViewPoint.y);                     // NSView/QWindow coordinates
    *qtScreenPoint = QCocoaScreen::mapFromNative(mouseLocation);
}

- (void)resetMouseButtons
{
    m_buttons = Qt::NoButton;
    m_frameStrutButtons = Qt::NoButton;
}

- (NSPoint) screenMousePoint:(NSEvent *)theEvent
{
    NSPoint screenPoint;
    if (theEvent) {
        NSPoint windowPoint = [theEvent locationInWindow];
        NSRect screenRect = [[theEvent window] convertRectToScreen:NSMakeRect(windowPoint.x, windowPoint.y, 1, 1)];
        screenPoint = screenRect.origin;
    } else {
        screenPoint = [NSEvent mouseLocation];
    }
    return screenPoint;
}

- (void)handleMouseEvent:(NSEvent *)theEvent
{
    if (!m_platformWindow)
        return;

#ifndef QT_NO_TABLETEVENT
    // Tablet events may come in via the mouse event handlers,
    // check if this is a valid tablet event first.
    if ([self handleTabletEvent: theEvent])
        return;
#endif

    QPointF qtWindowPoint;
    QPointF qtScreenPoint;
    QNSView *targetView = self;
    if (!targetView.platformWindow)
        return;

    // Popups implicitly grap mouse events; forward to the active popup if there is one
    if (QCocoaWindow *popup = QCocoaIntegration::instance()->activePopupWindow()) {
        // Tooltips must be transparent for mouse events
        // The bug reference is QTBUG-46379
        if (!popup->m_windowFlags.testFlag(Qt::ToolTip)) {
            if (QNSView *popupView = qnsview_cast(popup->view()))
                targetView = popupView;
        }
    }

    [targetView convertFromScreen:[self screenMousePoint:theEvent] toWindowPoint:&qtWindowPoint andScreenPoint:&qtScreenPoint];
    ulong timestamp = [theEvent timestamp] * 1000;

    QCocoaDrag* nativeDrag = QCocoaIntegration::instance()->drag();
    nativeDrag->setLastMouseEvent(theEvent, self);

    Qt::KeyboardModifiers keyboardModifiers = [QNSView convertKeyModifiers:[theEvent modifierFlags]];
    QWindowSystemInterface::handleMouseEvent(targetView->m_platformWindow->window(), timestamp, qtWindowPoint, qtScreenPoint,
                                             m_buttons, keyboardModifiers, Qt::MouseEventNotSynthesized);
}

- (void)handleFrameStrutMouseEvent:(NSEvent *)theEvent
{
    if (!m_platformWindow)
        return;

    // get m_buttons in sync
    // Don't send frme strut events if we are in the middle of a mouse drag.
    if (m_buttons != Qt::NoButton)
        return;

    NSEventType ty = [theEvent type];
    switch (ty) {
    case NSLeftMouseDown:
        m_frameStrutButtons |= Qt::LeftButton;
        break;
    case NSLeftMouseUp:
         m_frameStrutButtons &= ~Qt::LeftButton;
         break;
    case NSRightMouseDown:
        m_frameStrutButtons |= Qt::RightButton;
        break;
    case NSLeftMouseDragged:
        m_frameStrutButtons |= Qt::LeftButton;
        break;
    case NSRightMouseDragged:
        m_frameStrutButtons |= Qt::RightButton;
        break;
    case NSRightMouseUp:
        m_frameStrutButtons &= ~Qt::RightButton;
        break;
    case NSOtherMouseDown:
        m_frameStrutButtons |= cocoaButton2QtButton([theEvent buttonNumber]);
        break;
    case NSOtherMouseUp:
        m_frameStrutButtons &= ~cocoaButton2QtButton([theEvent buttonNumber]);
    default:
        break;
    }

    NSWindow *window = [self window];
    NSPoint windowPoint = [theEvent locationInWindow];

    int windowScreenY = [window frame].origin.y + [window frame].size.height;
    NSPoint windowCoord = [self convertPoint:[self frame].origin toView:nil];
    int viewScreenY = [window convertRectToScreen:NSMakeRect(windowCoord.x, windowCoord.y, 0, 0)].origin.y;
    int titleBarHeight = windowScreenY - viewScreenY;

    NSPoint nsViewPoint = [self convertPoint: windowPoint fromView: nil];
    QPoint qtWindowPoint = QPoint(nsViewPoint.x, titleBarHeight + nsViewPoint.y);
    NSPoint screenPoint = [window convertRectToScreen:NSMakeRect(windowPoint.x, windowPoint.y, 0, 0)].origin;
    QPoint qtScreenPoint = QCocoaScreen::mapFromNative(screenPoint).toPoint();

    ulong timestamp = [theEvent timestamp] * 1000;
    QWindowSystemInterface::handleFrameStrutMouseEvent(m_platformWindow->window(), timestamp, qtWindowPoint, qtScreenPoint, m_frameStrutButtons);
}

- (bool)handleMouseDownEvent:(NSEvent *)theEvent withButton:(int)buttonNumber
{
    if ([self isTransparentForUserInput])
        return false;

    Qt::MouseButton button = cocoaButton2QtButton(buttonNumber);

    QPointF qtWindowPoint;
    QPointF qtScreenPoint;
    [self convertFromScreen:[self screenMousePoint:theEvent] toWindowPoint:&qtWindowPoint andScreenPoint:&qtScreenPoint];
    Q_UNUSED(qtScreenPoint);

    // Maintain masked state for the button for use by MouseDragged and MouseUp.
    QRegion mask = m_platformWindow->window()->mask();
    const bool masked = !mask.isEmpty() && !mask.contains(qtWindowPoint.toPoint());
    if (masked)
        m_acceptedMouseDowns &= ~button;
    else
        m_acceptedMouseDowns |= button;

    // Forward masked out events to the next responder
    if (masked)
        return false;

    m_buttons |= button;

    [self handleMouseEvent:theEvent];
    return true;
}

- (bool)handleMouseDraggedEvent:(NSEvent *)theEvent withButton:(int)buttonNumber
{
    if ([self isTransparentForUserInput])
        return false;

    Qt::MouseButton button = cocoaButton2QtButton(buttonNumber);

    // Forward the event to the next responder if Qt did not accept the
    // corresponding mouse down for this button
    if (!(m_acceptedMouseDowns & button) == button)
        return false;

    [self handleMouseEvent:theEvent];
    return true;
}

- (bool)handleMouseUpEvent:(NSEvent *)theEvent withButton:(int)buttonNumber
{
    if ([self isTransparentForUserInput])
        return false;

    Qt::MouseButton button = cocoaButton2QtButton(buttonNumber);

    // Forward the event to the next responder if Qt did not accept the
    // corresponding mouse down for this button
    if (!(m_acceptedMouseDowns & button) == button)
        return false;

    if (m_sendUpAsRightButton && button == Qt::LeftButton)
        button = Qt::RightButton;
    if (button == Qt::RightButton)
        m_sendUpAsRightButton = false;

    m_buttons &= ~button;

    [self handleMouseEvent:theEvent];
    return true;
}

- (void)mouseDown:(NSEvent *)theEvent
{
    if ([self isTransparentForUserInput])
        return [super mouseDown:theEvent];
    m_sendUpAsRightButton = false;

    // Handle any active poup windows; clicking outisde them should close them
    // all. Don't do anything or clicks inside one of the menus, let Cocoa
    // handle that case. Note that in practice many windows of the Qt::Popup type
    // will actually close themselves in this case using logic implemented in
    // that particular poup type (for example context menus). However, Qt expects
    // that plain popup QWindows will also be closed, so we implement the logic
    // here as well.
    QList<QCocoaWindow *> *popups = QCocoaIntegration::instance()->popupWindowStack();
    if (!popups->isEmpty()) {
        // Check if the click is outside all popups.
        bool inside = false;
        QPointF qtScreenPoint = QCocoaScreen::mapFromNative([self screenMousePoint:theEvent]);
        for (QList<QCocoaWindow *>::const_iterator it = popups->begin(); it != popups->end(); ++it) {
            if ((*it)->geometry().contains(qtScreenPoint.toPoint())) {
                inside = true;
                break;
            }
        }
        // Close the popups if the click was outside.
        if (!inside) {
            Qt::WindowType type = QCocoaIntegration::instance()->activePopupWindow()->window()->type();
            while (QCocoaWindow *popup = QCocoaIntegration::instance()->popPopupWindow()) {
                QWindowSystemInterface::handleCloseEvent(popup->window());
                QWindowSystemInterface::flushWindowSystemEvents();
            }
            // Consume the mouse event when closing the popup, except for tool tips
            // were it's expected that the event is processed normally.
            if (type != Qt::ToolTip)
                 return;
        }
    }

    QPointF qtWindowPoint;
    QPointF qtScreenPoint;
    [self convertFromScreen:[self screenMousePoint:theEvent] toWindowPoint:&qtWindowPoint andScreenPoint:&qtScreenPoint];
    Q_UNUSED(qtScreenPoint);

    QRegion mask = m_platformWindow->window()->mask();
    const bool masked = !mask.isEmpty() && !mask.contains(qtWindowPoint.toPoint());
    // Maintain masked state for the button for use by MouseDragged and Up.
    if (masked)
        m_acceptedMouseDowns &= ~Qt::LeftButton;
    else
        m_acceptedMouseDowns |= Qt::LeftButton;

    // Forward masked out events to the next responder
    if (masked) {
        [super mouseDown:theEvent];
        return;
    }

    if ([self hasMarkedText]) {
        [[NSTextInputContext currentInputContext] handleEvent:theEvent];
    } else {
<<<<<<< HEAD
        auto ctrlOrMetaModifier = qApp->testAttribute(Qt::AA_MacDontSwapCtrlAndMeta) ? Qt::ControlModifier : Qt::MetaModifier;
        if (!m_dontOverrideCtrlLMB && [QNSView convertKeyModifiers:[theEvent modifierFlags]] & ctrlOrMetaModifier) {
=======
        if (!m_dontOverrideCtrlLMB && [QNSView convertKeyModifiers:[theEvent modifierFlags]] & Qt::MetaModifier) {
>>>>>>> 4ba53561
            m_buttons |= Qt::RightButton;
            m_sendUpAsRightButton = true;
        } else {
            m_buttons |= Qt::LeftButton;
        }
        [self handleMouseEvent:theEvent];
    }
}

- (void)mouseDragged:(NSEvent *)theEvent
{
    const bool accepted = [self handleMouseDraggedEvent:theEvent withButton:[theEvent buttonNumber]];
    if (!accepted)
        [super mouseDragged:theEvent];
}

- (void)mouseUp:(NSEvent *)theEvent
{
    const bool accepted = [self handleMouseUpEvent:theEvent withButton:[theEvent buttonNumber]];
    if (!accepted)
        [super mouseUp:theEvent];
}

- (void)rightMouseDown:(NSEvent *)theEvent
{
    // Wacom tablet might not return the correct button number for NSEvent buttonNumber
    // on right clicks. Decide here that the button is the "right" button and forward
    // the button number to the mouse (and tablet) handler.
    const bool accepted = [self handleMouseDownEvent:theEvent withButton:1];
    if (!accepted)
        [super rightMouseDown:theEvent];
}

- (void)rightMouseDragged:(NSEvent *)theEvent
{
    const bool accepted = [self handleMouseDraggedEvent:theEvent withButton:1];
    if (!accepted)
        [super rightMouseDragged:theEvent];
}

- (void)rightMouseUp:(NSEvent *)theEvent
{
    const bool accepted = [self handleMouseUpEvent:theEvent withButton:1];
    if (!accepted)
        [super rightMouseUp:theEvent];
}

- (void)otherMouseDown:(NSEvent *)theEvent
{
    const bool accepted = [self handleMouseDownEvent:theEvent withButton:[theEvent buttonNumber]];
    if (!accepted)
        [super otherMouseDown:theEvent];
}

- (void)otherMouseDragged:(NSEvent *)theEvent
{
    const bool accepted = [self handleMouseDraggedEvent:theEvent withButton:[theEvent buttonNumber]];
    if (!accepted)
        [super otherMouseDragged:theEvent];
}

- (void)otherMouseUp:(NSEvent *)theEvent
{
    const bool accepted = [self handleMouseUpEvent:theEvent withButton:[theEvent buttonNumber]];
    if (!accepted)
        [super otherMouseUp:theEvent];
}

- (void)updateTrackingAreas
{
    [super updateTrackingAreas];

    QMacAutoReleasePool pool;

    // NSTrackingInVisibleRect keeps care of updating once the tracking is set up, so bail out early
    if (m_trackingArea && [[self trackingAreas] containsObject:m_trackingArea])
        return;

    // Ideally, we shouldn't have NSTrackingMouseMoved events included below, it should
    // only be turned on if mouseTracking, hover is on or a tool tip is set.
    // Unfortunately, Qt will send "tooltip" events on mouse moves, so we need to
    // turn it on in ALL case. That means EVERY QWindow gets to pay the cost of
    // mouse moves delivered to it (Apple recommends keeping it OFF because there
    // is a performance hit). So it goes.
    NSUInteger trackingOptions = NSTrackingMouseEnteredAndExited | NSTrackingActiveInActiveApp
                                 | NSTrackingInVisibleRect | NSTrackingMouseMoved | NSTrackingCursorUpdate;
    [m_trackingArea release];
    m_trackingArea = [[NSTrackingArea alloc] initWithRect:[self frame]
                                                  options:trackingOptions
                                                    owner:m_mouseMoveHelper
                                                 userInfo:nil];
    [self addTrackingArea:m_trackingArea];
}

- (void)cursorUpdate:(NSEvent *)theEvent
{
<<<<<<< HEAD
    qCDebug(lcQpaCocoaMouse) << "[QNSView cursorUpdate:]" << self.cursor;
=======
    qCDebug(lcQpaCocoaWindow) << "[QNSView cursorUpdate:]" << self.cursor;
>>>>>>> 4ba53561

    // Note: We do not get this callback when moving from a subview that
    // uses the legacy cursorRect API, so the cursor is reset to the arrow
    // cursor. See rdar://34183708

    if (self.cursor)
        [self.cursor set];
    else
        [super cursorUpdate:theEvent];
}

- (void)mouseMovedImpl:(NSEvent *)theEvent
{
    if (!m_platformWindow)
        return;

    if ([self isTransparentForUserInput])
        return;

    QPointF windowPoint;
    QPointF screenPoint;
    [self convertFromScreen:[self screenMousePoint:theEvent] toWindowPoint:&windowPoint andScreenPoint:&screenPoint];
    QWindow *childWindow = m_platformWindow->childWindowAt(windowPoint.toPoint());

    // Top-level windows generate enter-leave events for sub-windows.
    // Qt wants to know which window (if any) will be entered at the
    // the time of the leave. This is dificult to accomplish by
    // handling mouseEnter and mouseLeave envents, since they are sent
    // individually to different views.
    if (m_platformWindow->isContentView() && childWindow) {
        if (childWindow != m_platformWindow->m_enterLeaveTargetWindow) {
            QWindowSystemInterface::handleEnterLeaveEvent(childWindow, m_platformWindow->m_enterLeaveTargetWindow, windowPoint, screenPoint);
            m_platformWindow->m_enterLeaveTargetWindow = childWindow;
        }
    }

    // Cocoa keeps firing mouse move events for obscured parent views. Qt should not
    // send those events so filter them out here.
    if (childWindow != m_platformWindow->window())
        return;

    [self handleMouseEvent: theEvent];
}

- (void)mouseEnteredImpl:(NSEvent *)theEvent
{
    Q_UNUSED(theEvent)
    if (!m_platformWindow)
        return;

    m_platformWindow->m_windowUnderMouse = true;

    if ([self isTransparentForUserInput])
        return;

    // Top-level windows generate enter events for sub-windows.
    if (!m_platformWindow->isContentView())
        return;

    QPointF windowPoint;
    QPointF screenPoint;
    [self convertFromScreen:[self screenMousePoint:theEvent] toWindowPoint:&windowPoint andScreenPoint:&screenPoint];
    m_platformWindow->m_enterLeaveTargetWindow = m_platformWindow->childWindowAt(windowPoint.toPoint());
    QWindowSystemInterface::handleEnterEvent(m_platformWindow->m_enterLeaveTargetWindow, windowPoint, screenPoint);
}

- (void)mouseExitedImpl:(NSEvent *)theEvent
{
    Q_UNUSED(theEvent);
    if (!m_platformWindow)
        return;

    m_platformWindow->m_windowUnderMouse = false;

    if ([self isTransparentForUserInput])
        return;

    // Top-level windows generate leave events for sub-windows.
    if (!m_platformWindow->isContentView())
        return;

    QWindowSystemInterface::handleLeaveEvent(m_platformWindow->m_enterLeaveTargetWindow);
    m_platformWindow->m_enterLeaveTargetWindow = 0;
}

#ifndef QT_NO_TABLETEVENT
struct QCocoaTabletDeviceData
{
    QTabletEvent::TabletDevice device;
    QTabletEvent::PointerType pointerType;
    uint capabilityMask;
    qint64 uid;
};

typedef QHash<uint, QCocoaTabletDeviceData> QCocoaTabletDeviceDataHash;
Q_GLOBAL_STATIC(QCocoaTabletDeviceDataHash, tabletDeviceDataHash)

- (bool)handleTabletEvent: (NSEvent *)theEvent
{
    static bool ignoreButtonMapping = qEnvironmentVariableIsSet("QT_MAC_TABLET_IGNORE_BUTTON_MAPPING");

    if (!m_platformWindow)
        return false;

    NSEventType eventType = [theEvent type];
    if (eventType != NSTabletPoint && [theEvent subtype] != NSTabletPointEventSubtype)
        return false; // Not a tablet event.

    ulong timestamp = [theEvent timestamp] * 1000;

    QPointF windowPoint;
    QPointF screenPoint;
    [self convertFromScreen:[self screenMousePoint:theEvent] toWindowPoint: &windowPoint andScreenPoint: &screenPoint];

    uint deviceId = [theEvent deviceID];
    if (!tabletDeviceDataHash->contains(deviceId)) {
        // Error: Unknown tablet device. Qt also gets into this state
        // when running on a VM. This appears to be harmless; don't
        // print a warning.
        return false;
    }
    const QCocoaTabletDeviceData &deviceData = tabletDeviceDataHash->value(deviceId);

    bool down = (eventType != NSMouseMoved);

    qreal pressure;
    if (down) {
        pressure = [theEvent pressure];
    } else {
        pressure = 0.0;
    }

    NSPoint tilt = [theEvent tilt];
    int xTilt = qRound(tilt.x * 60.0);
    int yTilt = qRound(tilt.y * -60.0);
    qreal tangentialPressure = 0;
    qreal rotation = 0;
    int z = 0;
    if (deviceData.capabilityMask & 0x0200)
        z = [theEvent absoluteZ];

    if (deviceData.capabilityMask & 0x0800)
        tangentialPressure = ([theEvent tangentialPressure] * 2.0) - 1.0;

    rotation = 360.0 - [theEvent rotation];
    if (rotation > 180.0)
        rotation -= 360.0;

    Qt::KeyboardModifiers keyboardModifiers = [QNSView convertKeyModifiers:[theEvent modifierFlags]];
    Qt::MouseButtons buttons = ignoreButtonMapping ? static_cast<Qt::MouseButtons>(static_cast<uint>([theEvent buttonMask])) : m_buttons;

    qCDebug(lcQpaTablet, "event on tablet %d with tool %d type %d unique ID %lld pos %6.1f, %6.1f root pos %6.1f, %6.1f buttons 0x%x pressure %4.2lf tilt %d, %d rotation %6.2lf",
        deviceId, deviceData.device, deviceData.pointerType, deviceData.uid,
        windowPoint.x(), windowPoint.y(), screenPoint.x(), screenPoint.y(),
        static_cast<uint>(buttons), pressure, xTilt, yTilt, rotation);

    QWindowSystemInterface::handleTabletEvent(m_platformWindow->window(), timestamp, windowPoint, screenPoint,
                                              deviceData.device, deviceData.pointerType, buttons, pressure, xTilt, yTilt,
                                              tangentialPressure, rotation, z, deviceData.uid,
                                              keyboardModifiers);
    return true;
}

- (void)tabletPoint:(NSEvent *)theEvent
{
    if ([self isTransparentForUserInput])
        return [super tabletPoint:theEvent];

    [self handleTabletEvent: theEvent];
}

static QTabletEvent::TabletDevice wacomTabletDevice(NSEvent *theEvent)
{
    qint64 uid = [theEvent uniqueID];
    uint bits = [theEvent vendorPointingDeviceType];
    if (bits == 0 && uid != 0) {
        // Fallback. It seems that the driver doesn't always include all the information.
        // High-End Wacom devices store their "type" in the uper bits of the Unique ID.
        // I'm not sure how to handle it for consumer devices, but I'll test that in a bit.
        bits = uid >> 32;
    }

    QTabletEvent::TabletDevice device;
    // Defined in the "EN0056-NxtGenImpGuideX"
    // on Wacom's Developer Website (www.wacomeng.com)
    if (((bits & 0x0006) == 0x0002) && ((bits & 0x0F06) != 0x0902)) {
        device = QTabletEvent::Stylus;
    } else {
        switch (bits & 0x0F06) {
            case 0x0802:
                device = QTabletEvent::Stylus;
                break;
            case 0x0902:
                device = QTabletEvent::Airbrush;
                break;
            case 0x0004:
                device = QTabletEvent::FourDMouse;
                break;
            case 0x0006:
                device = QTabletEvent::Puck;
                break;
            case 0x0804:
                device = QTabletEvent::RotationStylus;
                break;
            default:
                device = QTabletEvent::NoDevice;
        }
    }
    return device;
}

- (void)tabletProximity:(NSEvent *)theEvent
{
    if ([self isTransparentForUserInput])
        return [super tabletProximity:theEvent];

    ulong timestamp = [theEvent timestamp] * 1000;

    QCocoaTabletDeviceData deviceData;
    deviceData.uid = [theEvent uniqueID];
    deviceData.capabilityMask = [theEvent capabilityMask];

    switch ([theEvent pointingDeviceType]) {
        case NSUnknownPointingDevice:
        default:
            deviceData.pointerType = QTabletEvent::UnknownPointer;
            break;
        case NSPenPointingDevice:
            deviceData.pointerType = QTabletEvent::Pen;
            break;
        case NSCursorPointingDevice:
            deviceData.pointerType = QTabletEvent::Cursor;
            break;
        case NSEraserPointingDevice:
            deviceData.pointerType = QTabletEvent::Eraser;
            break;
    }

    deviceData.device = wacomTabletDevice(theEvent);

    // The deviceID is "unique" while in the proximity, it's a key that we can use for
    // linking up QCocoaTabletDeviceData to an event (especially if there are two devices in action).
    bool entering = [theEvent isEnteringProximity];
    uint deviceId = [theEvent deviceID];
    if (entering) {
        tabletDeviceDataHash->insert(deviceId, deviceData);
    } else {
        tabletDeviceDataHash->remove(deviceId);
    }

    qCDebug(lcQpaTablet, "proximity change on tablet %d: current tool %d type %d unique ID %lld",
        deviceId, deviceData.device, deviceData.pointerType, deviceData.uid);

    if (entering) {
        QWindowSystemInterface::handleTabletEnterProximityEvent(timestamp, deviceData.device, deviceData.pointerType, deviceData.uid);
    } else {
        QWindowSystemInterface::handleTabletLeaveProximityEvent(timestamp, deviceData.device, deviceData.pointerType, deviceData.uid);
    }
}
#endif

- (bool)shouldSendSingleTouch
{
    if (!m_platformWindow)
        return true;

    // QtWidgets expects single-point touch events, QtDeclarative does not.
    // Until there is an API we solve this by looking at the window class type.
    return m_platformWindow->window()->inherits("QWidgetWindow");
}

- (void)touchesBeganWithEvent:(NSEvent *)event
{
    if (!m_platformWindow)
        return;

    const NSTimeInterval timestamp = [event timestamp];
    const QList<QWindowSystemInterface::TouchPoint> points = QCocoaTouch::getCurrentTouchPointList(event, [self shouldSendSingleTouch]);
    qCDebug(lcQpaTouch) << "touchesBeganWithEvent" << points << "from device" << hex << [event deviceID];
    QWindowSystemInterface::handleTouchEvent(m_platformWindow->window(), timestamp * 1000, QCocoaTouch::getTouchDevice(QTouchDevice::TouchPad, [event deviceID]), points);
}

- (void)touchesMovedWithEvent:(NSEvent *)event
{
    if (!m_platformWindow)
        return;

    const NSTimeInterval timestamp = [event timestamp];
    const QList<QWindowSystemInterface::TouchPoint> points = QCocoaTouch::getCurrentTouchPointList(event, [self shouldSendSingleTouch]);
    qCDebug(lcQpaTouch) << "touchesMovedWithEvent" << points << "from device" << hex << [event deviceID];
    QWindowSystemInterface::handleTouchEvent(m_platformWindow->window(), timestamp * 1000, QCocoaTouch::getTouchDevice(QTouchDevice::TouchPad, [event deviceID]), points);
}

- (void)touchesEndedWithEvent:(NSEvent *)event
{
    if (!m_platformWindow)
        return;

    const NSTimeInterval timestamp = [event timestamp];
    const QList<QWindowSystemInterface::TouchPoint> points = QCocoaTouch::getCurrentTouchPointList(event, [self shouldSendSingleTouch]);
    qCDebug(lcQpaTouch) << "touchesEndedWithEvent" << points << "from device" << hex << [event deviceID];
    QWindowSystemInterface::handleTouchEvent(m_platformWindow->window(), timestamp * 1000, QCocoaTouch::getTouchDevice(QTouchDevice::TouchPad, [event deviceID]), points);
}

- (void)touchesCancelledWithEvent:(NSEvent *)event
{
    if (!m_platformWindow)
        return;

    const NSTimeInterval timestamp = [event timestamp];
    const QList<QWindowSystemInterface::TouchPoint> points = QCocoaTouch::getCurrentTouchPointList(event, [self shouldSendSingleTouch]);
    qCDebug(lcQpaTouch) << "touchesCancelledWithEvent" << points << "from device" << hex << [event deviceID];
    QWindowSystemInterface::handleTouchEvent(m_platformWindow->window(), timestamp * 1000, QCocoaTouch::getTouchDevice(QTouchDevice::TouchPad, [event deviceID]), points);
}

#ifndef QT_NO_GESTURES

- (bool)handleGestureAsBeginEnd:(NSEvent *)event
{
    if (QOperatingSystemVersion::current() < QOperatingSystemVersion::OSXElCapitan)
        return false;

    if ([event phase] == NSEventPhaseBegan) {
        [self beginGestureWithEvent:event];
        return true;
    }

    if ([event phase] == NSEventPhaseEnded) {
        [self endGestureWithEvent:event];
        return true;
    }

    return false;
}
- (void)magnifyWithEvent:(NSEvent *)event
{
    if (!m_platformWindow)
        return;

    if ([self handleGestureAsBeginEnd:event])
        return;

    qCDebug(lcQpaGestures) << "magnifyWithEvent" << [event magnification] << "from device" << hex << [event deviceID];
    const NSTimeInterval timestamp = [event timestamp];
    QPointF windowPoint;
    QPointF screenPoint;
    [self convertFromScreen:[self screenMousePoint:event] toWindowPoint:&windowPoint andScreenPoint:&screenPoint];
    QWindowSystemInterface::handleGestureEventWithRealValue(m_platformWindow->window(), QCocoaTouch::getTouchDevice(QTouchDevice::TouchPad, [event deviceID]), timestamp, Qt::ZoomNativeGesture,
                                                            [event magnification], windowPoint, screenPoint);
}

- (void)smartMagnifyWithEvent:(NSEvent *)event
{
    if (!m_platformWindow)
        return;

    static bool zoomIn = true;
    qCDebug(lcQpaGestures) << "smartMagnifyWithEvent" << zoomIn << "from device" << hex << [event deviceID];
    const NSTimeInterval timestamp = [event timestamp];
    QPointF windowPoint;
    QPointF screenPoint;
    [self convertFromScreen:[self screenMousePoint:event] toWindowPoint:&windowPoint andScreenPoint:&screenPoint];
    QWindowSystemInterface::handleGestureEventWithRealValue(m_platformWindow->window(), QCocoaTouch::getTouchDevice(QTouchDevice::TouchPad, [event deviceID]), timestamp, Qt::SmartZoomNativeGesture,
                                                            zoomIn ? 1.0f : 0.0f, windowPoint, screenPoint);
    zoomIn = !zoomIn;
}

- (void)rotateWithEvent:(NSEvent *)event
{
    if (!m_platformWindow)
        return;

    if ([self handleGestureAsBeginEnd:event])
        return;

    const NSTimeInterval timestamp = [event timestamp];
    QPointF windowPoint;
    QPointF screenPoint;
    [self convertFromScreen:[self screenMousePoint:event] toWindowPoint:&windowPoint andScreenPoint:&screenPoint];
    QWindowSystemInterface::handleGestureEventWithRealValue(m_platformWindow->window(), QCocoaTouch::getTouchDevice(QTouchDevice::TouchPad, [event deviceID]), timestamp, Qt::RotateNativeGesture,
                                                            -[event rotation], windowPoint, screenPoint);
}

- (void)swipeWithEvent:(NSEvent *)event
{
    if (!m_platformWindow)
        return;

    qCDebug(lcQpaGestures) << "swipeWithEvent" << [event deltaX] << [event deltaY] << "from device" << hex << [event deviceID];
    const NSTimeInterval timestamp = [event timestamp];
    QPointF windowPoint;
    QPointF screenPoint;
    [self convertFromScreen:[self screenMousePoint:event] toWindowPoint:&windowPoint andScreenPoint:&screenPoint];

    qreal angle = 0.0f;
    if ([event deltaX] == 1)
        angle = 180.0f;
    else if ([event deltaX] == -1)
        angle = 0.0f;
    else if ([event deltaY] == 1)
        angle = 90.0f;
    else if ([event deltaY] == -1)
        angle = 270.0f;

    QWindowSystemInterface::handleGestureEventWithRealValue(m_platformWindow->window(), QCocoaTouch::getTouchDevice(QTouchDevice::TouchPad, [event deviceID]),  timestamp, Qt::SwipeNativeGesture,
                                                            angle, windowPoint, screenPoint);
}

- (void)beginGestureWithEvent:(NSEvent *)event
{
    if (!m_platformWindow)
        return;

    const NSTimeInterval timestamp = [event timestamp];
    QPointF windowPoint;
    QPointF screenPoint;
    [self convertFromScreen:[self screenMousePoint:event] toWindowPoint:&windowPoint andScreenPoint:&screenPoint];
    qCDebug(lcQpaGestures) << "beginGestureWithEvent @" << windowPoint << "from device" << hex << [event deviceID];
    QWindowSystemInterface::handleGestureEvent(m_platformWindow->window(), QCocoaTouch::getTouchDevice(QTouchDevice::TouchPad, [event deviceID]),  timestamp, Qt::BeginNativeGesture,
                                               windowPoint, screenPoint);
}

- (void)endGestureWithEvent:(NSEvent *)event
{
    if (!m_platformWindow)
        return;

    qCDebug(lcQpaGestures) << "endGestureWithEvent" << "from device" << hex << [event deviceID];
    const NSTimeInterval timestamp = [event timestamp];
    QPointF windowPoint;
    QPointF screenPoint;
    [self convertFromScreen:[self screenMousePoint:event] toWindowPoint:&windowPoint andScreenPoint:&screenPoint];
    QWindowSystemInterface::handleGestureEvent(m_platformWindow->window(), QCocoaTouch::getTouchDevice(QTouchDevice::TouchPad, [event deviceID]),  timestamp, Qt::EndNativeGesture,
                                               windowPoint, screenPoint);
}
#endif // QT_NO_GESTURES

#if QT_CONFIG(wheelevent)
- (void)scrollWheel:(NSEvent *)theEvent
{
    if (!m_platformWindow)
        return;

    if ([self isTransparentForUserInput])
        return [super scrollWheel:theEvent];

    QPoint angleDelta;
    Qt::MouseEventSource source = Qt::MouseEventNotSynthesized;
    if ([theEvent hasPreciseScrollingDeltas]) {
        // The mouse device contains pixel scroll wheel support (Mighty Mouse, Trackpad).
        // Since deviceDelta is delivered as pixels rather than degrees, we need to
        // convert from pixels to degrees in a sensible manner.
        // It looks like 1/4 degrees per pixel behaves most native.
        // (NB: Qt expects the unit for delta to be 8 per degree):
        const int pixelsToDegrees = 2; // 8 * 1/4
        angleDelta.setX([theEvent scrollingDeltaX] * pixelsToDegrees);
        angleDelta.setY([theEvent scrollingDeltaY] * pixelsToDegrees);
        source = Qt::MouseEventSynthesizedBySystem;
    } else {
        // Remove acceleration, and use either -120 or 120 as delta:
        angleDelta.setX(qBound(-120, int([theEvent deltaX] * 10000), 120));
        angleDelta.setY(qBound(-120, int([theEvent deltaY] * 10000), 120));
    }

    QPoint pixelDelta;
    if ([theEvent hasPreciseScrollingDeltas]) {
        pixelDelta.setX([theEvent scrollingDeltaX]);
        pixelDelta.setY([theEvent scrollingDeltaY]);
    } else {
        // docs: "In the case of !hasPreciseScrollingDeltas, multiply the delta with the line width."
        // scrollingDeltaX seems to return a minimum value of 0.1 in this case, map that to two pixels.
        const CGFloat lineWithEstimate = 20.0;
        pixelDelta.setX([theEvent scrollingDeltaX] * lineWithEstimate);
        pixelDelta.setY([theEvent scrollingDeltaY] * lineWithEstimate);
    }

    QPointF qt_windowPoint;
    QPointF qt_screenPoint;
    [self convertFromScreen:[self screenMousePoint:theEvent] toWindowPoint:&qt_windowPoint andScreenPoint:&qt_screenPoint];
    NSTimeInterval timestamp = [theEvent timestamp];
    ulong qt_timestamp = timestamp * 1000;

    // Prevent keyboard modifier state from changing during scroll event streams.
    // A two-finger trackpad flick generates a stream of scroll events. We want
    // the keyboard modifier state to be the state at the beginning of the
    // flick in order to avoid changing the interpretation of the events
    // mid-stream. One example of this happening would be when pressing cmd
    // after scrolling in Qt Creator: not taking the phase into account causes
    // the end of the event stream to be interpreted as font size changes.
    NSEventPhase momentumPhase = [theEvent momentumPhase];
    if (momentumPhase == NSEventPhaseNone) {
        currentWheelModifiers = [QNSView convertKeyModifiers:[theEvent modifierFlags]];
    }

    NSEventPhase phase = [theEvent phase];
    Qt::ScrollPhase ph = Qt::ScrollUpdate;

    // MayBegin is likely to happen.  We treat it the same as an actual begin.
    if (phase == NSEventPhaseMayBegin) {
        m_scrolling = true;
        ph = Qt::ScrollBegin;
    } else if (phase == NSEventPhaseBegan) {
        // If MayBegin did not happen, Began is the actual beginning.
        if (!m_scrolling)
            ph = Qt::ScrollBegin;
        m_scrolling = true;
    } else if (phase == NSEventPhaseEnded || phase == NSEventPhaseCancelled ||
               momentumPhase == NSEventPhaseEnded || momentumPhase == NSEventPhaseCancelled) {
        ph = Qt::ScrollEnd;
        m_scrolling = false;
    } else if (phase == NSEventPhaseNone && momentumPhase == NSEventPhaseNone) {
        ph = Qt::NoScrollPhase;
    }
    // "isInverted": natural OS X scrolling, inverted from the Qt/other platform/Jens perspective.
    bool isInverted  = [theEvent isDirectionInvertedFromDevice];

    QWindowSystemInterface::handleWheelEvent(m_platformWindow->window(), qt_timestamp, qt_windowPoint, qt_screenPoint, pixelDelta, angleDelta, currentWheelModifiers, ph, source, isInverted);
}
#endif // QT_CONFIG(wheelevent)

- (int) convertKeyCode : (QChar)keyChar
{
    return qt_mac_cocoaKey2QtKey(keyChar);
}

+ (Qt::KeyboardModifiers) convertKeyModifiers : (ulong)modifierFlags
{
    const bool dontSwapCtrlAndMeta = qApp->testAttribute(Qt::AA_MacDontSwapCtrlAndMeta);
    Qt::KeyboardModifiers qtMods =Qt::NoModifier;
    if (modifierFlags &  NSShiftKeyMask)
        qtMods |= Qt::ShiftModifier;
    if (modifierFlags & NSControlKeyMask)
        qtMods |= dontSwapCtrlAndMeta ? Qt::ControlModifier : Qt::MetaModifier;
    if (modifierFlags & NSAlternateKeyMask)
        qtMods |= Qt::AltModifier;
    if (modifierFlags & NSCommandKeyMask)
        qtMods |= dontSwapCtrlAndMeta ? Qt::MetaModifier : Qt::ControlModifier;
    if (modifierFlags & NSNumericPadKeyMask)
        qtMods |= Qt::KeypadModifier;
    return qtMods;
}

- (bool)handleKeyEvent:(NSEvent *)nsevent eventType:(int)eventType
{
    ulong timestamp = [nsevent timestamp] * 1000;
    ulong nativeModifiers = [nsevent modifierFlags];
    Qt::KeyboardModifiers modifiers = [QNSView convertKeyModifiers: nativeModifiers];
    NSString *charactersIgnoringModifiers = [nsevent charactersIgnoringModifiers];
    NSString *characters = [nsevent characters];
    if (m_inputSource != characters) {
        [m_inputSource release];
        m_inputSource = [characters retain];
    }

    // There is no way to get the scan code from carbon/cocoa. But we cannot
    // use the value 0, since it indicates that the event originates from somewhere
    // else than the keyboard.
    quint32 nativeScanCode = 1;
    quint32 nativeVirtualKey = [nsevent keyCode];

    QChar ch = QChar::ReplacementCharacter;
    int keyCode = Qt::Key_unknown;

    // If a dead key occurs as a result of pressing a key combination then
    // characters will have 0 length, but charactersIgnoringModifiers will
    // have a valid character in it. This enables key combinations such as
    // ALT+E to be used as a shortcut with an English keyboard even though
    // pressing ALT+E will give a dead key while doing normal text input.
    if ([characters length] != 0 || [charactersIgnoringModifiers length] != 0) {
        auto ctrlOrMetaModifier = qApp->testAttribute(Qt::AA_MacDontSwapCtrlAndMeta) ? Qt::ControlModifier : Qt::MetaModifier;
        if (((modifiers & ctrlOrMetaModifier) || (modifiers & Qt::AltModifier)) && ([charactersIgnoringModifiers length] != 0))
            ch = QChar([charactersIgnoringModifiers characterAtIndex:0]);
        else if ([characters length] != 0)
            ch = QChar([characters characterAtIndex:0]);
        keyCode = [self convertKeyCode:ch];
    }

    // we will send a key event unless the input method sets m_sendKeyEvent to false
    m_sendKeyEvent = true;
    QString text;
    // ignore text for the U+F700-U+F8FF range. This is used by Cocoa when
    // delivering function keys (e.g. arrow keys, backspace, F1-F35, etc.)
    if (!(modifiers & (Qt::ControlModifier | Qt::MetaModifier)) && (ch.unicode() < 0xf700 || ch.unicode() > 0xf8ff))
        text = QString::fromNSString(characters);

    QWindow *window = [self topLevelWindow];

    // Popups implicitly grab key events; forward to the active popup if there is one.
    // This allows popups to e.g. intercept shortcuts and close the popup in response.
    if (QCocoaWindow *popup = QCocoaIntegration::instance()->activePopupWindow()) {
        if (!popup->m_windowFlags.testFlag(Qt::ToolTip))
            window = popup->window();
    }

    if (eventType == QEvent::KeyPress) {

        if (m_composingText.isEmpty()) {
            m_sendKeyEvent = !QWindowSystemInterface::handleShortcutEvent(window, timestamp, keyCode,
                modifiers, nativeScanCode, nativeVirtualKey, nativeModifiers, text, [nsevent isARepeat], 1);

            // Handling a shortcut may result in closing the window
            if (!m_platformWindow)
                return true;
        }

        QObject *fo = m_platformWindow->window()->focusObject();
        if (m_sendKeyEvent && fo) {
            QInputMethodQueryEvent queryEvent(Qt::ImEnabled | Qt::ImHints);
            if (QCoreApplication::sendEvent(fo, &queryEvent)) {
                bool imEnabled = queryEvent.value(Qt::ImEnabled).toBool();
                Qt::InputMethodHints hints = static_cast<Qt::InputMethodHints>(queryEvent.value(Qt::ImHints).toUInt());
                if (imEnabled && !(hints & Qt::ImhDigitsOnly || hints & Qt::ImhFormattedNumbersOnly || hints & Qt::ImhHiddenText)) {
                    // pass the key event to the input method. note that m_sendKeyEvent may be set to false during this call
                    m_currentlyInterpretedKeyEvent = nsevent;
                    [self interpretKeyEvents:[NSArray arrayWithObject:nsevent]];
                    m_currentlyInterpretedKeyEvent = 0;
                }
            }
        }
        if (m_resendKeyEvent)
            m_sendKeyEvent = true;
    }

    bool accepted = true;
    if (m_sendKeyEvent && m_composingText.isEmpty()) {
        QWindowSystemInterface::handleExtendedKeyEvent(window, timestamp, QEvent::Type(eventType), keyCode, modifiers,
                                                       nativeScanCode, nativeVirtualKey, nativeModifiers, text, [nsevent isARepeat], 1, false);
        accepted = QWindowSystemInterface::flushWindowSystemEvents();
    }
    m_sendKeyEvent = false;
    m_resendKeyEvent = false;
    return accepted;
}

- (void)keyDown:(NSEvent *)nsevent
{
    if ([self isTransparentForUserInput])
        return [super keyDown:nsevent];

    const bool accepted = [self handleKeyEvent:nsevent eventType:int(QEvent::KeyPress)];

    // When Qt is used to implement a plugin for a native application we
    // want to propagate unhandled events to other native views. However,
    // Qt does not always set the accepted state correctly (in particular
    // for return key events), so do this for plugin applications only
    // to prevent incorrect forwarding in the general case.
    const bool shouldPropagate = QCoreApplication::testAttribute(Qt::AA_PluginApplication) && !accepted;

    // Track keyDown acceptance/forward state for later acceptance of the keyUp.
    if (!shouldPropagate)
        m_acceptedKeyDowns.insert([nsevent keyCode]);

    if (shouldPropagate)
        [super keyDown:nsevent];
}

- (void)keyUp:(NSEvent *)nsevent
{
    if ([self isTransparentForUserInput])
        return [super keyUp:nsevent];

    const bool keyUpAccepted = [self handleKeyEvent:nsevent eventType:int(QEvent::KeyRelease)];

    // Propagate the keyUp if neither Qt accepted it nor the corresponding KeyDown was
    // accepted. Qt text controls wil often not use and ignore keyUp events, but we
    // want to avoid propagating unmatched keyUps.
    const bool keyDownAccepted = m_acceptedKeyDowns.remove([nsevent keyCode]);
    if (!keyUpAccepted && !keyDownAccepted)
        [super keyUp:nsevent];
}

- (void)cancelOperation:(id)sender
{
    Q_UNUSED(sender);

    NSEvent *currentEvent = [NSApp currentEvent];
    if (!currentEvent || currentEvent.type != NSKeyDown)
        return;

    // Handling the key event may recurse back here through interpretKeyEvents
    // (when IM is enabled), so we need to guard against that.
    if (currentEvent == m_currentlyInterpretedKeyEvent)
        return;

    // Send Command+Key_Period and Escape as normal keypresses so that
    // the key sequence is delivered through Qt. That way clients can
    // intercept the shortcut and override its effect.
    [self handleKeyEvent:currentEvent eventType:int(QEvent::KeyPress)];
}

- (void)flagsChanged:(NSEvent *)nsevent
{
    ulong timestamp = [nsevent timestamp] * 1000;
    ulong modifiers = [nsevent modifierFlags];
    Qt::KeyboardModifiers qmodifiers = [QNSView convertKeyModifiers:modifiers];

    // calculate the delta and remember the current modifiers for next time
    static ulong m_lastKnownModifiers;
    ulong lastKnownModifiers = m_lastKnownModifiers;
    ulong delta = lastKnownModifiers ^ modifiers;
    m_lastKnownModifiers = modifiers;

    struct qt_mac_enum_mapper
    {
        ulong mac_mask;
        Qt::Key qt_code;
    };
    static qt_mac_enum_mapper modifier_key_symbols[] = {
        { NSShiftKeyMask, Qt::Key_Shift },
        { NSControlKeyMask, Qt::Key_Meta },
        { NSCommandKeyMask, Qt::Key_Control },
        { NSAlternateKeyMask, Qt::Key_Alt },
        { NSAlphaShiftKeyMask, Qt::Key_CapsLock },
        { 0ul, Qt::Key_unknown } };
    for (int i = 0; modifier_key_symbols[i].mac_mask != 0u; ++i) {
        uint mac_mask = modifier_key_symbols[i].mac_mask;
        if ((delta & mac_mask) == 0u)
            continue;

        Qt::Key qtCode = modifier_key_symbols[i].qt_code;
        if (qApp->testAttribute(Qt::AA_MacDontSwapCtrlAndMeta)) {
            if (qtCode == Qt::Key_Meta)
                qtCode = Qt::Key_Control;
            else if (qtCode == Qt::Key_Control)
                qtCode = Qt::Key_Meta;
        }
        QWindowSystemInterface::handleKeyEvent(m_platformWindow->window(),
                                               timestamp,
                                               (lastKnownModifiers & mac_mask) ? QEvent::KeyRelease : QEvent::KeyPress,
                                               qtCode,
                                               qmodifiers ^ [QNSView convertKeyModifiers:mac_mask]);
    }
}

- (void) insertNewline:(id)sender
{
    Q_UNUSED(sender);
    m_resendKeyEvent = true;
}

- (void) doCommandBySelector:(SEL)aSelector
{
    [self tryToPerform:aSelector with:self];
}

- (void) insertText:(id)aString replacementRange:(NSRange)replacementRange
{
    Q_UNUSED(replacementRange)

    if (m_sendKeyEvent && m_composingText.isEmpty() && [aString isEqualToString:m_inputSource]) {
        // don't send input method events for simple text input (let handleKeyEvent send key events instead)
        return;
    }

    QString commitString;
    if ([aString length]) {
        if ([aString isKindOfClass:[NSAttributedString class]]) {
            commitString = QString::fromCFString(reinterpret_cast<CFStringRef>([aString string]));
        } else {
            commitString = QString::fromCFString(reinterpret_cast<CFStringRef>(aString));
        };
    }
    if (QObject *fo = m_platformWindow->window()->focusObject()) {
        QInputMethodQueryEvent queryEvent(Qt::ImEnabled);
        if (QCoreApplication::sendEvent(fo, &queryEvent)) {
            if (queryEvent.value(Qt::ImEnabled).toBool()) {
                QInputMethodEvent e;
                e.setCommitString(commitString);
                QCoreApplication::sendEvent(fo, &e);
                // prevent handleKeyEvent from sending a key event
                m_sendKeyEvent = false;
            }
        }
    }

    m_composingText.clear();
    m_composingFocusObject = nullptr;
}

- (void) setMarkedText:(id)aString selectedRange:(NSRange)selectedRange replacementRange:(NSRange)replacementRange
{
    Q_UNUSED(replacementRange)
    QString preeditString;

    QList<QInputMethodEvent::Attribute> attrs;
    attrs<<QInputMethodEvent::Attribute(QInputMethodEvent::Cursor, selectedRange.location + selectedRange.length, 1, QVariant());

    if ([aString isKindOfClass:[NSAttributedString class]]) {
        // Preedit string has attribution
        preeditString = QString::fromCFString(reinterpret_cast<CFStringRef>([aString string]));
        int composingLength = preeditString.length();
        int index = 0;
        // Create attributes for individual sections of preedit text
        while (index < composingLength) {
            NSRange effectiveRange;
            NSRange range = NSMakeRange(index, composingLength-index);
            NSDictionary *attributes = [aString attributesAtIndex:index
                                            longestEffectiveRange:&effectiveRange
                                                          inRange:range];
            NSNumber *underlineStyle = [attributes objectForKey:NSUnderlineStyleAttributeName];
            if (underlineStyle) {
                QColor clr (Qt::black);
                NSColor *color = [attributes objectForKey:NSUnderlineColorAttributeName];
                if (color) {
                    clr = qt_mac_toQColor(color);
                }
                QTextCharFormat format;
                format.setFontUnderline(true);
                format.setUnderlineColor(clr);
                attrs<<QInputMethodEvent::Attribute(QInputMethodEvent::TextFormat,
                                                    effectiveRange.location,
                                                    effectiveRange.length,
                                                    format);
            }
            index = effectiveRange.location + effectiveRange.length;
        }
    } else {
        // No attributes specified, take only the preedit text.
        preeditString = QString::fromCFString(reinterpret_cast<CFStringRef>(aString));
    }

    if (attrs.isEmpty()) {
        QTextCharFormat format;
        format.setFontUnderline(true);
        attrs<<QInputMethodEvent::Attribute(QInputMethodEvent::TextFormat,
                                            0, preeditString.length(), format);
    }

    m_composingText = preeditString;

    if (QObject *fo = m_platformWindow->window()->focusObject()) {
        m_composingFocusObject = fo;
        QInputMethodQueryEvent queryEvent(Qt::ImEnabled);
        if (QCoreApplication::sendEvent(fo, &queryEvent)) {
            if (queryEvent.value(Qt::ImEnabled).toBool()) {
                QInputMethodEvent e(preeditString, attrs);
                QCoreApplication::sendEvent(fo, &e);
                // prevent handleKeyEvent from sending a key event
                m_sendKeyEvent = false;
            }
        }
    }
}

- (void)cancelComposingText
{
    if (m_composingText.isEmpty())
        return;

    if (m_composingFocusObject) {
        QInputMethodQueryEvent queryEvent(Qt::ImEnabled);
        if (QCoreApplication::sendEvent(m_composingFocusObject, &queryEvent)) {
            if (queryEvent.value(Qt::ImEnabled).toBool()) {
                QInputMethodEvent e;
                QCoreApplication::sendEvent(m_composingFocusObject, &e);
            }
        }
    }

    m_composingText.clear();
    m_composingFocusObject = nullptr;
}

- (void) unmarkText
{
    if (!m_composingText.isEmpty()) {
        if (QObject *fo = m_platformWindow->window()->focusObject()) {
            QInputMethodQueryEvent queryEvent(Qt::ImEnabled);
            if (QCoreApplication::sendEvent(fo, &queryEvent)) {
                if (queryEvent.value(Qt::ImEnabled).toBool()) {
                    QInputMethodEvent e;
                    e.setCommitString(m_composingText);
                    QCoreApplication::sendEvent(fo, &e);
                }
            }
        }
    }
    m_composingText.clear();
    m_composingFocusObject = nullptr;
}

- (BOOL) hasMarkedText
{
    return (m_composingText.isEmpty() ? NO: YES);
}

- (NSAttributedString *) attributedSubstringForProposedRange:(NSRange)aRange actualRange:(NSRangePointer)actualRange
{
    Q_UNUSED(actualRange)
    QObject *fo = m_platformWindow->window()->focusObject();
    if (!fo)
        return nil;
    QInputMethodQueryEvent queryEvent(Qt::ImEnabled | Qt::ImCurrentSelection);
    if (!QCoreApplication::sendEvent(fo, &queryEvent))
        return nil;
    if (!queryEvent.value(Qt::ImEnabled).toBool())
        return nil;

    QString selectedText = queryEvent.value(Qt::ImCurrentSelection).toString();
    if (selectedText.isEmpty())
        return nil;

    QCFString string(selectedText.mid(aRange.location, aRange.length));
    const NSString *tmpString = reinterpret_cast<const NSString *>((CFStringRef)string);
    return [[[NSAttributedString alloc]  initWithString:const_cast<NSString *>(tmpString)] autorelease];
}

- (NSRange) markedRange
{
    NSRange range;
    if (!m_composingText.isEmpty()) {
        range.location = 0;
        range.length = m_composingText.length();
    } else {
        range.location = NSNotFound;
        range.length = 0;
    }
    return range;
}

- (NSRange) selectedRange
{
    NSRange selectedRange = {0, 0};

    QObject *fo = m_platformWindow->window()->focusObject();
    if (!fo)
        return selectedRange;
    QInputMethodQueryEvent queryEvent(Qt::ImEnabled | Qt::ImCurrentSelection);
    if (!QCoreApplication::sendEvent(fo, &queryEvent))
        return selectedRange;
    if (!queryEvent.value(Qt::ImEnabled).toBool())
        return selectedRange;

    QString selectedText = queryEvent.value(Qt::ImCurrentSelection).toString();

    if (!selectedText.isEmpty()) {
        selectedRange.location = 0;
        selectedRange.length = selectedText.length();
    }
    return selectedRange;
}

- (NSRect) firstRectForCharacterRange:(NSRange)aRange actualRange:(NSRangePointer)actualRange
{
    Q_UNUSED(aRange)
    Q_UNUSED(actualRange)
    QObject *fo = m_platformWindow->window()->focusObject();
    if (!fo)
        return NSZeroRect;

    QInputMethodQueryEvent queryEvent(Qt::ImEnabled);
    if (!QCoreApplication::sendEvent(fo, &queryEvent))
        return NSZeroRect;
    if (!queryEvent.value(Qt::ImEnabled).toBool())
        return NSZeroRect;

    if (!m_platformWindow->window())
        return NSZeroRect;

    // The returned rect is always based on the internal cursor.
    QRect mr = qApp->inputMethod()->cursorRectangle().toRect();
    mr.moveBottomLeft(m_platformWindow->window()->mapToGlobal(mr.bottomLeft()));
    return QCocoaScreen::mapToNative(mr);
}

- (NSUInteger)characterIndexForPoint:(NSPoint)aPoint
{
    // We don't support cursor movements using mouse while composing.
    Q_UNUSED(aPoint);
    return NSNotFound;
}

- (NSArray*)validAttributesForMarkedText
{
    if (!m_platformWindow)
        return nil;

    if (m_platformWindow->window() != QGuiApplication::focusWindow())
        return nil;

    QObject *fo = m_platformWindow->window()->focusObject();
    if (!fo)
        return nil;

    QInputMethodQueryEvent queryEvent(Qt::ImEnabled);
    if (!QCoreApplication::sendEvent(fo, &queryEvent))
        return nil;
    if (!queryEvent.value(Qt::ImEnabled).toBool())
        return nil;

    // Support only underline color/style.
    return [NSArray arrayWithObjects:NSUnderlineColorAttributeName,
                                     NSUnderlineStyleAttributeName, nil];
}

-(void)registerDragTypes
{
    QMacAutoReleasePool pool;
    QStringList customTypes = qt_mac_enabledDraggedTypes();
    if (currentCustomDragTypes == 0 || *currentCustomDragTypes != customTypes) {
        if (currentCustomDragTypes == 0)
            currentCustomDragTypes = new QStringList();
        *currentCustomDragTypes = customTypes;
        const NSString* mimeTypeGeneric = @"com.trolltech.qt.MimeTypeName";
        NSMutableArray *supportedTypes = [NSMutableArray arrayWithObjects:NSColorPboardType,
                       NSFilenamesPboardType, NSStringPboardType,
                       NSFilenamesPboardType, NSPostScriptPboardType, NSTIFFPboardType,
                       NSRTFPboardType, NSTabularTextPboardType, NSFontPboardType,
                       NSRulerPboardType, NSFileContentsPboardType, NSColorPboardType,
                       NSRTFDPboardType, NSHTMLPboardType,
                       NSURLPboardType, NSPDFPboardType, NSVCardPboardType,
                       NSFilesPromisePboardType, NSInkTextPboardType,
                       NSMultipleTextSelectionPboardType, mimeTypeGeneric, nil];
        // Add custom types supported by the application.
        for (int i = 0; i < customTypes.size(); i++) {
           [supportedTypes addObject:customTypes[i].toNSString()];
        }
        [self registerForDraggedTypes:supportedTypes];
    }
}

static QWindow *findEventTargetWindow(QWindow *candidate)
{
    while (candidate) {
        if (!(candidate->flags() & Qt::WindowTransparentForInput))
            return candidate;
        candidate = candidate->parent();
    }
    return candidate;
}

static QPoint mapWindowCoordinates(QWindow *source, QWindow *target, QPoint point)
{
    return target->mapFromGlobal(source->mapToGlobal(point));
}

- (NSDragOperation)draggingSession:(NSDraggingSession *)session
  sourceOperationMaskForDraggingContext:(NSDraggingContext)context
{
    Q_UNUSED(session);
    Q_UNUSED(context);
    QCocoaDrag* nativeDrag = QCocoaIntegration::instance()->drag();
    return qt_mac_mapDropActions(nativeDrag->currentDrag()->supportedActions());
}

- (BOOL)ignoreModifierKeysForDraggingSession:(NSDraggingSession *)session
{
    Q_UNUSED(session);
    // According to the "Dragging Sources" chapter on Cocoa DnD Programming
    // (https://developer.apple.com/library/mac/documentation/Cocoa/Conceptual/DragandDrop/Concepts/dragsource.html),
    // if the control, option, or command key is pressed, the source’s
    // operation mask is filtered to only contain a reduced set of operations.
    //
    // Since Qt already takes care of tracking the keyboard modifiers, we
    // don't need (or want) Cocoa to filter anything. Instead, we'll let
    // the application do the actual filtering.
    return YES;
}

- (BOOL)wantsPeriodicDraggingUpdates
{
    // From the documentation:
    //
    // "If the destination returns NO, these messages are sent only when the mouse moves
    //  or a modifier flag changes. Otherwise the destination gets the default behavior,
    //  where it receives periodic dragging-updated messages even if nothing changes."
    //
    // We do not want these constant drag update events while mouse is stationary,
    // since we do all animations (autoscroll) with timers.
    return NO;
}


- (BOOL)wantsPeriodicDraggingUpdates:(void *)dummy
{
    // This method never gets called. It's a workaround for Apple's
    // bug: they first respondsToSelector : @selector(wantsPeriodicDraggingUpdates:)
    // (note ':') and then call -wantsPeriodicDraggingUpdate (without colon).
    // So, let's make them happy.
    Q_UNUSED(dummy);

    return NO;
}

- (void)updateCursorFromDragResponse:(QPlatformDragQtResponse)response drag:(QCocoaDrag *)drag
{
    const QPixmap pixmapCursor = drag->currentDrag()->dragCursor(response.acceptedAction());
    NSCursor *nativeCursor = nil;

    if (pixmapCursor.isNull()) {
        switch (response.acceptedAction()) {
            case Qt::CopyAction:
                nativeCursor = [NSCursor dragCopyCursor];
                break;
            case Qt::LinkAction:
                nativeCursor = [NSCursor dragLinkCursor];
                break;
            case Qt::IgnoreAction:
                // Uncomment the next lines if forbiden cursor wanted on non droppable targets.
                /*nativeCursor = [NSCursor operationNotAllowedCursor];
                break;*/
            case Qt::MoveAction:
            default:
                nativeCursor = [NSCursor arrowCursor];
                break;
        }
    }
    else {
        NSImage *nsimage = qt_mac_create_nsimage(pixmapCursor);
        nsimage.size = NSSizeFromCGSize((pixmapCursor.size() / pixmapCursor.devicePixelRatioF()).toCGSize());
        nativeCursor = [[NSCursor alloc] initWithImage:nsimage hotSpot:NSZeroPoint];
        [nsimage release];
    }

    // change the cursor
    [nativeCursor set];

    // Make sure the cursor is updated correctly if the mouse does not move and window is under cursor
    // by creating a fake move event
    if (m_updatingDrag)
        return;

    const QPoint mousePos(QCursor::pos());
    CGEventRef moveEvent(CGEventCreateMouseEvent(
        NULL, kCGEventMouseMoved,
        CGPointMake(mousePos.x(), mousePos.y()),
        kCGMouseButtonLeft // ignored
    ));
    CGEventPost(kCGHIDEventTap, moveEvent);
    CFRelease(moveEvent);
}

- (NSDragOperation)draggingEntered:(id <NSDraggingInfo>)sender
{
    return [self handleDrag : sender];
}

- (NSDragOperation)draggingUpdated:(id <NSDraggingInfo>)sender
{
    m_updatingDrag = true;
    const NSDragOperation ret([self handleDrag : sender]);
    m_updatingDrag = false;

    return ret;
}

// Sends drag update to Qt, return the action
- (NSDragOperation)handleDrag:(id <NSDraggingInfo>)sender
{
    if (!m_platformWindow)
        return NSDragOperationNone;

    NSPoint windowPoint = [self convertPoint: [sender draggingLocation] fromView: nil];
    QPoint qt_windowPoint(windowPoint.x, windowPoint.y);
    Qt::DropActions qtAllowed = qt_mac_mapNSDragOperations([sender draggingSourceOperationMask]);

    QWindow *target = findEventTargetWindow(m_platformWindow->window());
    if (!target)
        return NSDragOperationNone;

    // update these so selecting move/copy/link works
    QGuiApplicationPrivate::modifier_buttons = [QNSView convertKeyModifiers: [[NSApp currentEvent] modifierFlags]];

    QPlatformDragQtResponse response(false, Qt::IgnoreAction, QRect());
    QCocoaDrag* nativeDrag = QCocoaIntegration::instance()->drag();
    if (nativeDrag->currentDrag()) {
        // The drag was started from within the application
        response = QWindowSystemInterface::handleDrag(target, nativeDrag->dragMimeData(), mapWindowCoordinates(m_platformWindow->window(), target, qt_windowPoint), qtAllowed);
        [self updateCursorFromDragResponse:response drag:nativeDrag];
    } else {
        QCocoaDropData mimeData([sender draggingPasteboard]);
        response = QWindowSystemInterface::handleDrag(target, &mimeData, mapWindowCoordinates(m_platformWindow->window(), target, qt_windowPoint), qtAllowed);
    }

    return qt_mac_mapDropAction(response.acceptedAction());
}

- (void)draggingExited:(id <NSDraggingInfo>)sender
{
    if (!m_platformWindow)
        return;

    QWindow *target = findEventTargetWindow(m_platformWindow->window());
    if (!target)
        return;

    NSPoint windowPoint = [self convertPoint: [sender draggingLocation] fromView: nil];
    QPoint qt_windowPoint(windowPoint.x, windowPoint.y);

    // Send 0 mime data to indicate drag exit
    QWindowSystemInterface::handleDrag(target, 0, mapWindowCoordinates(m_platformWindow->window(), target, qt_windowPoint), Qt::IgnoreAction);
}

// called on drop, send the drop to Qt and return if it was accepted.
- (BOOL)performDragOperation:(id <NSDraggingInfo>)sender
{
    if (!m_platformWindow)
        return false;

    QWindow *target = findEventTargetWindow(m_platformWindow->window());
    if (!target)
        return false;

    NSPoint windowPoint = [self convertPoint: [sender draggingLocation] fromView: nil];
    QPoint qt_windowPoint(windowPoint.x, windowPoint.y);
    Qt::DropActions qtAllowed = qt_mac_mapNSDragOperations([sender draggingSourceOperationMask]);

    QPlatformDropQtResponse response(false, Qt::IgnoreAction);
    QCocoaDrag* nativeDrag = QCocoaIntegration::instance()->drag();
    if (nativeDrag->currentDrag()) {
        // The drag was started from within the application
        response = QWindowSystemInterface::handleDrop(target, nativeDrag->dragMimeData(), mapWindowCoordinates(m_platformWindow->window(), target, qt_windowPoint), qtAllowed);
    } else {
        QCocoaDropData mimeData([sender draggingPasteboard]);
        response = QWindowSystemInterface::handleDrop(target, &mimeData, mapWindowCoordinates(m_platformWindow->window(), target, qt_windowPoint), qtAllowed);
    }
    if (response.isAccepted()) {
        QCocoaDrag* nativeDrag = QCocoaIntegration::instance()->drag();
        nativeDrag->setAcceptedAction(response.acceptedAction());
    }
    return response.isAccepted();
}

- (void)draggingSession:(NSDraggingSession *)session
           endedAtPoint:(NSPoint)screenPoint
              operation:(NSDragOperation)operation
{
    Q_UNUSED(session);
    Q_UNUSED(operation);

    if (!m_platformWindow)
        return;

    QWindow *target = findEventTargetWindow(m_platformWindow->window());
    if (!target)
        return;

    // keep our state, and QGuiApplication state (buttons member) in-sync,
    // or future mouse events will be processed incorrectly
    NSUInteger pmb = [NSEvent pressedMouseButtons];
    for (int buttonNumber = 0; buttonNumber < 32; buttonNumber++) { // see cocoaButton2QtButton() for the 32 value
        if (!(pmb & (1 << buttonNumber)))
            m_buttons &= ~cocoaButton2QtButton(buttonNumber);
    }

    NSPoint windowPoint = [self.window convertRectFromScreen:NSMakeRect(screenPoint.x, screenPoint.y, 1, 1)].origin;
    NSPoint nsViewPoint = [self convertPoint: windowPoint fromView: nil]; // NSView/QWindow coordinates
    QPoint qtWindowPoint(nsViewPoint.x, nsViewPoint.y);
    QPoint qtScreenPoint = QCocoaScreen::mapFromNative(screenPoint).toPoint();

    QWindowSystemInterface::handleMouseEvent(target, mapWindowCoordinates(m_platformWindow->window(), target, qtWindowPoint), qtScreenPoint, m_buttons);
}

@end

@implementation QT_MANGLE_NAMESPACE(QNSView) (QtExtras)

- (QCocoaWindow*)platformWindow
{
    return m_platformWindow.data();;
}

- (BOOL)isMenuView
{
    return m_isMenuView;
}

@end<|MERGE_RESOLUTION|>--- conflicted
+++ resolved
@@ -148,10 +148,7 @@
         m_isMenuView = false;
         self.focusRingType = NSFocusRingTypeNone;
         self.cursor = nil;
-<<<<<<< HEAD
-=======
         m_updateRequested = false;
->>>>>>> 4ba53561
     }
     return self;
 }
@@ -304,8 +301,6 @@
     return m_platformWindow->isOpaque();
 }
 
-<<<<<<< HEAD
-=======
 - (void)requestUpdate
 {
     if (self.needsDisplay) {
@@ -325,7 +320,6 @@
     m_updateRequested = false;
 }
 
->>>>>>> 4ba53561
 - (void)drawRect:(NSRect)dirtyRect
 {
     Q_UNUSED(dirtyRect);
@@ -339,13 +333,8 @@
     [self getRectsBeingDrawn:&dirtyRects count:&numDirtyRects];
     for (int i = 0; i < numDirtyRects; ++i)
         exposedRegion += QRectF::fromCGRect(dirtyRects[i]).toRect();
-<<<<<<< HEAD
 
     qCDebug(lcQpaCocoaDrawing) << "[QNSView drawRect:]" << m_platformWindow->window() << exposedRegion;
-=======
->>>>>>> 4ba53561
-
-    qCDebug(lcQpaCocoaWindow) << "[QNSView drawRect:]" << m_platformWindow->window() << exposedRegion;
     [self updateRegion:exposedRegion];
 }
 
@@ -358,20 +347,6 @@
     }
 #endif
 
-<<<<<<< HEAD
-    m_platformWindow->handleExposeEvent(exposedRegion);
-
-    if (qt_window_private(m_platformWindow->window())->updateRequestPending) {
-        // A call to QWindow::requestUpdate was issued during the expose event, or we
-        // had to deliver a real expose event and still need to deliver the update.
-        // But AppKit will reset the needsDisplay state of the view after completing
-        // the current display cycle, so we need to defer the request to redisplay.
-        // FIXME: Perhaps this should be a trigger to enable CADisplayLink?
-        qCDebug(lcQpaCocoaDrawing) << "[QNSView drawRect:] issuing deferred setNeedsDisplay due to pending update request";
-        dispatch_async(dispatch_get_main_queue (), ^{
-            [self setNeedsDisplay:YES];
-        });
-=======
     QWindowPrivate *windowPrivate = qt_window_private(m_platformWindow->window());
 
     if (m_updateRequested) {
@@ -388,9 +363,8 @@
         // but AppKit will reset the needsDisplay state of the view after completing
         // the current display cycle, so we need to defer the request to redisplay.
         // FIXME: Perhaps this should be a trigger to enable CADisplayLink?
-        qCDebug(lcQpaCocoaWindow) << "Pending update request, triggering re-display";
+        qCDebug(lcQpaCocoaDrawing) << "[QNSView drawRect:] issuing deferred setNeedsDisplay due to pending update request";
         dispatch_async(dispatch_get_main_queue (), ^{ [self requestUpdate]; });
->>>>>>> 4ba53561
     }
 }
 
@@ -404,17 +378,10 @@
     if (!m_platformWindow)
         return;
 
-<<<<<<< HEAD
     qCDebug(lcQpaCocoaDrawing) << "[QNSView updateLayer]" << m_platformWindow->window();
-
-    // FIXME: Find out if there's a way to resolve the dirty rect like in drawRect:
-    m_platformWindow->handleExposeEvent(QRectF::fromCGRect(self.bounds).toRect());
-=======
-    qCDebug(lcQpaCocoaWindow) << "[QNSView updateLayer]" << m_platformWindow->window();
 
     // FIXME: Find out if there's a way to resolve the dirty rect like in drawRect:
     [self updateRegion:QRectF::fromCGRect(self.bounds).toRect()];
->>>>>>> 4ba53561
 }
 
 - (void)viewDidChangeBackingProperties
@@ -752,12 +719,8 @@
     if ([self hasMarkedText]) {
         [[NSTextInputContext currentInputContext] handleEvent:theEvent];
     } else {
-<<<<<<< HEAD
         auto ctrlOrMetaModifier = qApp->testAttribute(Qt::AA_MacDontSwapCtrlAndMeta) ? Qt::ControlModifier : Qt::MetaModifier;
         if (!m_dontOverrideCtrlLMB && [QNSView convertKeyModifiers:[theEvent modifierFlags]] & ctrlOrMetaModifier) {
-=======
-        if (!m_dontOverrideCtrlLMB && [QNSView convertKeyModifiers:[theEvent modifierFlags]] & Qt::MetaModifier) {
->>>>>>> 4ba53561
             m_buttons |= Qt::RightButton;
             m_sendUpAsRightButton = true;
         } else {
@@ -854,11 +817,7 @@
 
 - (void)cursorUpdate:(NSEvent *)theEvent
 {
-<<<<<<< HEAD
     qCDebug(lcQpaCocoaMouse) << "[QNSView cursorUpdate:]" << self.cursor;
-=======
-    qCDebug(lcQpaCocoaWindow) << "[QNSView cursorUpdate:]" << self.cursor;
->>>>>>> 4ba53561
 
     // Note: We do not get this callback when moving from a subview that
     // uses the legacy cursorRect API, so the cursor is reset to the arrow
