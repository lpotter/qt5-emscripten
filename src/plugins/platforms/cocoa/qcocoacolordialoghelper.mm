/****************************************************************************
**
** Copyright (C) 2013 Digia Plc and/or its subsidiary(-ies).
** Contact: http://www.qt-project.org/legal
**
** This file is part of the QtGui module of the Qt Toolkit.
**
** $QT_BEGIN_LICENSE:LGPL$
** Commercial License Usage
** Licensees holding valid commercial Qt licenses may use this file in
** accordance with the commercial license agreement provided with the
** Software or, alternatively, in accordance with the terms contained in
** a written agreement between you and Digia.  For licensing terms and
** conditions see http://qt.digia.com/licensing.  For further information
** use the contact form at http://qt.digia.com/contact-us.
**
** GNU Lesser General Public License Usage
** Alternatively, this file may be used under the terms of the GNU Lesser
** General Public License version 2.1 as published by the Free Software
** Foundation and appearing in the file LICENSE.LGPL included in the
** packaging of this file.  Please review the following information to
** ensure the GNU Lesser General Public License version 2.1 requirements
** will be met: http://www.gnu.org/licenses/old-licenses/lgpl-2.1.html.
**
** In addition, as a special exception, Digia gives you certain additional
** rights.  These rights are described in the Digia Qt LGPL Exception
** version 1.1, included in the file LGPL_EXCEPTION.txt in this package.
**
** GNU General Public License Usage
** Alternatively, this file may be used under the terms of the GNU
** General Public License version 3.0 as published by the Free Software
** Foundation and appearing in the file LICENSE.GPL included in the
** packaging of this file.  Please review the following information to
** ensure the GNU General Public License version 3.0 requirements will be
** met: http://www.gnu.org/copyleft/gpl.html.
**
**
** $QT_END_LICENSE$
**
****************************************************************************/

#include "qcocoacolordialoghelper.h"

#ifndef QT_NO_COLORDIALOG

#include <QtCore/qdebug.h>
#include <QtCore/qtimer.h>

#include "qcocoahelpers.h"

#import <AppKit/AppKit.h>

QT_USE_NAMESPACE

static NSButton *macCreateButton(const char *text, NSView *superview)
{
    static const NSRect buttonFrameRect = { { 0.0, 0.0 }, { 0.0, 0.0 } };

    NSButton *button = [[NSButton alloc] initWithFrame:buttonFrameRect];
    [button setButtonType:NSMomentaryLightButton];
    [button setBezelStyle:NSRoundedBezelStyle];
    [button setTitle:(NSString*)(CFStringRef)QCFString(QCoreApplication::translate("QDialogButtonBox", text)
                                                       .remove(QLatin1Char('&')))];
    [[button cell] setFont:[NSFont systemFontOfSize:
            [NSFont systemFontSizeForControlSize:NSRegularControlSize]]];
    [superview addSubview:button];
    return button;
}

@class QT_MANGLE_NAMESPACE(QNSColorPanelDelegate);

@interface QT_MANGLE_NAMESPACE(QNSColorPanelDelegate) : NSObject<NSWindowDelegate>
{
    @public
    NSColorPanel *mColorPanel;
    QCocoaColorDialogHelper *mHelper;
    NSView *mStolenContentView;
    NSButton *mOkButton;
    NSButton *mCancelButton;
    QColor mQtColor;
    NSInteger mResultCode;
    BOOL mDialogIsExecuting;
    BOOL mResultSet;
};
- (void)relayout;
- (void)updateQtColor;
- (void)finishOffWithCode:(NSInteger)code;
@end

QT_NAMESPACE_ALIAS_OBJC_CLASS(QNSColorPanelDelegate);

@implementation QNSColorPanelDelegate

- (id)init
{
    self = [super init];
    mColorPanel = [NSColorPanel sharedColorPanel];
    mHelper = 0;
    mStolenContentView = 0;
    mOkButton = 0;
    mCancelButton = 0;
    mResultCode = NSCancelButton;
    mDialogIsExecuting = false;
    mResultSet = false;

#if MAC_OS_X_VERSION_MAX_ALLOWED >= MAC_OS_X_VERSION_10_7
    if (QSysInfo::MacintoshVersion >= QSysInfo::MV_10_7)
        [mColorPanel setRestorable:NO];
#endif

    [[NSNotificationCenter defaultCenter] addObserver:self
        selector:@selector(colorChanged:)
        name:NSColorPanelColorDidChangeNotification
        object:mColorPanel];

    [mColorPanel retain];
    return self;
}

- (void)dealloc
{
    [self restoreOriginalContentView];
    [mColorPanel setDelegate:nil];
    [[NSNotificationCenter defaultCenter] removeObserver:self];

    [super dealloc];
}

- (void)setDialogHelper:(QCocoaColorDialogHelper *)helper
{
    mHelper = helper;
    [mColorPanel setShowsAlpha:mHelper->options()->testOption(QColorDialogOptions::ShowAlphaChannel)];
    if (mHelper->options()->testOption(QColorDialogOptions::NoButtons)) {
        [self restoreOriginalContentView];
    } else if (!mStolenContentView) {
        // steal the color panel's contents view
        mStolenContentView = [mColorPanel contentView];
        [mStolenContentView retain];
        [mColorPanel setContentView:0];

        // create a new content view and add the stolen one as a subview
        NSRect frameRect = { { 0.0, 0.0 }, { 0.0, 0.0 } };
        NSView *ourContentView = [[NSView alloc] initWithFrame:frameRect];
        [ourContentView addSubview:mStolenContentView];

        // create OK and Cancel buttons and add these as subviews
        mOkButton = macCreateButton("&OK", ourContentView);
        mCancelButton = macCreateButton("Cancel", ourContentView);

        [mColorPanel setContentView:ourContentView];
        [mColorPanel setDefaultButtonCell:[mOkButton cell]];
        [self relayout];

        [mOkButton setAction:@selector(onOkClicked)];
        [mOkButton setTarget:self];

        [mCancelButton setAction:@selector(onCancelClicked)];
        [mCancelButton setTarget:self];
    }
}

- (void)closePanel
{
    [mColorPanel close];
}

- (void)windowDidResize:(NSNotification *)notification
{
    Q_UNUSED(notification);
    [self relayout];
}

- (void)colorChanged:(NSNotification *)notification
{
    Q_UNUSED(notification);
    [self updateQtColor];
    if (mHelper)
        emit mHelper->colorSelected(mQtColor);
}

- (void)restoreOriginalContentView
{
    if (mStolenContentView) {
        NSView *ourContentView = [mColorPanel contentView];

        // return stolen stuff to its rightful owner
        [mStolenContentView removeFromSuperview];
        [mColorPanel setContentView:mStolenContentView];
        [mOkButton release];
        [mCancelButton release];
        [ourContentView release];
        mOkButton = 0;
        mCancelButton = 0;
        mStolenContentView = 0;
    }
}

- (void)relayout
{
    if (!mOkButton)
        return;

    NSRect rect = [[mStolenContentView superview] frame];

    // should a priori be kept in sync with qfontdialog_mac.mm
    const CGFloat ButtonMinWidth = 78.0; // 84.0 for Carbon
    const CGFloat ButtonMinHeight = 32.0;
    const CGFloat ButtonSpacing = 0.0;
    const CGFloat ButtonTopMargin = 0.0;
    const CGFloat ButtonBottomMargin = 7.0;
    const CGFloat ButtonSideMargin = 9.0;

    [mOkButton sizeToFit];
    NSSize okSizeHint = [mOkButton frame].size;

    [mCancelButton sizeToFit];
    NSSize cancelSizeHint = [mCancelButton frame].size;

    const CGFloat ButtonWidth = qMin(qMax(ButtonMinWidth,
                                          qMax(okSizeHint.width, cancelSizeHint.width)),
                                     CGFloat((rect.size.width - 2.0 * ButtonSideMargin - ButtonSpacing) * 0.5));
    const CGFloat ButtonHeight = qMax(ButtonMinHeight,
                                     qMax(okSizeHint.height, cancelSizeHint.height));

    NSRect okRect = { { rect.size.width - ButtonSideMargin - ButtonWidth,
                        ButtonBottomMargin },
                      { ButtonWidth, ButtonHeight } };
    [mOkButton setFrame:okRect];
    [mOkButton setNeedsDisplay:YES];

    NSRect cancelRect = { { okRect.origin.x - ButtonSpacing - ButtonWidth,
                            ButtonBottomMargin },
                            { ButtonWidth, ButtonHeight } };
    [mCancelButton setFrame:cancelRect];
    [mCancelButton setNeedsDisplay:YES];

    const CGFloat Y = ButtonBottomMargin + ButtonHeight + ButtonTopMargin;
    NSRect stolenCVRect = { { 0.0, Y },
                            { rect.size.width, rect.size.height - Y } };
    [mStolenContentView setFrame:stolenCVRect];
    [mStolenContentView setNeedsDisplay:YES];

    [[mStolenContentView superview] setNeedsDisplay:YES];
}

- (void)onOkClicked
{
    [mColorPanel close];
    [self updateQtColor];
    [self finishOffWithCode:NSOKButton];
}

- (void)onCancelClicked
{
    if (mOkButton) {
        [mColorPanel close];
        mQtColor = QColor();
        [self finishOffWithCode:NSCancelButton];
    }
}

- (void)updateQtColor
{
    NSColor *color = [mColorPanel color];
    NSString *colorSpaceName = [color colorSpaceName];
    if (colorSpaceName == NSDeviceCMYKColorSpace) {
        CGFloat cyan = 0, magenta = 0, yellow = 0, black = 0, alpha = 0;
        [color getCyan:&cyan magenta:&magenta yellow:&yellow black:&black alpha:&alpha];
        mQtColor.setCmykF(cyan, magenta, yellow, black, alpha);
    } else if (colorSpaceName == NSCalibratedRGBColorSpace || colorSpaceName == NSDeviceRGBColorSpace)  {
        CGFloat red = 0, green = 0, blue = 0, alpha = 0;
        [color getRed:&red green:&green blue:&blue alpha:&alpha];
        mQtColor.setRgbF(red, green, blue, alpha);
    } else if (colorSpaceName == NSNamedColorSpace) {
        NSColor *tmpColor = [color colorUsingColorSpaceName:NSCalibratedRGBColorSpace];
        CGFloat red = 0, green = 0, blue = 0, alpha = 0;
        [tmpColor getRed:&red green:&green blue:&blue alpha:&alpha];
        mQtColor.setRgbF(red, green, blue, alpha);
    } else {
        NSColorSpace *colorSpace = [color colorSpace];
        if ([colorSpace colorSpaceModel] == NSCMYKColorSpaceModel && [color numberOfComponents] == 5){
            CGFloat components[5];
            [color getComponents:components];
            mQtColor.setCmykF(components[0], components[1], components[2], components[3], components[4]);
        } else {
            NSColor *tmpColor = [color colorUsingColorSpaceName:NSCalibratedRGBColorSpace];
            CGFloat red = 0, green = 0, blue = 0, alpha = 0;
            [tmpColor getRed:&red green:&green blue:&blue alpha:&alpha];
            mQtColor.setRgbF(red, green, blue, alpha);
        }
    }
    if (mHelper)
        emit mHelper->currentColorChanged(mQtColor);
}

- (void)showModelessPanel
{
    mDialogIsExecuting = false;
    mResultSet = false;
    [mColorPanel makeKeyAndOrderFront:mColorPanel];
}

- (BOOL)runApplicationModalPanel
{
    mDialogIsExecuting = true;
    [mColorPanel setDelegate:self];
    [mColorPanel setContinuous:YES];
    // Call processEvents in case the event dispatcher has been interrupted, and needs to do
    // cleanup of modal sessions. Do this before showing the native dialog, otherwise it will
    // close down during the cleanup.
    qApp->processEvents(QEventLoop::ExcludeUserInputEvents | QEventLoop::ExcludeSocketNotifiers);
    [NSApp runModalForWindow:mColorPanel];
    mDialogIsExecuting = false;
    return (mResultCode == NSOKButton);
}

- (QPlatformDialogHelper::DialogCode)dialogResultCode
{
    return (mResultCode == NSOKButton) ? QPlatformDialogHelper::Accepted : QPlatformDialogHelper::Rejected;
}

- (BOOL)windowShouldClose:(id)window
{
    Q_UNUSED(window);
    if (!mOkButton)
        [self updateQtColor];
    if (mDialogIsExecuting) {
        [self finishOffWithCode:NSCancelButton];
    } else {
        mResultSet = true;
        if (mHelper)
            emit mHelper->reject();
    }
    return true;
}

- (void)finishOffWithCode:(NSInteger)code
{
    mResultCode = code;
    if (mDialogIsExecuting) {
        // We stop the current modal event loop. The control
        // will then return inside -(void)exec below.
        // It's important that the modal event loop is stopped before
        // we accept/reject QColorDialog, since QColorDialog has its
        // own event loop that needs to be stopped last.
        [NSApp stopModalWithCode:code];
    } else {
        // Since we are not in a modal event loop, we can safely close
        // down QColorDialog
        // Calling accept() or reject() can in turn call closeCocoaColorPanel.
        // This check will prevent any such recursion.
        if (!mResultSet) {
            mResultSet = true;
            if (mResultCode == NSCancelButton) {
                emit mHelper->reject();
            } else {
                emit mHelper->accept();
            }
        }
    }
}

@end

QT_BEGIN_NAMESPACE

class QCocoaColorPanel
{
public:
    QCocoaColorPanel()
    {
        mDelegate = [[QT_MANGLE_NAMESPACE(QNSColorPanelDelegate) alloc] init];
    }

    ~QCocoaColorPanel()
    {
        [mDelegate release];
    }

    void init(QCocoaColorDialogHelper *helper)
    {
        [mDelegate setDialogHelper:helper];
    }

    void cleanup(QCocoaColorDialogHelper *helper)
    {
        if (mDelegate->mHelper == helper)
            mDelegate->mHelper = 0;
    }

    bool exec()
    {
        // Note: If NSApp is not running (which is the case if e.g a top-most
        // QEventLoop has been interrupted, and the second-most event loop has not
        // yet been reactivated (regardless if [NSApp run] is still on the stack)),
        // showing a native modal dialog will fail.
        return [mDelegate runApplicationModalPanel];
    }

    bool show(Qt::WindowModality windowModality, QWindow *parent)
    {
        Q_UNUSED(parent);
        if (windowModality != Qt::WindowModal)
            [mDelegate showModelessPanel];
        // no need to show a Qt::WindowModal dialog here, because it's necessary to call exec() in that case
        return true;
    }

    void hide()
    {
        [mDelegate closePanel];
    }

    QColor currentColor() const
    {
        return mDelegate->mQtColor;
    }

    void setCurrentColor(const QColor &color)
    {
        // make sure that if ShowAlphaChannel option is set then also setShowsAlpha
        // needs to be set, otherwise alpha value is omitted
        if (color.alpha() < 255)
            [mDelegate->mColorPanel setShowsAlpha:YES];

        NSColor *nsColor;
        const QColor::Spec spec = color.spec();
        if (spec == QColor::Cmyk) {
            nsColor = [NSColor colorWithDeviceCyan:color.cyanF()
                                           magenta:color.magentaF()
                                            yellow:color.yellowF()
                                             black:color.blackF()
                                             alpha:color.alphaF()];
        } else {
            nsColor = [NSColor colorWithCalibratedRed:color.redF()
                                                green:color.greenF()
                                                 blue:color.blueF()
                                                alpha:color.alphaF()];
        }
        mDelegate->mQtColor = color;
        [mDelegate->mColorPanel setColor:nsColor];
    }

private:
    QT_MANGLE_NAMESPACE(QNSColorPanelDelegate) *mDelegate;
};

Q_GLOBAL_STATIC(QCocoaColorPanel, sharedColorPanel)

QCocoaColorDialogHelper::QCocoaColorDialogHelper()
{
}

QCocoaColorDialogHelper::~QCocoaColorDialogHelper()
{
<<<<<<< HEAD
    if (!mDelegate)
        return;
    [reinterpret_cast<QNSColorPanelDelegate *>(mDelegate) release];
    mDelegate = 0;
=======
    sharedColorPanel()->cleanup(this);
>>>>>>> 7b9d6cf8
}

void QCocoaColorDialogHelper::exec()
{
<<<<<<< HEAD
    // Note: If NSApp is not running (which is the case if e.g a top-most
    // QEventLoop has been interrupted, and the second-most event loop has not
    // yet been reactivated (regardless if [NSApp run] is still on the stack)),
    // showing a native modal dialog will fail.
    QNSColorPanelDelegate *delegate = static_cast<QNSColorPanelDelegate *>(mDelegate);
    if ([delegate runApplicationModalPanel])
=======
    if (sharedColorPanel()->exec())
>>>>>>> 7b9d6cf8
        emit accept();
    else
        emit reject();
}

bool QCocoaColorDialogHelper::show(Qt::WindowFlags, Qt::WindowModality windowModality, QWindow *parent)
{
    if (windowModality == Qt::WindowModal)
        windowModality = Qt::ApplicationModal;
    sharedColorPanel()->init(this);
    return sharedColorPanel()->show(windowModality, parent);
}

void QCocoaColorDialogHelper::hide()
{
<<<<<<< HEAD
    if (!mDelegate)
        return;
    QNSColorPanelDelegate *delegate = static_cast<QNSColorPanelDelegate *>(mDelegate);
    if (![delegate->mColorPanel isVisible])
        return;
    if (delegate->mDialogIsExecuting)
        [delegate->mColorPanel performClose:delegate];
    else
        [delegate->mColorPanel close];
=======
    sharedColorPanel()->hide();
>>>>>>> 7b9d6cf8
}

void QCocoaColorDialogHelper::setCurrentColor(const QColor &color)
{
<<<<<<< HEAD
    if (!mDelegate)
        createNSColorPanelDelegate();
    QNSColorPanelDelegate *delegate = static_cast<QNSColorPanelDelegate *>(mDelegate);

    // make sure that if ShowAlphaChannel option is set then also setShowsAlpha
    // needs to be set, otherwise alpha value is omitted
    [delegate->mColorPanel setShowsAlpha:options()->testOption(QColorDialogOptions::ShowAlphaChannel)];

    NSColor *nsColor;
    const QColor::Spec spec = color.spec();
    if (spec == QColor::Cmyk) {
        nsColor = [NSColor colorWithDeviceCyan:color.cyanF()
                                       magenta:color.magentaF()
                                        yellow:color.yellowF()
                                         black:color.blackF()
                                         alpha:color.alphaF()];
    } else {
        nsColor = [NSColor colorWithCalibratedRed:color.redF()
                                            green:color.greenF()
                                             blue:color.blueF()
                                            alpha:color.alphaF()];
    }
    delegate->mQtColor = color;
    [delegate->mColorPanel setColor:nsColor];
=======
    sharedColorPanel()->init(this);
    sharedColorPanel()->setCurrentColor(color);
>>>>>>> 7b9d6cf8
}

QColor QCocoaColorDialogHelper::currentColor() const
{
<<<<<<< HEAD
    if (!mDelegate)
        return QColor();
    return reinterpret_cast<QNSColorPanelDelegate *>(mDelegate)->mQtColor;
}

void QCocoaColorDialogHelper::createNSColorPanelDelegate()
{
    if (mDelegate)
        return;

    QNSColorPanelDelegate *delegate = [[QNSColorPanelDelegate alloc]
          initWithDialogHelper:this];

    mDelegate = delegate;
}

bool QCocoaColorDialogHelper::showCocoaColorPanel(Qt::WindowModality windowModality, QWindow *parent)
{
    Q_UNUSED(parent);
    createNSColorPanelDelegate();
    QNSColorPanelDelegate *delegate = static_cast<QNSColorPanelDelegate *>(mDelegate);
    [delegate->mColorPanel setShowsAlpha:options()->testOption(QColorDialogOptions::ShowAlphaChannel)];
    if (windowModality != Qt::WindowModal)
        [delegate showModelessPanel];
    // no need to show a Qt::WindowModal dialog here, because it's necessary to call exec() in that case
    return true;
}

bool QCocoaColorDialogHelper::hideCocoaColorPanel()
{
    if (!mDelegate){
        return false;
    } else {
        QNSColorPanelDelegate *delegate = static_cast<QNSColorPanelDelegate *>(mDelegate);
        [delegate closePanel];
        return true;
    }
=======
    return sharedColorPanel()->currentColor();
>>>>>>> 7b9d6cf8
}

QT_END_NAMESPACE

#endif // QT_NO_COLORDIALOG<|MERGE_RESOLUTION|>--- conflicted
+++ resolved
@@ -453,28 +453,12 @@
 
 QCocoaColorDialogHelper::~QCocoaColorDialogHelper()
 {
-<<<<<<< HEAD
-    if (!mDelegate)
-        return;
-    [reinterpret_cast<QNSColorPanelDelegate *>(mDelegate) release];
-    mDelegate = 0;
-=======
     sharedColorPanel()->cleanup(this);
->>>>>>> 7b9d6cf8
 }
 
 void QCocoaColorDialogHelper::exec()
 {
-<<<<<<< HEAD
-    // Note: If NSApp is not running (which is the case if e.g a top-most
-    // QEventLoop has been interrupted, and the second-most event loop has not
-    // yet been reactivated (regardless if [NSApp run] is still on the stack)),
-    // showing a native modal dialog will fail.
-    QNSColorPanelDelegate *delegate = static_cast<QNSColorPanelDelegate *>(mDelegate);
-    if ([delegate runApplicationModalPanel])
-=======
     if (sharedColorPanel()->exec())
->>>>>>> 7b9d6cf8
         emit accept();
     else
         emit reject();
@@ -490,97 +474,18 @@
 
 void QCocoaColorDialogHelper::hide()
 {
-<<<<<<< HEAD
-    if (!mDelegate)
-        return;
-    QNSColorPanelDelegate *delegate = static_cast<QNSColorPanelDelegate *>(mDelegate);
-    if (![delegate->mColorPanel isVisible])
-        return;
-    if (delegate->mDialogIsExecuting)
-        [delegate->mColorPanel performClose:delegate];
-    else
-        [delegate->mColorPanel close];
-=======
     sharedColorPanel()->hide();
->>>>>>> 7b9d6cf8
 }
 
 void QCocoaColorDialogHelper::setCurrentColor(const QColor &color)
 {
-<<<<<<< HEAD
-    if (!mDelegate)
-        createNSColorPanelDelegate();
-    QNSColorPanelDelegate *delegate = static_cast<QNSColorPanelDelegate *>(mDelegate);
-
-    // make sure that if ShowAlphaChannel option is set then also setShowsAlpha
-    // needs to be set, otherwise alpha value is omitted
-    [delegate->mColorPanel setShowsAlpha:options()->testOption(QColorDialogOptions::ShowAlphaChannel)];
-
-    NSColor *nsColor;
-    const QColor::Spec spec = color.spec();
-    if (spec == QColor::Cmyk) {
-        nsColor = [NSColor colorWithDeviceCyan:color.cyanF()
-                                       magenta:color.magentaF()
-                                        yellow:color.yellowF()
-                                         black:color.blackF()
-                                         alpha:color.alphaF()];
-    } else {
-        nsColor = [NSColor colorWithCalibratedRed:color.redF()
-                                            green:color.greenF()
-                                             blue:color.blueF()
-                                            alpha:color.alphaF()];
-    }
-    delegate->mQtColor = color;
-    [delegate->mColorPanel setColor:nsColor];
-=======
     sharedColorPanel()->init(this);
     sharedColorPanel()->setCurrentColor(color);
->>>>>>> 7b9d6cf8
 }
 
 QColor QCocoaColorDialogHelper::currentColor() const
 {
-<<<<<<< HEAD
-    if (!mDelegate)
-        return QColor();
-    return reinterpret_cast<QNSColorPanelDelegate *>(mDelegate)->mQtColor;
-}
-
-void QCocoaColorDialogHelper::createNSColorPanelDelegate()
-{
-    if (mDelegate)
-        return;
-
-    QNSColorPanelDelegate *delegate = [[QNSColorPanelDelegate alloc]
-          initWithDialogHelper:this];
-
-    mDelegate = delegate;
-}
-
-bool QCocoaColorDialogHelper::showCocoaColorPanel(Qt::WindowModality windowModality, QWindow *parent)
-{
-    Q_UNUSED(parent);
-    createNSColorPanelDelegate();
-    QNSColorPanelDelegate *delegate = static_cast<QNSColorPanelDelegate *>(mDelegate);
-    [delegate->mColorPanel setShowsAlpha:options()->testOption(QColorDialogOptions::ShowAlphaChannel)];
-    if (windowModality != Qt::WindowModal)
-        [delegate showModelessPanel];
-    // no need to show a Qt::WindowModal dialog here, because it's necessary to call exec() in that case
-    return true;
-}
-
-bool QCocoaColorDialogHelper::hideCocoaColorPanel()
-{
-    if (!mDelegate){
-        return false;
-    } else {
-        QNSColorPanelDelegate *delegate = static_cast<QNSColorPanelDelegate *>(mDelegate);
-        [delegate closePanel];
-        return true;
-    }
-=======
     return sharedColorPanel()->currentColor();
->>>>>>> 7b9d6cf8
 }
 
 QT_END_NAMESPACE
