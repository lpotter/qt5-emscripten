/****************************************************************************
**
** Copyright (C) 2013 Digia Plc and/or its subsidiary(-ies).
** Contact: http://www.qt-project.org/legal
**
** This file is part of the plugins of the Qt Toolkit.
**
** $QT_BEGIN_LICENSE:LGPL$
** Commercial License Usage
** Licensees holding valid commercial Qt licenses may use this file in
** accordance with the commercial license agreement provided with the
** Software or, alternatively, in accordance with the terms contained in
** a written agreement between you and Digia.  For licensing terms and
** conditions see http://qt.digia.com/licensing.  For further information
** use the contact form at http://qt.digia.com/contact-us.
**
** GNU Lesser General Public License Usage
** Alternatively, this file may be used under the terms of the GNU Lesser
** General Public License version 2.1 as published by the Free Software
** Foundation and appearing in the file LICENSE.LGPL included in the
** packaging of this file.  Please review the following information to
** ensure the GNU Lesser General Public License version 2.1 requirements
** will be met: http://www.gnu.org/licenses/old-licenses/lgpl-2.1.html.
**
** In addition, as a special exception, Digia gives you certain additional
** rights.  These rights are described in the Digia Qt LGPL Exception
** version 1.1, included in the file LGPL_EXCEPTION.txt in this package.
**
** GNU General Public License Usage
** Alternatively, this file may be used under the terms of the GNU
** General Public License version 3.0 as published by the Free Software
** Foundation and appearing in the file LICENSE.GPL included in the
** packaging of this file.  Please review the following information to
** ensure the GNU General Public License version 3.0 requirements will be
** met: http://www.gnu.org/copyleft/gpl.html.
**
**
** $QT_END_LICENSE$
**
****************************************************************************/

#ifndef QCOCOAWINDOW_H
#define QCOCOAWINDOW_H

#include <Cocoa/Cocoa.h>

#include <qpa/qplatformwindow.h>
#include <QRect>

#ifndef QT_NO_OPENGL
#include "qcocoaglcontext.h"
#endif
#include "qnsview.h"
#include "qt_mac_p.h"

QT_FORWARD_DECLARE_CLASS(QCocoaWindow)

@class QT_MANGLE_NAMESPACE(QNSWindowHelper);

@protocol QNSWindowProtocol

@property (nonatomic, readonly) QT_MANGLE_NAMESPACE(QNSWindowHelper) *helper;

- (void)superSendEvent:(NSEvent *)theEvent;
- (void)closeAndRelease;

@end

typedef NSWindow<QNSWindowProtocol> QCocoaNSWindow;

@interface QT_MANGLE_NAMESPACE(QNSWindowHelper) : NSObject
{
    QCocoaNSWindow *_window;
    QCocoaWindow *_platformWindow;
    BOOL _grabbingMouse;
    BOOL _releaseOnMouseUp;
}

@property (nonatomic, readonly) QCocoaNSWindow *window;
@property (nonatomic, readonly) QCocoaWindow *platformWindow;
@property (nonatomic) BOOL grabbingMouse;
@property (nonatomic) BOOL releaseOnMouseUp;

- (id)initWithNSWindow:(QCocoaNSWindow *)window platformWindow:(QCocoaWindow *)platformWindow;
- (void)handleWindowEvent:(NSEvent *)theEvent;
- (void) clearWindow;

@end

QT_NAMESPACE_ALIAS_OBJC_CLASS(QNSWindowHelper);

@interface QT_MANGLE_NAMESPACE(QNSWindow) : NSWindow<QNSWindowProtocol>
{
    QNSWindowHelper *_helper;
}

@property (nonatomic, readonly) QNSWindowHelper *helper;

- (id)initWithContentRect:(NSRect)contentRect
      styleMask:(NSUInteger)windowStyle
      qPlatformWindow:(QCocoaWindow *)qpw;

@end

QT_NAMESPACE_ALIAS_OBJC_CLASS(QNSWindow);

@interface QT_MANGLE_NAMESPACE(QNSPanel) : NSPanel<QNSWindowProtocol>
{
    QNSWindowHelper *_helper;
}

@property (nonatomic, readonly) QNSWindowHelper *helper;

- (id)initWithContentRect:(NSRect)contentRect
      styleMask:(NSUInteger)windowStyle
      qPlatformWindow:(QCocoaWindow *)qpw;

@end

QT_NAMESPACE_ALIAS_OBJC_CLASS(QNSPanel);

@class QT_MANGLE_NAMESPACE(QNSWindowDelegate);

QT_BEGIN_NAMESPACE
// QCocoaWindow
//
// QCocoaWindow is an NSView (not an NSWindow!) in the sense
// that it relies on a NSView for all event handling and
// graphics output and does not require a NSWindow, except for
// for the window-related functions like setWindowTitle.
//
// As a consequence of this it is possible to embed the QCocoaWindow
// in an NSView hierarchy by getting a pointer to the "backing"
// NSView and not calling QCocoaWindow::show():
//
// QWindow *qtWindow = new MyWindow();
// qtWindow->create();
// QPlatformNativeInterface *platformNativeInterface = QGuiApplication::platformNativeInterface();
// NSView *qtView = (NSView *)platformNativeInterface->nativeResourceForWindow("nsview", qtWindow);
// [parentView addSubview:qtView];
//
// See the qt_on_cocoa manual tests for a working example, located
// in tests/manual/cocoa at the time of writing.

class QCocoaMenuBar;

class QCocoaWindow : public QPlatformWindow
{
public:
    QCocoaWindow(QWindow *tlw);
    ~QCocoaWindow();

    void setGeometry(const QRect &rect);
    QRect geometry() const;
    void setCocoaGeometry(const QRect &rect);
    void clipChildWindows();
    void clipWindow(const NSRect &clipRect);
    void show(bool becauseOfAncestor = false);
    void hide(bool becauseOfAncestor = false);
    void setVisible(bool visible);
    void setWindowFlags(Qt::WindowFlags flags);
    void setWindowState(Qt::WindowState state);
    void setWindowTitle(const QString &title);
    void setWindowFilePath(const QString &filePath);
    void setWindowIcon(const QIcon &icon);
    void setAlertState(bool enabled);
    bool isAlertState() const;
    void raise();
    void lower();
    bool isExposed() const;
    bool isOpaque() const;
    void propagateSizeHints();
    void setOpacity(qreal level);
    void setMask(const QRegion &region);
    bool setKeyboardGrabEnabled(bool grab);
    bool setMouseGrabEnabled(bool grab);
    QMargins frameMargins() const;
    QSurfaceFormat format() const;

    void requestActivateWindow();

    WId winId() const;
    void setParent(const QPlatformWindow *window);

    NSView *contentView() const;
    void setContentView(NSView *contentView);
    QNSView *qtView() const;
    NSWindow *nativeWindow() const;

    void setEmbeddedInForeignView(bool subwindow);

    void windowWillMove();
    void windowDidMove();
    void windowDidResize();
    void windowDidEndLiveResize();
    bool windowShouldClose();
    bool windowIsPopupType(Qt::WindowType type = Qt::Widget) const;

    void setSynchedWindowStateFromWindow();

    NSInteger windowLevel(Qt::WindowFlags flags);
    NSUInteger windowStyleMask(Qt::WindowFlags flags);
    void setWindowShadow(Qt::WindowFlags flags);
    void setWindowZoomButton(Qt::WindowFlags flags);

#ifndef QT_NO_OPENGL
    void setCurrentContext(QCocoaGLContext *context);
    QCocoaGLContext *currentContext() const;
#endif

    bool setWindowModified(bool modified) Q_DECL_OVERRIDE;

    void setFrameStrutEventsEnabled(bool enabled);
    bool frameStrutEventsEnabled() const
        { return m_frameStrutEventsEnabled; }

    void setMenubar(QCocoaMenuBar *mb);
    QCocoaMenuBar *menubar() const;

    void setWindowCursor(NSCursor *cursor);

    void registerTouch(bool enable);
    void setContentBorderThickness(int topThickness, int bottomThickness);
    void registerContentBorderArea(quintptr identifier, int upper, int lower);
    void setContentBorderAreaEnabled(quintptr identifier, bool enable);
    void setContentBorderEnabled(bool enable);
    bool testContentBorderAreaPosition(int position) const;
    void applyContentBorderThickness(NSWindow *window);
    void updateNSToolbar();

    qreal devicePixelRatio() const;
    bool isWindowExposable();
    void exposeWindow();
    void obscureWindow();
    void updateExposedGeometry();
    QWindow *childWindowAt(QPoint windowPoint);
    bool shouldRefuseKeyWindowAndFirstResponder();
protected:
    void recreateWindow(const QPlatformWindow *parentWindow);
    QCocoaNSWindow *createNSWindow();
    void setNSWindow(QCocoaNSWindow *window);

    bool shouldUseNSPanel();

    QRect windowGeometry() const;
    QCocoaWindow *parentCocoaWindow() const;
    void syncWindowState(Qt::WindowState newState);
    void reinsertChildWindow(QCocoaWindow *child);
    void removeChildWindow(QCocoaWindow *child);

// private:
public: // for QNSView
    friend class QCocoaBackingStore;
    friend class QCocoaNativeInterface;

    NSView *m_contentView;
    QNSView *m_qtView;
    QCocoaNSWindow *m_nsWindow;
    QCocoaWindow *m_forwardWindow;

    // TODO merge to one variable if possible
    bool m_contentViewIsEmbedded; // true if the m_contentView is actually embedded in a "foreign" NSView hiearchy
    bool m_contentViewIsToBeEmbedded; // true if the m_contentView is intended to be embedded in a "foreign" NSView hiearchy

    QCocoaWindow *m_parentCocoaWindow;
    bool m_isNSWindowChild; // this window is a non-top level QWindow with a NSWindow.
    QList<QCocoaWindow *> m_childWindows;

    Qt::WindowFlags m_windowFlags;
    bool m_effectivelyMaximized;
    Qt::WindowState m_synchedWindowState;
    Qt::WindowModality m_windowModality;
    QPointer<QWindow> m_activePopupWindow;
    QPointer<QWindow> m_enterLeaveTargetWindow;
    bool m_windowUnderMouse;

    bool m_inConstructor;
<<<<<<< HEAD
#ifndef QT_NO_OPENGL
=======
    bool m_inSetVisible;
>>>>>>> 19d289ab
    QCocoaGLContext *m_glContext;
#endif
    QCocoaMenuBar *m_menubar;
    NSCursor *m_windowCursor;

    bool m_hasModalSession;
    bool m_frameStrutEventsEnabled;
    bool m_geometryUpdateExposeAllowed;
    bool m_isExposed;
    QRect m_exposedGeometry;
    qreal m_exposedDevicePixelRatio;
    int m_registerTouchCount;
    bool m_resizableTransientParent;
    bool m_hiddenByClipping;
    bool m_hiddenByAncestor;

    static const int NoAlertRequest;
    NSInteger m_alertRequest;
    id monitor;

    bool m_drawContentBorderGradient;
    int m_topContentBorderThickness;
    int m_bottomContentBorderThickness;

    // used by showFullScreen in fake mode
    QRect m_normalGeometry;
    Qt::WindowFlags m_oldWindowFlags;
    NSApplicationPresentationOptions m_presentationOptions;

    struct BorderRange {
        BorderRange(quintptr i, int u, int l) : identifier(i), upper(u), lower(l) { }
        quintptr identifier;
        int upper;
        int lower;
        bool operator<(BorderRange const& right) const {
              return upper < right.upper;
        }
    };
    QHash<quintptr, BorderRange> m_contentBorderAreas; // identifer -> uppper/lower
    QHash<quintptr, bool> m_enabledContentBorderAreas; // identifer -> enabled state (true/false)
};

QT_END_NAMESPACE

#endif // QCOCOAWINDOW_H
<|MERGE_RESOLUTION|>--- conflicted
+++ resolved
@@ -275,11 +275,8 @@
     bool m_windowUnderMouse;
 
     bool m_inConstructor;
-<<<<<<< HEAD
+    bool m_inSetVisible;
 #ifndef QT_NO_OPENGL
-=======
-    bool m_inSetVisible;
->>>>>>> 19d289ab
     QCocoaGLContext *m_glContext;
 #endif
     QCocoaMenuBar *m_menubar;
