--- conflicted
+++ resolved
@@ -392,24 +392,6 @@
     return m_services;
 }
 
-<<<<<<< HEAD
-=======
-#if defined(Q_OS_BLACKBERRY)
-QStringList QQnxIntegration::themeNames() const
-{
-    return QStringList(QBlackberryTheme::name());
-}
-
-QPlatformTheme *QQnxIntegration::createPlatformTheme(const QString &name) const
-{
-    qIntegrationDebug() << "name =" << name;
-    if (name == QBlackberryTheme::name())
-        return new QBlackberryTheme(this);
-    return 0;
-}
-#endif
-
->>>>>>> bf0af8b5
 QWindow *QQnxIntegration::window(screen_window_t qnxWindow)
 {
     qIntegrationDebug();
