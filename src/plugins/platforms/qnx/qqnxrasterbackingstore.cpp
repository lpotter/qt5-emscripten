/***************************************************************************
**
** Copyright (C) 2011 - 2012 Research In Motion
** Contact: http://www.qt-project.org/legal
**
** This file is part of the plugins of the Qt Toolkit.
**
** $QT_BEGIN_LICENSE:LGPL$
** Commercial License Usage
** Licensees holding valid commercial Qt licenses may use this file in
** accordance with the commercial license agreement provided with the
** Software or, alternatively, in accordance with the terms contained in
** a written agreement between you and Digia.  For licensing terms and
** conditions see http://qt.digia.com/licensing.  For further information
** use the contact form at http://qt.digia.com/contact-us.
**
** GNU Lesser General Public License Usage
** Alternatively, this file may be used under the terms of the GNU Lesser
** General Public License version 2.1 as published by the Free Software
** Foundation and appearing in the file LICENSE.LGPL included in the
** packaging of this file.  Please review the following information to
** ensure the GNU Lesser General Public License version 2.1 requirements
** will be met: http://www.gnu.org/licenses/old-licenses/lgpl-2.1.html.
**
** In addition, as a special exception, Digia gives you certain additional
** rights.  These rights are described in the Digia Qt LGPL Exception
** version 1.1, included in the file LGPL_EXCEPTION.txt in this package.
**
** GNU General Public License Usage
** Alternatively, this file may be used under the terms of the GNU
** General Public License version 3.0 as published by the Free Software
** Foundation and appearing in the file LICENSE.GPL included in the
** packaging of this file.  Please review the following information to
** ensure the GNU General Public License version 3.0 requirements will be
** met: http://www.gnu.org/copyleft/gpl.html.
**
**
** $QT_END_LICENSE$
**
****************************************************************************/

#include "qqnxrasterbackingstore.h"
#include "qqnxwindow.h"

#include <QtCore/QDebug>

#include <errno.h>

#if defined(QQNXRASTERBACKINGSTORE_DEBUG)
#define qRasterBackingStoreDebug qDebug
#else
#define qRasterBackingStoreDebug QT_NO_QDEBUG_MACRO
#endif

QT_BEGIN_NAMESPACE

QQnxRasterBackingStore::QQnxRasterBackingStore(QWindow *window)
    : QPlatformBackingStore(window),
      m_hasUnflushedPaintOperations(false)
{
    qRasterBackingStoreDebug() << Q_FUNC_INFO << "w =" << window;

    m_window = window;
}

QQnxRasterBackingStore::~QQnxRasterBackingStore()
{
    qRasterBackingStoreDebug() << Q_FUNC_INFO << "w =" << window();
}

QPaintDevice *QQnxRasterBackingStore::paintDevice()
{
    QQnxWindow *platformWindow = this->platformWindow();
    if (platformWindow->hasBuffers())
        return platformWindow->renderBuffer().image();

    return 0;
}

void QQnxRasterBackingStore::flush(QWindow *window, const QRegion &region, const QPoint &offset)
{
    qRasterBackingStoreDebug() << Q_FUNC_INFO << "w =" << this->window();

    // Sometimes this method is called even though there is nothing to be
    // flushed, for instance, after an expose event directly follows a
    // geometry change event.
    if (!m_hasUnflushedPaintOperations)
            return;

    QQnxWindow *targetWindow = 0;
    if (window)
        targetWindow = static_cast<QQnxWindow *>(window->handle());

    // we only need to flush the platformWindow backing store, since this is
    // the buffer where all drawing operations of all windows, including the
    // child windows, are performed; conceptually ,child windows have no buffers
    // (actually they do have a 1x1 placeholder buffer due to libscreen limitations),
    // since Qt will only draw to the backing store of the top-level window.
    QQnxWindow *platformWindow = this->platformWindow();
    if (!targetWindow || targetWindow == platformWindow) {

        // visit all pending scroll operations
        for (int i = m_scrollOpList.size() - 1; i >= 0; i--) {

            // do the scroll operation
            ScrollOp &op = m_scrollOpList[i];
            QRegion srcArea = op.totalArea.intersected( op.totalArea.translated(-op.dx, -op.dy) );
            platformWindow->scroll(srcArea, op.dx, op.dy);
        }

        // clear all pending scroll operations
        m_scrollOpList.clear();

        // update the display with newly rendered content
        platformWindow->post(region);
<<<<<<< HEAD
=======
    } else if (targetWindow) {

        // The contents of the backing store should be flushed to a different window than the
        // window which owns the buffer.
        // This typically happens for child windows, since child windows share a backing store with
        // their top-level window (TLW).
        // Simply copy the buffer over to the child window, to emulate a painting operation, and
        // then post the window.
        //
        // ### Note that because of the design in the QNX QPA plugin, each window has its own buffers,
        // even though they might share a backing store. This is unneeded overhead, but I don't think
        // libscreen allows to have windows without buffers, or does it?

        // We assume that the TLW has been flushed previously and that no changes were made to the
        // backing store inbetween (### does Qt guarantee this?)

        targetWindow->adjustBufferSize();
        targetWindow->blitFrom(platformWindow, offset, region);
        targetWindow->post(region);

    } else {
        qWarning() << Q_FUNC_INFO << "flush() called without a valid window!";
>>>>>>> 25739beb
    }

    m_hasUnflushedPaintOperations = false;
}

void QQnxRasterBackingStore::resize(const QSize &size, const QRegion &staticContents)
{
    Q_UNUSED(size);
    Q_UNUSED(staticContents);
    qRasterBackingStoreDebug() << Q_FUNC_INFO << "w =" << window() << ", s =" << size;

    // NOTE: defer resizing window buffers until next paint as
    // resize() can be called multiple times before a paint occurs
}

bool QQnxRasterBackingStore::scroll(const QRegion &area, int dx, int dy)
{
    qRasterBackingStoreDebug() << Q_FUNC_INFO << "w =" << window();

    // calculate entire region affected by scroll operation (src + dst)
    QRegion totalArea = area.translated(dx, dy);
    totalArea += area;
    m_hasUnflushedPaintOperations = true;

    // visit all pending scroll operations
    for (int i = m_scrollOpList.size() - 1; i >= 0; i--) {

        ScrollOp &op = m_scrollOpList[i];
        if (op.totalArea == totalArea) {
            // same area is being scrolled again - update delta
            op.dx += dx;
            op.dy += dy;
            return true;
        } else if (op.totalArea.intersects(totalArea)) {
            // current scroll overlaps previous scroll but is
            // not equal in area - just paint everything
            qWarning("QQNX: pending scroll operations overlap but not equal");
            return false;
        }
    }

    // create new scroll operation
    m_scrollOpList.append( ScrollOp(totalArea, dx, dy) );
    return true;
}

void QQnxRasterBackingStore::beginPaint(const QRegion &region)
{
    Q_UNUSED(region);

    qRasterBackingStoreDebug() << Q_FUNC_INFO << "w =" << window();
    m_hasUnflushedPaintOperations = true;

    platformWindow()->adjustBufferSize();
}

void QQnxRasterBackingStore::endPaint(const QRegion &region)
{
    Q_UNUSED(region);
    qRasterBackingStoreDebug() << Q_FUNC_INFO << "w =" << window();
}

QQnxWindow *QQnxRasterBackingStore::platformWindow() const
{
  Q_ASSERT(m_window->handle());
  return static_cast<QQnxWindow*>(m_window->handle());
}

QT_END_NAMESPACE<|MERGE_RESOLUTION|>--- conflicted
+++ resolved
@@ -113,31 +113,6 @@
 
         // update the display with newly rendered content
         platformWindow->post(region);
-<<<<<<< HEAD
-=======
-    } else if (targetWindow) {
-
-        // The contents of the backing store should be flushed to a different window than the
-        // window which owns the buffer.
-        // This typically happens for child windows, since child windows share a backing store with
-        // their top-level window (TLW).
-        // Simply copy the buffer over to the child window, to emulate a painting operation, and
-        // then post the window.
-        //
-        // ### Note that because of the design in the QNX QPA plugin, each window has its own buffers,
-        // even though they might share a backing store. This is unneeded overhead, but I don't think
-        // libscreen allows to have windows without buffers, or does it?
-
-        // We assume that the TLW has been flushed previously and that no changes were made to the
-        // backing store inbetween (### does Qt guarantee this?)
-
-        targetWindow->adjustBufferSize();
-        targetWindow->blitFrom(platformWindow, offset, region);
-        targetWindow->post(region);
-
-    } else {
-        qWarning() << Q_FUNC_INFO << "flush() called without a valid window!";
->>>>>>> 25739beb
     }
 
     m_hasUnflushedPaintOperations = false;
