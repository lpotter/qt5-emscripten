/***************************************************************************
**
** Copyright (C) 2013 BlackBerry Limited. All rights reserved.
** Contact: http://www.qt-project.org/legal
**
** This file is part of the plugins of the Qt Toolkit.
**
** $QT_BEGIN_LICENSE:LGPL$
** Commercial License Usage
** Licensees holding valid commercial Qt licenses may use this file in
** accordance with the commercial license agreement provided with the
** Software or, alternatively, in accordance with the terms contained in
** a written agreement between you and Digia.  For licensing terms and
** conditions see http://qt.digia.com/licensing.  For further information
** use the contact form at http://qt.digia.com/contact-us.
**
** GNU Lesser General Public License Usage
** Alternatively, this file may be used under the terms of the GNU Lesser
** General Public License version 2.1 as published by the Free Software
** Foundation and appearing in the file LICENSE.LGPL included in the
** packaging of this file.  Please review the following information to
** ensure the GNU Lesser General Public License version 2.1 requirements
** will be met: http://www.gnu.org/licenses/old-licenses/lgpl-2.1.html.
**
** In addition, as a special exception, Digia gives you certain additional
** rights.  These rights are described in the Digia Qt LGPL Exception
** version 1.1, included in the file LGPL_EXCEPTION.txt in this package.
**
** GNU General Public License Usage
** Alternatively, this file may be used under the terms of the GNU
** General Public License version 3.0 as published by the Free Software
** Foundation and appearing in the file LICENSE.GPL included in the
** packaging of this file.  Please review the following information to
** ensure the GNU General Public License version 3.0 requirements will be
** met: http://www.gnu.org/copyleft/gpl.html.
**
**
** $QT_END_LICENSE$
**
****************************************************************************/

#ifndef QQNXSCREENEVENTHANDLER_H
#define QQNXSCREENEVENTHANDLER_H

#include <qpa/qwindowsysteminterface.h>

#include <screen/screen.h>

QT_BEGIN_NAMESPACE

class QQnxIntegration;
<<<<<<< HEAD
class QQnxScreenEventFilter;
=======
#if defined(QQNX_SCREENEVENTTHREAD)
class QQnxScreenEventThread;
#endif
>>>>>>> 1c2be58f

class QQnxScreenEventHandler : public QObject
{
    Q_OBJECT
public:
    explicit QQnxScreenEventHandler(QQnxIntegration *integration);

    void addScreenEventFilter(QQnxScreenEventFilter *filter);
    void removeScreenEventFilter(QQnxScreenEventFilter *filter);

    bool handleEvent(screen_event_t event);
    bool handleEvent(screen_event_t event, int qnxType);

    static void injectKeyboardEvent(int flags, int sym, int mod, int scan, int cap);

#if defined(QQNX_SCREENEVENTTHREAD)
    void setScreenEventThread(QQnxScreenEventThread *eventThread);
#endif

Q_SIGNALS:
    void newWindowCreated(void *window);
    void windowClosed(void *window);

#if defined(QQNX_SCREENEVENTTHREAD)
private Q_SLOTS:
    void processEventsFromScreenThread();
#endif

private:
    void handleKeyboardEvent(screen_event_t event);
    void handlePointerEvent(screen_event_t event);
    void handleTouchEvent(screen_event_t event, int qnxType);
    void handleCloseEvent(screen_event_t event);
    void handleCreateEvent(screen_event_t event);
    void handleDisplayEvent(screen_event_t event);
    void handlePropertyEvent(screen_event_t event);
    void handleKeyboardFocusPropertyEvent(screen_window_t window);

private:
    enum {
        MaximumTouchPoints = 10
    };

    QQnxIntegration *m_qnxIntegration;
    QPoint m_lastGlobalMousePoint;
    QPoint m_lastLocalMousePoint;
    Qt::MouseButtons m_lastButtonState;
    screen_window_t m_lastMouseWindow;
    QTouchDevice *m_touchDevice;
    QWindowSystemInterface::TouchPoint m_touchPoints[MaximumTouchPoints];
<<<<<<< HEAD
    QList<QQnxScreenEventFilter*> m_eventFilters;
=======
#if defined(QQNX_SCREENEVENTTHREAD)
    QQnxScreenEventThread *m_eventThread;
#endif
>>>>>>> 1c2be58f
};

QT_END_NAMESPACE

#endif // QQNXSCREENEVENTHANDLER_H<|MERGE_RESOLUTION|>--- conflicted
+++ resolved
@@ -49,13 +49,10 @@
 QT_BEGIN_NAMESPACE
 
 class QQnxIntegration;
-<<<<<<< HEAD
 class QQnxScreenEventFilter;
-=======
 #if defined(QQNX_SCREENEVENTTHREAD)
 class QQnxScreenEventThread;
 #endif
->>>>>>> 1c2be58f
 
 class QQnxScreenEventHandler : public QObject
 {
@@ -106,13 +103,10 @@
     screen_window_t m_lastMouseWindow;
     QTouchDevice *m_touchDevice;
     QWindowSystemInterface::TouchPoint m_touchPoints[MaximumTouchPoints];
-<<<<<<< HEAD
     QList<QQnxScreenEventFilter*> m_eventFilters;
-=======
 #if defined(QQNX_SCREENEVENTTHREAD)
     QQnxScreenEventThread *m_eventThread;
 #endif
->>>>>>> 1c2be58f
 };
 
 QT_END_NAMESPACE
