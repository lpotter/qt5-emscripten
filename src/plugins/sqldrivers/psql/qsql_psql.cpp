--- conflicted
+++ resolved
@@ -816,26 +816,17 @@
             f.setName(QString::fromUtf8(PQfname(d->result, i)));
         else
             f.setName(QString::fromLocal8Bit(PQfname(d->result, i)));
-<<<<<<< HEAD
-
+        const int tableOid = PQftable(d->result, i);
+        auto &tableName = d->drv_d_func()->oidToTable[tableOid];
         // WARNING: We cannot execute any other SQL queries on
         // the same db connection while forward-only mode is active
         // (this would discard all results of forward-only query).
         // So we just skip this...
-        if (!isForwardOnly()) {
-            QSqlQuery qry(driver()->createResult());
-            if (qry.exec(QStringLiteral("SELECT relname FROM pg_class WHERE pg_class.oid = %1")
-                         .arg(PQftable(d->result, i))) && qry.next()) {
-                f.setTableName(qry.value(0).toString());
-=======
-        const int tableOid = PQftable(d->result, i);
-        auto &tableName = d->drv_d_func()->oidToTable[tableOid];
-        if (tableName.isEmpty()) {
+        if (tableName.isEmpty() && !isForwardOnly()) {
             QSqlQuery qry(driver()->createResult());
             if (qry.exec(QStringLiteral("SELECT relname FROM pg_class WHERE pg_class.oid = %1")
                          .arg(tableOid)) && qry.next()) {
                 tableName = qry.value(0).toString();
->>>>>>> 6c6ace9d
             }
         }
         f.setTableName(tableName);
