--- conflicted
+++ resolved
@@ -217,13 +217,7 @@
 
 void QGtk3ColorDialogHelper::onAccepted()
 {
-    const QColor color = currentColor();
-    emit currentColorChanged(color);
     emit accept();
-<<<<<<< HEAD
-    emit colorSelected(color);
-=======
->>>>>>> cc74452d
 }
 
 void QGtk3ColorDialogHelper::onColorChanged(QGtk3ColorDialogHelper *dialog)
@@ -595,19 +589,12 @@
 
 void QGtk3FontDialogHelper::onAccepted()
 {
-<<<<<<< HEAD
-    const QFont font = currentFont();
-    emit currentFontChanged(font);
     emit accept();
-    emit fontSelected(font);
-=======
-    emit accept();
 }
 
 void QGtk3FontDialogHelper::onFontChanged(QGtk3FontDialogHelper *dialog)
 {
     emit dialog->currentFontChanged(dialog->currentFont());
->>>>>>> cc74452d
 }
 
 void QGtk3FontDialogHelper::applyOptions()
