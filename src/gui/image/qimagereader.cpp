/****************************************************************************
**
** Copyright (C) 2013 Digia Plc and/or its subsidiary(-ies).
** Contact: http://www.qt-project.org/legal
**
** This file is part of the QtGui module of the Qt Toolkit.
**
** $QT_BEGIN_LICENSE:LGPL$
** Commercial License Usage
** Licensees holding valid commercial Qt licenses may use this file in
** accordance with the commercial license agreement provided with the
** Software or, alternatively, in accordance with the terms contained in
** a written agreement between you and Digia.  For licensing terms and
** conditions see http://qt.digia.com/licensing.  For further information
** use the contact form at http://qt.digia.com/contact-us.
**
** GNU Lesser General Public License Usage
** Alternatively, this file may be used under the terms of the GNU Lesser
** General Public License version 2.1 as published by the Free Software
** Foundation and appearing in the file LICENSE.LGPL included in the
** packaging of this file.  Please review the following information to
** ensure the GNU Lesser General Public License version 2.1 requirements
** will be met: http://www.gnu.org/licenses/old-licenses/lgpl-2.1.html.
**
** In addition, as a special exception, Digia gives you certain additional
** rights.  These rights are described in the Digia Qt LGPL Exception
** version 1.1, included in the file LGPL_EXCEPTION.txt in this package.
**
** GNU General Public License Usage
** Alternatively, this file may be used under the terms of the GNU
** General Public License version 3.0 as published by the Free Software
** Foundation and appearing in the file LICENSE.GPL included in the
** packaging of this file.  Please review the following information to
** ensure the GNU General Public License version 3.0 requirements will be
** met: http://www.gnu.org/copyleft/gpl.html.
**
**
** $QT_END_LICENSE$
**
****************************************************************************/

//#define QIMAGEREADER_DEBUG

/*!
    \class QImageReader
    \brief The QImageReader class provides a format independent interface
    for reading images from files or other devices.

    \inmodule QtGui
    \reentrant
    \ingroup painting
    \ingroup io

    The most common way to read images is through QImage and QPixmap's
    constructors, or by calling QImage::load() and
    QPixmap::load(). QImageReader is a specialized class which gives
    you more control when reading images. For example, you can read an
    image into a specific size by calling setScaledSize(), and you can
    select a clip rect, effectively loading only parts of an image, by
    calling setClipRect(). Depending on the underlying support in the
    image format, this can save memory and speed up loading of images.

    To read an image, you start by constructing a QImageReader object.
    Pass either a file name or a device pointer, and the image format
    to QImageReader's constructor. You can then set several options,
    such as the clip rect (by calling setClipRect()) and scaled size
    (by calling setScaledSize()). canRead() returns the image if the
    QImageReader can read the image (i.e., the image format is
    supported and the device is open for reading). Call read() to read
    the image.

    If any error occurs when reading the image, read() will return a
    null QImage. You can then call error() to find the type of error
    that occurred, or errorString() to get a human readable
    description of what went wrong.

    Call supportedImageFormats() for a list of formats that
    QImageReader can read. QImageReader supports all built-in image
    formats, in addition to any image format plugins that support
    reading.

    QImageReader autodetects the image format by default, by looking at the
    provided (optional) format string, the file name suffix, and the data
    stream contents. You can enable or disable this feature, by calling
    setAutoDetectImageFormat().

    \sa QImageWriter, QImageIOHandler, QImageIOPlugin
*/

/*!
    \enum QImageReader::ImageReaderError

    This enum describes the different types of errors that can occur
    when reading images with QImageReader.

    \value FileNotFoundError QImageReader was used with a file name,
    but not file was found with that name. This can also happen if the
    file name contained no extension, and the file with the correct
    extension is not supported by Qt.

    \value DeviceError QImageReader encountered a device error when
    reading the image. You can consult your particular device for more
    details on what went wrong.

    \value UnsupportedFormatError Qt does not support the requested
    image format.

    \value InvalidDataError The image data was invalid, and
    QImageReader was unable to read an image from it. The can happen
    if the image file is damaged.

    \value UnknownError An unknown error occurred. If you get this
    value after calling read(), it is most likely caused by a bug in
    QImageReader.
*/
#include "qimagereader.h"

#include <qbytearray.h>
#ifdef QIMAGEREADER_DEBUG
#include <qdebug.h>
#endif
#include <qfile.h>
#include <qfileinfo.h>
#include <qimage.h>
#include <qimageiohandler.h>
#include <qlist.h>
#include <qrect.h>
#include <qset.h>
#include <qsize.h>
#include <qcolor.h>
#include <qvariant.h>

// factory loader
#include <qcoreapplication.h>
#include <private/qfactoryloader_p.h>

// image handlers
#include <private/qbmphandler_p.h>
#include <private/qppmhandler_p.h>
#include <private/qxbmhandler_p.h>
#include <private/qxpmhandler_p.h>
#ifndef QT_NO_IMAGEFORMAT_PNG
#include <private/qpnghandler_p.h>
#endif
#ifndef QT_NO_IMAGEFORMAT_JPEG
#include <private/qjpeghandler_p.h>
#endif
#ifdef QT_BUILTIN_GIF_READER
#include <private/qgifhandler_p.h>
#endif

QT_BEGIN_NAMESPACE

#ifndef QT_NO_IMAGEFORMATPLUGIN
Q_GLOBAL_STATIC_WITH_ARGS(QFactoryLoader, loader,
                          (QImageIOHandlerFactoryInterface_iid, QLatin1String("/imageformats")))
#endif

enum _qt_BuiltInFormatType {
#ifndef QT_NO_IMAGEFORMAT_PNG
    _qt_PngFormat,
#endif
#ifndef QT_NO_IMAGEFORMAT_JPEG
    _qt_JpgFormat,
    _qt_JpegFormat,
#endif
#ifdef QT_BUILTIN_GIF_READER
    _qt_GifFormat,
#endif
#ifndef QT_NO_IMAGEFORMAT_BMP
    _qt_BmpFormat,
#endif
#ifndef QT_NO_IMAGEFORMAT_PPM
    _qt_PpmFormat,
    _qt_PgmFormat,
    _qt_PbmFormat,
#endif
#ifndef QT_NO_IMAGEFORMAT_XBM
    _qt_XbmFormat,
#endif
#ifndef QT_NO_IMAGEFORMAT_XPM
    _qt_XpmFormat,
#endif
    _qt_NumFormats,
    _qt_NoFormat = -1
};

struct _qt_BuiltInFormatStruct
{
    _qt_BuiltInFormatType type;
    const char *extension;
    const char *mimeType;
};

static const _qt_BuiltInFormatStruct _qt_BuiltInFormats[] = {
#ifndef QT_NO_IMAGEFORMAT_PNG
    {_qt_PngFormat, "png", "image/png"},
#endif
#ifndef QT_NO_IMAGEFORMAT_JPEG
<<<<<<< HEAD
    {_qt_JpgFormat, "jpg", "image/jpeg"},
=======
    {_qt_JpgFormat, "jpg"},
    {_qt_JpegFormat, "jpeg"},
>>>>>>> e95a7582
#endif
#ifdef QT_BUILTIN_GIF_READER
    {_qt_GifFormat, "gif", "image/gif"},
#endif
<<<<<<< HEAD
    {_qt_BmpFormat, "bmp", "image/bmp"},
=======
#ifndef QT_NO_IMAGEFORMAT_BMP
    {_qt_BmpFormat, "bmp"},
#endif
>>>>>>> e95a7582
#ifndef QT_NO_IMAGEFORMAT_PPM
    {_qt_PpmFormat, "ppm", "image/x-portable-pixmap"},
    {_qt_PgmFormat, "pgm", "image/x-portable-graymap"},
    {_qt_PbmFormat, "pbm", "image/x-portable-bitmap"},
#endif
#ifndef QT_NO_IMAGEFORMAT_XBM
    {_qt_XbmFormat, "xbm", "image/x-xbitmap"},
#endif
#ifndef QT_NO_IMAGEFORMAT_XPM
    {_qt_XpmFormat, "xpm", "image/x-xpixmap"},
#endif
    {_qt_NoFormat, "", ""}
};

static QImageIOHandler *createReadHandlerHelper(QIODevice *device,
                                                const QByteArray &format,
                                                bool autoDetectImageFormat,
                                                bool ignoresFormatAndExtension)
{
    if (!autoDetectImageFormat && format.isEmpty())
        return 0;

    QByteArray form = format.toLower();
    QImageIOHandler *handler = 0;
    QByteArray suffix;

#ifndef QT_NO_IMAGEFORMATPLUGIN
    typedef QMultiMap<int, QString> PluginKeyMap;

    // check if we have plugins that support the image format
    QFactoryLoader *l = loader();
    const PluginKeyMap keyMap = l->keyMap();

#ifdef QIMAGEREADER_DEBUG
    qDebug() << "QImageReader::createReadHandler( device =" << (void *)device << ", format =" << format << "),"
             << keyMap.values().size() << "plugins available: " << keyMap.values();
#endif

    int suffixPluginIndex = -1;
#endif // QT_NO_IMAGEFORMATPLUGIN

    if (device && format.isEmpty() && autoDetectImageFormat && !ignoresFormatAndExtension) {
        // if there's no format, see if \a device is a file, and if so, find
        // the file suffix and find support for that format among our plugins.
        // this allows plugins to override our built-in handlers.
        if (QFile *file = qobject_cast<QFile *>(device)) {
#ifdef QIMAGEREADER_DEBUG
            qDebug() << "QImageReader::createReadHandler: device is a file:" << file->fileName();
#endif
            if (!(suffix = QFileInfo(file->fileName()).suffix().toLower().toLatin1()).isEmpty()) {
#ifndef QT_NO_IMAGEFORMATPLUGIN
                const int index = keyMap.key(QString::fromLatin1(suffix), -1);
                if (index != -1) {
#ifdef QIMAGEREADER_DEBUG
                    qDebug() << "QImageReader::createReadHandler: suffix recognized; the"
                             << suffix << "plugin might be able to read this";
#endif
                    suffixPluginIndex = index;
                }
#endif // QT_NO_IMAGEFORMATPLUGIN
            }
        }
    }

    QByteArray testFormat = !form.isEmpty() ? form : suffix;

    if (ignoresFormatAndExtension)
        testFormat = QByteArray();

#ifndef QT_NO_IMAGEFORMATPLUGIN
    if (suffixPluginIndex != -1) {
        // check if the plugin that claims support for this format can load
        // from this device with this format.
        const qint64 pos = device ? device->pos() : 0;
        const int index = keyMap.key(QString::fromLatin1(suffix), -1);
        if (index != -1) {
            QImageIOPlugin *plugin = qobject_cast<QImageIOPlugin *>(l->instance(index));
            if (plugin && plugin->capabilities(device, testFormat) & QImageIOPlugin::CanRead) {
                handler = plugin->create(device, testFormat);
#ifdef QIMAGEREADER_DEBUG
                qDebug() << "QImageReader::createReadHandler: using the" << suffix
                         << "plugin";
#endif
            }
        }
        if (device && !device->isSequential())
            device->seek(pos);
    }

    if (!handler && !testFormat.isEmpty() && !ignoresFormatAndExtension) {
        // check if any plugin supports the format (they are not allowed to
        // read from the device yet).
        const qint64 pos = device ? device->pos() : 0;

        if (autoDetectImageFormat) {
            const int keyCount = keyMap.keys().size();
            for (int i = 0; i < keyCount; ++i) {
                if (i != suffixPluginIndex) {
                    QImageIOPlugin *plugin = qobject_cast<QImageIOPlugin *>(l->instance(i));
                    if (plugin && plugin->capabilities(device, testFormat) & QImageIOPlugin::CanRead) {
#ifdef QIMAGEREADER_DEBUG
                        qDebug() << "QImageReader::createReadHandler: the" << keys.at(i) << "plugin can read this format";
#endif
                        handler = plugin->create(device, testFormat);
                        break;
                    }
                }
            }
        } else {
            const int testIndex = keyMap.key(QLatin1String(testFormat), -1);
            if (testIndex != -1) {
                QImageIOPlugin *plugin = qobject_cast<QImageIOPlugin *>(l->instance(testIndex));
                if (plugin && plugin->capabilities(device, testFormat) & QImageIOPlugin::CanRead) {
#ifdef QIMAGEREADER_DEBUG
                    qDebug() << "QImageReader::createReadHandler: the" << testFormat << "plugin can read this format";
#endif
                    handler = plugin->create(device, testFormat);
                }
            }
        }
        if (device && !device->isSequential())
            device->seek(pos);
    }

#endif // QT_NO_IMAGEFORMATPLUGIN

    // if we don't have a handler yet, check if we have built-in support for
    // the format
    if (!handler && !testFormat.isEmpty()) {
        if (false) {
#ifndef QT_NO_IMAGEFORMAT_PNG
        } else if (testFormat == "png") {
            handler = new QPngHandler;
#endif
#ifndef QT_NO_IMAGEFORMAT_JPEG
        } else if (testFormat == "jpg" || testFormat == "jpeg") {
            handler = new QJpegHandler;
#endif
#ifdef QT_BUILTIN_GIF_READER
        } else if (testFormat == "gif") {
            handler = new QGifHandler;
#endif
#ifndef QT_NO_IMAGEFORMAT_BMP
        } else if (testFormat == "bmp") {
            handler = new QBmpHandler;
        } else if (testFormat == "dib") {
            handler = new QBmpHandler(QBmpHandler::DibFormat);
#endif
#ifndef QT_NO_IMAGEFORMAT_XPM
        } else if (testFormat == "xpm") {
            handler = new QXpmHandler;
#endif
#ifndef QT_NO_IMAGEFORMAT_XBM
        } else if (testFormat == "xbm") {
            handler = new QXbmHandler;
            handler->setOption(QImageIOHandler::SubType, testFormat);
#endif
#ifndef QT_NO_IMAGEFORMAT_PPM
        } else if (testFormat == "pbm" || testFormat == "pbmraw" || testFormat == "pgm"
                   || testFormat == "pgmraw" || testFormat == "ppm" || testFormat == "ppmraw") {
            handler = new QPpmHandler;
            handler->setOption(QImageIOHandler::SubType, testFormat);
#endif
        }

#ifdef QIMAGEREADER_DEBUG
        if (handler)
            qDebug() << "QImageReader::createReadHandler: using the built-in handler for" << testFormat;
#endif
    }

#ifndef QT_NO_IMAGEFORMATPLUGIN
    if (!handler && (autoDetectImageFormat || ignoresFormatAndExtension)) {
        // check if any of our plugins recognize the file from its contents.
        const qint64 pos = device ? device->pos() : 0;
        const int keyCount = keyMap.keys().size();
        for (int i = 0; i < keyCount; ++i) {
            if (i != suffixPluginIndex) {
                QImageIOPlugin *plugin = qobject_cast<QImageIOPlugin *>(l->instance(i));
                if (plugin && plugin->capabilities(device, QByteArray()) & QImageIOPlugin::CanRead) {
                    handler = plugin->create(device, testFormat);
#ifdef QIMAGEREADER_DEBUG
                    qDebug() << "QImageReader::createReadHandler: the" << keys.at(i) << "plugin can read this data";
#endif
                    break;
                }
            }
        }
        if (device && !device->isSequential())
            device->seek(pos);
    }
#endif // QT_NO_IMAGEFORMATPLUGIN

    if (!handler && (autoDetectImageFormat || ignoresFormatAndExtension)) {
        // check if any of our built-in handlers recognize the file from its
        // contents.
        int currentFormat = 0;
        if (!suffix.isEmpty()) {
            // If reading from a file with a suffix, start testing our
            // built-in handler for that suffix first.
            for (int i = 0; i < _qt_NumFormats; ++i) {
                if (_qt_BuiltInFormats[i].extension == suffix) {
                    currentFormat = i;
                    break;
                }
            }
        }

        QByteArray subType;
        int numFormats = _qt_NumFormats;
        while (device && numFormats >= 0) {
            const _qt_BuiltInFormatStruct *formatStruct = &_qt_BuiltInFormats[currentFormat];

            const qint64 pos = device->pos();
            switch (formatStruct->type) {
#ifndef QT_NO_IMAGEFORMAT_PNG
            case _qt_PngFormat:
                if (QPngHandler::canRead(device))
                    handler = new QPngHandler;
                break;
#endif
#ifndef QT_NO_IMAGEFORMAT_JPEG
            case _qt_JpgFormat:
            case _qt_JpegFormat:
                if (QJpegHandler::canRead(device))
                    handler = new QJpegHandler;
                break;
#endif
#ifdef QT_BUILTIN_GIF_READER
            case _qt_GifFormat:
                if (QGifHandler::canRead(device))
                    handler = new QGifHandler;
                break;
#endif
#ifndef QT_NO_IMAGEFORMAT_BMP
            case _qt_BmpFormat:
                if (QBmpHandler::canRead(device))
                    handler = new QBmpHandler;
                break;
#endif
#ifndef QT_NO_IMAGEFORMAT_XPM
            case _qt_XpmFormat:
                if (QXpmHandler::canRead(device))
                    handler = new QXpmHandler;
                break;
#endif
#ifndef QT_NO_IMAGEFORMAT_PPM
            case _qt_PbmFormat:
            case _qt_PgmFormat:
            case _qt_PpmFormat:
                if (QPpmHandler::canRead(device, &subType)) {
                    handler = new QPpmHandler;
                    handler->setOption(QImageIOHandler::SubType, subType);
                }
                break;
#endif
#ifndef QT_NO_IMAGEFORMAT_XBM
            case _qt_XbmFormat:
                if (QXbmHandler::canRead(device))
                    handler = new QXbmHandler;
                break;
#endif
            default:
                break;
            }
            if (!device->isSequential())
                device->seek(pos);

            if (handler) {
#ifdef QIMAGEREADER_DEBUG
                qDebug() << "QImageReader::createReadHandler: the" << formatStruct->extension
                         << "built-in handler can read this data";
#endif
                break;
            }

            --numFormats;
            ++currentFormat;
            currentFormat %= _qt_NumFormats;
        }
    }

    if (!handler) {
#ifdef QIMAGEREADER_DEBUG
        qDebug() << "QImageReader::createReadHandler: no handlers found. giving up.";
#endif
        // no handler: give up.
        return 0;
    }

    handler->setDevice(device);
    if (!form.isEmpty())
        handler->setFormat(form);
    return handler;
}

class QImageReaderPrivate
{
public:
    QImageReaderPrivate(QImageReader *qq);
    ~QImageReaderPrivate();

    // device
    QByteArray format;
    bool autoDetectImageFormat;
    bool ignoresFormatAndExtension;
    QIODevice *device;
    bool deleteDevice;
    QImageIOHandler *handler;
    bool initHandler();

    // image options
    QRect clipRect;
    QSize scaledSize;
    QRect scaledClipRect;
    int quality;
    QMap<QString, QString> text;
    void getText();

    // error
    QImageReader::ImageReaderError imageReaderError;
    QString errorString;

    QImageReader *q;
};

/*!
    \internal
*/
QImageReaderPrivate::QImageReaderPrivate(QImageReader *qq)
    : autoDetectImageFormat(true), ignoresFormatAndExtension(false)
{
    device = 0;
    deleteDevice = false;
    handler = 0;
    quality = -1;
    imageReaderError = QImageReader::UnknownError;

    q = qq;
}

/*!
    \internal
*/
QImageReaderPrivate::~QImageReaderPrivate()
{
    if (deleteDevice)
        delete device;
    delete handler;
}

/*!
    \internal
*/
bool QImageReaderPrivate::initHandler()
{
    // check some preconditions
    if (!device || (!deleteDevice && !device->isOpen() && !device->open(QIODevice::ReadOnly))) {
        imageReaderError = QImageReader::DeviceError;
        errorString = QLatin1String(QT_TRANSLATE_NOOP(QImageReader, "Invalid device"));
        return false;
    }

    // probe the file extension
    if (deleteDevice && !device->isOpen() && !device->open(QIODevice::ReadOnly) && autoDetectImageFormat) {
        QList<QByteArray> extensions = QImageReader::supportedImageFormats();
        if (!format.isEmpty()) {
            // Try the most probable extension first
            int currentFormatIndex = extensions.indexOf(format.toLower());
            if (currentFormatIndex > 0)
                extensions.swap(0, currentFormatIndex);
        }

        int currentExtension = 0;

        QFile *file = static_cast<QFile *>(device);
        QString fileName = file->fileName();

        do {
            file->setFileName(fileName + QLatin1Char('.')
                    + QString::fromLatin1(extensions.at(currentExtension++).constData()));
            file->open(QIODevice::ReadOnly);
        } while (!file->isOpen() && currentExtension < extensions.size());

        if (!device->isOpen()) {
            imageReaderError = QImageReader::FileNotFoundError;
            errorString = QLatin1String(QT_TRANSLATE_NOOP(QImageReader, "File not found"));
            file->setFileName(fileName); // restore the old file name
            return false;
        }
    }

    // assign a handler
    if (!handler && (handler = createReadHandlerHelper(device, format, autoDetectImageFormat, ignoresFormatAndExtension)) == 0) {
        imageReaderError = QImageReader::UnsupportedFormatError;
        errorString = QLatin1String(QT_TRANSLATE_NOOP(QImageReader, "Unsupported image format"));
        return false;
    }
    return true;
}

/*!
    \internal
*/
void QImageReaderPrivate::getText()
{
    if (!text.isEmpty() || (!handler && !initHandler()) || !handler->supportsOption(QImageIOHandler::Description))
        return;
    foreach (const QString &pair, handler->option(QImageIOHandler::Description).toString().split(
                QLatin1String("\n\n"))) {
        int index = pair.indexOf(QLatin1Char(':'));
        if (index >= 0 && pair.indexOf(QLatin1Char(' ')) < index) {
            text.insert(QLatin1String("Description"), pair.simplified());
        } else {
            QString key = pair.left(index);
            text.insert(key, pair.mid(index + 2).simplified());
        }
    }
}

/*!
    Constructs an empty QImageReader object. Before reading an image,
    call setDevice() or setFileName().
*/
QImageReader::QImageReader()
    : d(new QImageReaderPrivate(this))
{
}

/*!
    Constructs a QImageReader object with the device \a device and the
    image format \a format.
*/
QImageReader::QImageReader(QIODevice *device, const QByteArray &format)
    : d(new QImageReaderPrivate(this))
{
    d->device = device;
    d->format = format;
}

/*!
    Constructs a QImageReader object with the file name \a fileName
    and the image format \a format.

    \sa setFileName()
*/
QImageReader::QImageReader(const QString &fileName, const QByteArray &format)
    : d(new QImageReaderPrivate(this))
{
    QFile *file = new QFile(fileName);
    d->device = file;
    d->deleteDevice = true;
    d->format = format;
}

/*!
    Destructs the QImageReader object.
*/
QImageReader::~QImageReader()
{
    delete d;
}

/*!
    Sets the format QImageReader will use when reading images, to \a
    format. \a format is a case insensitive text string. Example:

    \snippet code/src_gui_image_qimagereader.cpp 0

    You can call supportedImageFormats() for the full list of formats
    QImageReader supports.

    \sa format()
*/
void QImageReader::setFormat(const QByteArray &format)
{
    d->format = format;
}

/*!
    Returns the format QImageReader uses for reading images.

    You can call this function after assigning a device to the
    reader to determine the format of the device. For example:

    \snippet code/src_gui_image_qimagereader.cpp 1

    If the reader cannot read any image from the device (e.g., there is no
    image there, or the image has already been read), or if the format is
    unsupported, this function returns an empty QByteArray().

    \sa setFormat(), supportedImageFormats()
*/
QByteArray QImageReader::format() const
{
    if (d->format.isEmpty()) {
        if (!d->initHandler())
            return QByteArray();
        return d->handler->canRead() ? d->handler->format() : QByteArray();
    }

    return d->format;
}

/*!
    If \a enabled is true, image format autodetection is enabled; otherwise,
    it is disabled. By default, autodetection is enabled.

    QImageReader uses an extensive approach to detecting the image format;
    firstly, if you pass a file name to QImageReader, it will attempt to
    detect the file extension if the given file name does not point to an
    existing file, by appending supported default extensions to the given file
    name, one at a time. It then uses the following approach to detect the
    image format:

    \list

    \li Image plugins are queried first, based on either the optional format
    string, or the file name suffix (if the source device is a file). No
    content detection is done at this stage. QImageReader will choose the
    first plugin that supports reading for this format.

    \li If no plugin supports the image format, Qt's built-in handlers are
    checked based on either the optional format string, or the file name
    suffix.

    \li If no capable plugins or built-in handlers are found, each plugin is
    tested by inspecting the content of the data stream.

    \li If no plugins could detect the image format based on data contents,
    each built-in image handler is tested by inspecting the contents.

    \li Finally, if all above approaches fail, QImageReader will report failure
    when trying to read the image.

    \endlist

    By disabling image format autodetection, QImageReader will only query the
    plugins and built-in handlers based on the format string (i.e., no file
    name extensions are tested).

    \sa QImageIOHandler::canRead(), QImageIOPlugin::capabilities()
*/
void QImageReader::setAutoDetectImageFormat(bool enabled)
{
    d->autoDetectImageFormat = enabled;
}

/*!
    Returns true if image format autodetection is enabled on this image
    reader; otherwise returns false. By default, autodetection is enabled.

    \sa setAutoDetectImageFormat()
*/
bool QImageReader::autoDetectImageFormat() const
{
    return d->autoDetectImageFormat;
}


/*!
    If \a ignored is set to true, then the image reader will ignore
    specified formats or file extensions and decide which plugin to
    use only based on the contents in the datastream.

    Setting this flag means that all image plugins gets loaded. Each
    plugin will read the first bytes in the image data and decide if
    the plugin is compatible or not.

    This also disables auto detecting the image format.

    \sa decideFormatFromContent()
*/

void QImageReader::setDecideFormatFromContent(bool ignored)
{
    d->ignoresFormatAndExtension = ignored;
}


/*!
    Returns whether the image reader should decide which plugin to use
    only based on the contents of the datastream rather than on the file
    extension.

    \sa setDecideFormatFromContent()
*/

bool QImageReader::decideFormatFromContent() const
{
    return d->ignoresFormatAndExtension;
}


/*!
    Sets QImageReader's device to \a device. If a device has already
    been set, the old device is removed from QImageReader and is
    otherwise left unchanged.

    If the device is not already open, QImageReader will attempt to
    open the device in \l QIODevice::ReadOnly mode by calling
    open(). Note that this does not work for certain devices, such as
    QProcess, QTcpSocket and QUdpSocket, where more logic is required
    to open the device.

    \sa device(), setFileName()
*/
void QImageReader::setDevice(QIODevice *device)
{
    if (d->device && d->deleteDevice)
        delete d->device;
    d->device = device;
    d->deleteDevice = false;
    delete d->handler;
    d->handler = 0;
    d->text.clear();
}

/*!
    Returns the device currently assigned to QImageReader, or 0 if no
    device has been assigned.
*/
QIODevice *QImageReader::device() const
{
    return d->device;
}

/*!
    Sets the file name of QImageReader to \a fileName. Internally,
    QImageReader will create a QFile object and open it in \l
    QIODevice::ReadOnly mode, and use this when reading images.

    If \a fileName does not include a file extension (e.g., .png or .bmp),
    QImageReader will cycle through all supported extensions until it finds
    a matching file.

    \sa fileName(), setDevice(), supportedImageFormats()
*/
void QImageReader::setFileName(const QString &fileName)
{
    setDevice(new QFile(fileName));
    d->deleteDevice = true;
}

/*!
    If the currently assigned device is a QFile, or if setFileName()
    has been called, this function returns the name of the file
    QImageReader reads from. Otherwise (i.e., if no device has been
    assigned or the device is not a QFile), an empty QString is
    returned.

    \sa setFileName(), setDevice()
*/
QString QImageReader::fileName() const
{
    QFile *file = qobject_cast<QFile *>(d->device);
    return file ? file->fileName() : QString();
}

/*!
    \since 4.2

    This is an image format specific function that sets the quality
    level of the image to \a quality. For image formats that do not
    support setting the quality, this value is ignored.

    The value range of \a quality depends on the image format. For
    example, the "jpeg" format supports a quality range from 0 (low
    quality, high compression) to 100 (high quality, low compression).

    \sa quality()
*/
void QImageReader::setQuality(int quality)
{
    d->quality = quality;
}

/*!
    \since 4.2

    Returns the quality level of the image.

    \sa setQuality()
*/
int QImageReader::quality() const
{
    return d->quality;
}


/*!
    Returns the size of the image, without actually reading the image
    contents.

    If the image format does not support this feature, this function returns
    an invalid size. Qt's built-in image handlers all support this feature,
    but custom image format plugins are not required to do so.

    \sa QImageIOHandler::ImageOption, QImageIOHandler::option(), QImageIOHandler::supportsOption()
*/
QSize QImageReader::size() const
{
    if (!d->initHandler())
        return QSize();

    if (d->handler->supportsOption(QImageIOHandler::Size))
        return d->handler->option(QImageIOHandler::Size).toSize();

    return QSize();
}

/*!
    \since 4.5

    Returns the format of the image, without actually reading the image
    contents. The format describes the image format \l QImageReader::read()
    returns, not the format of the actual image.

    If the image format does not support this feature, this function returns
    an invalid format.

    \sa QImageIOHandler::ImageOption, QImageIOHandler::option(), QImageIOHandler::supportsOption()
*/
QImage::Format QImageReader::imageFormat() const
{
    if (!d->initHandler())
        return QImage::Format_Invalid;

    if (d->handler->supportsOption(QImageIOHandler::ImageFormat))
        return (QImage::Format)d->handler->option(QImageIOHandler::ImageFormat).toInt();

    return QImage::Format_Invalid;
}

/*!
    \since 4.1

    Returns the text keys for this image. You can use
    these keys with text() to list the image text for
    a certain key.

    Support for this option is implemented through
    QImageIOHandler::Description.

    \sa text(), QImageWriter::setText(), QImage::textKeys()
*/
QStringList QImageReader::textKeys() const
{
    d->getText();
    return d->text.keys();
}

/*!
    \since 4.1

    Returns the image text associated with \a key.

    Support for this option is implemented through
    QImageIOHandler::Description.

    \sa textKeys(), QImageWriter::setText()
*/
QString QImageReader::text(const QString &key) const
{
    d->getText();
    return d->text.value(key);
}

/*!
    Sets the image clip rect (also known as the ROI, or Region Of
    Interest) to \a rect. The coordinates of \a rect are relative to
    the untransformed image size, as returned by size().

    \sa clipRect(), setScaledSize(), setScaledClipRect()
*/
void QImageReader::setClipRect(const QRect &rect)
{
    d->clipRect = rect;
}

/*!
    Returns the clip rect (also known as the ROI, or Region Of
    Interest) of the image. If no clip rect has been set, an invalid
    QRect is returned.

    \sa setClipRect()
*/
QRect QImageReader::clipRect() const
{
    return d->clipRect;
}

/*!
    Sets the scaled size of the image to \a size. The scaling is
    performed after the initial clip rect, but before the scaled clip
    rect is applied. The algorithm used for scaling depends on the
    image format. By default (i.e., if the image format does not
    support scaling), QImageReader will use QImage::scale() with
    Qt::SmoothScaling.

    \sa scaledSize(), setClipRect(), setScaledClipRect()
*/
void QImageReader::setScaledSize(const QSize &size)
{
    d->scaledSize = size;
}

/*!
    Returns the scaled size of the image.

    \sa setScaledSize()
*/
QSize QImageReader::scaledSize() const
{
    return d->scaledSize;
}

/*!
    Sets the scaled clip rect to \a rect. The scaled clip rect is the
    clip rect (also known as ROI, or Region Of Interest) that is
    applied after the image has been scaled.

    \sa scaledClipRect(), setScaledSize()
*/
void QImageReader::setScaledClipRect(const QRect &rect)
{
    d->scaledClipRect = rect;
}

/*!
    Returns the scaled clip rect of the image.

    \sa setScaledClipRect()
*/
QRect QImageReader::scaledClipRect() const
{
    return d->scaledClipRect;
}

/*!
    \since 4.1

    Sets the background color to \a color.
    Image formats that support this operation are expected to
    initialize the background to \a color before reading an image.

    \sa backgroundColor(), read()
*/
void QImageReader::setBackgroundColor(const QColor &color)
{
    if (!d->initHandler())
        return;
    if (d->handler->supportsOption(QImageIOHandler::BackgroundColor))
        d->handler->setOption(QImageIOHandler::BackgroundColor, color);
}

/*!
    \since 4.1

    Returns the background color that's used when reading an image.
    If the image format does not support setting the background color
    an invalid color is returned.

    \sa setBackgroundColor(), read()
*/
QColor QImageReader::backgroundColor() const
{
    if (!d->initHandler())
        return QColor();
    if (d->handler->supportsOption(QImageIOHandler::BackgroundColor))
        return qvariant_cast<QColor>(d->handler->option(QImageIOHandler::BackgroundColor));
    return QColor();
}

/*!
    \since 4.1

    Returns true if the image format supports animation;
    otherwise, false is returned.

    \sa QMovie::supportedFormats()
*/
bool QImageReader::supportsAnimation() const
{
    if (!d->initHandler())
        return false;
    if (d->handler->supportsOption(QImageIOHandler::Animation))
        return d->handler->option(QImageIOHandler::Animation).toBool();
    return false;
}

/*!
    Returns true if an image can be read for the device (i.e., the
    image format is supported, and the device seems to contain valid
    data); otherwise returns false.

    canRead() is a lightweight function that only does a quick test to
    see if the image data is valid. read() may still return false
    after canRead() returns true, if the image data is corrupt.

    For images that support animation, canRead() returns false when
    all frames have been read.

    \sa read(), supportedImageFormats()
*/
bool QImageReader::canRead() const
{
    if (!d->initHandler())
        return false;

    return d->handler->canRead();
}

/*!
    Reads an image from the device. On success, the image that was
    read is returned; otherwise, a null QImage is returned. You can
    then call error() to find the type of error that occurred, or
    errorString() to get a human readable description of the error.

    For image formats that support animation, calling read()
    repeatedly will return the next frame. When all frames have been
    read, a null image will be returned.

    \sa canRead(), supportedImageFormats(), supportsAnimation(), QMovie
*/
QImage QImageReader::read()
{
    // Because failed image reading might have side effects, we explicitly
    // return a null image instead of the image we've just created.
    QImage image;
    return read(&image) ? image : QImage();
}

/*!
    \overload

    Reads an image from the device into \a image, which must point to a
    QImage. Returns true on success; otherwise, returns false.

    If \a image has same format and size as the image data that is about to be
    read, this function may not need to allocate a new image before
    reading. Because of this, it can be faster than the other read() overload,
    which always constructs a new image; especially when reading several
    images with the same format and size.

    \snippet code/src_gui_image_qimagereader.cpp 2

    For image formats that support animation, calling read() repeatedly will
    return the next frame. When all frames have been read, a null image will
    be returned.

    \sa canRead(), supportedImageFormats(), supportsAnimation(), QMovie
*/
bool QImageReader::read(QImage *image)
{
    if (!image) {
        qWarning("QImageReader::read: cannot read into null pointer");
        return false;
    }

    if (!d->handler && !d->initHandler())
        return false;

    // set the handler specific options.
    if (d->handler->supportsOption(QImageIOHandler::ScaledSize) && d->scaledSize.isValid()) {
        if ((d->handler->supportsOption(QImageIOHandler::ClipRect) && !d->clipRect.isNull())
            || d->clipRect.isNull()) {
            // Only enable the ScaledSize option if there is no clip rect, or
            // if the handler also supports ClipRect.
            d->handler->setOption(QImageIOHandler::ScaledSize, d->scaledSize);
        }
    }
    if (d->handler->supportsOption(QImageIOHandler::ClipRect) && !d->clipRect.isNull())
        d->handler->setOption(QImageIOHandler::ClipRect, d->clipRect);
    if (d->handler->supportsOption(QImageIOHandler::ScaledClipRect) && !d->scaledClipRect.isNull())
        d->handler->setOption(QImageIOHandler::ScaledClipRect, d->scaledClipRect);
    if (d->handler->supportsOption(QImageIOHandler::Quality))
        d->handler->setOption(QImageIOHandler::Quality, d->quality);

    // read the image
    if (!d->handler->read(image)) {
        d->imageReaderError = InvalidDataError;
        d->errorString = QLatin1String(QT_TRANSLATE_NOOP(QImageReader, "Unable to read image data"));
        return false;
    }

    // provide default implementations for any unsupported image
    // options
    if (d->handler->supportsOption(QImageIOHandler::ClipRect) && !d->clipRect.isNull()) {
        if (d->handler->supportsOption(QImageIOHandler::ScaledSize) && d->scaledSize.isValid()) {
            if (d->handler->supportsOption(QImageIOHandler::ScaledClipRect) && !d->scaledClipRect.isNull()) {
                // all features are supported by the handler; nothing to do.
            } else {
                // the image is already scaled, so apply scaled clipping.
                if (!d->scaledClipRect.isNull())
                    *image = image->copy(d->scaledClipRect);
            }
        } else {
            if (d->handler->supportsOption(QImageIOHandler::ScaledClipRect) && !d->scaledClipRect.isNull()) {
                // supports scaled clipping but not scaling, most
                // likely a broken handler.
            } else {
                if (d->scaledSize.isValid()) {
                    *image = image->scaled(d->scaledSize, Qt::IgnoreAspectRatio, Qt::SmoothTransformation);
                }
                if (d->scaledClipRect.isValid()) {
                    *image = image->copy(d->scaledClipRect);
                }
            }
        }
    } else {
        if (d->handler->supportsOption(QImageIOHandler::ScaledSize) && d->scaledSize.isValid() && d->clipRect.isNull()) {
            if (d->handler->supportsOption(QImageIOHandler::ScaledClipRect) && !d->scaledClipRect.isNull()) {
                // nothing to do (ClipRect is ignored!)
            } else {
                // provide all workarounds.
                if (d->scaledClipRect.isValid()) {
                    *image = image->copy(d->scaledClipRect);
                }
            }
        } else {
            if (d->handler->supportsOption(QImageIOHandler::ScaledClipRect) && !d->scaledClipRect.isNull()) {
                // this makes no sense; a handler that supports
                // ScaledClipRect but not ScaledSize is broken, and we
                // can't work around it.
            } else {
                // provide all workarounds.
                if (d->clipRect.isValid())
                    *image = image->copy(d->clipRect);
                if (d->scaledSize.isValid())
                    *image = image->scaled(d->scaledSize, Qt::IgnoreAspectRatio, Qt::SmoothTransformation);
                if (d->scaledClipRect.isValid())
                    *image = image->copy(d->scaledClipRect);
            }
        }
    }

    // successful read; check for "@2x" file name suffix and set device pixel ratio.
    if (QFileInfo(fileName()).baseName().endsWith(QLatin1String("@2x"))) {
        image->setDevicePixelRatio(2.0);
    }

    return true;
}

/*!
   For image formats that support animation, this function steps over the
   current image, returning true if successful or false if there is no
   following image in the animation.

   The default implementation calls read(), then discards the resulting
   image, but the image handler may have a more efficient way of implementing
   this operation.

   \sa jumpToImage(), QImageIOHandler::jumpToNextImage()
*/
bool QImageReader::jumpToNextImage()
{
    if (!d->initHandler())
        return false;
    return d->handler->jumpToNextImage();
}

/*!
   For image formats that support animation, this function skips to the image
   whose sequence number is \a imageNumber, returning true if successful
   or false if the corresponding image cannot be found.

   The next call to read() will attempt to read this image.

   \sa jumpToNextImage(), QImageIOHandler::jumpToImage()
*/
bool QImageReader::jumpToImage(int imageNumber)
{
    if (!d->initHandler())
        return false;
    return d->handler->jumpToImage(imageNumber);
}

/*!
    For image formats that support animation, this function returns the number
    of times the animation should loop. If this function returns -1, it can
    either mean the animation should loop forever, or that an error occurred.
    If an error occurred, canRead() will return false.

    \sa supportsAnimation(), QImageIOHandler::loopCount(), canRead()
*/
int QImageReader::loopCount() const
{
    if (!d->initHandler())
        return -1;
    return d->handler->loopCount();
}

/*!
    For image formats that support animation, this function returns the total
    number of images in the animation. If the format does not support
    animation, 0 is returned.

    This function returns -1 if an error occurred.

    \sa supportsAnimation(), QImageIOHandler::imageCount(), canRead()
*/
int QImageReader::imageCount() const
{
    if (!d->initHandler())
        return -1;
    return d->handler->imageCount();
}

/*!
    For image formats that support animation, this function returns the number
    of milliseconds to wait until displaying the next frame in the animation.
    If the image format doesn't support animation, 0 is returned.

    This function returns -1 if an error occurred.

    \sa supportsAnimation(), QImageIOHandler::nextImageDelay(), canRead()
*/
int QImageReader::nextImageDelay() const
{
    if (!d->initHandler())
        return -1;
    return d->handler->nextImageDelay();
}

/*!
    For image formats that support animation, this function returns the
    sequence number of the current frame. If the image format doesn't support
    animation, 0 is returned.

    This function returns -1 if an error occurred.

    \sa supportsAnimation(), QImageIOHandler::currentImageNumber(), canRead()
*/
int QImageReader::currentImageNumber() const
{
    if (!d->initHandler())
        return -1;
    return d->handler->currentImageNumber();
}

/*!
    For image formats that support animation, this function returns
    the rect for the current frame. Otherwise, a null rect is returned.

    \sa supportsAnimation(), QImageIOHandler::currentImageRect()
*/
QRect QImageReader::currentImageRect() const
{
    if (!d->initHandler())
        return QRect();
    return d->handler->currentImageRect();
}

/*!
    Returns the type of error that occurred last.

    \sa ImageReaderError, errorString()
*/
QImageReader::ImageReaderError QImageReader::error() const
{
    return d->imageReaderError;
}

/*!
    Returns a human readable description of the last error that
    occurred.

    \sa error()
*/
QString QImageReader::errorString() const
{
    if (d->errorString.isEmpty())
        return QLatin1String(QT_TRANSLATE_NOOP(QImageReader, "Unknown error"));
    return d->errorString;
}

/*!
    \since 4.2

    Returns true if the reader supports \a option; otherwise returns
    false.

    Different image formats support different options. Call this function to
    determine whether a certain option is supported by the current format. For
    example, the PNG format allows you to embed text into the image's metadata
    (see text()), and the BMP format allows you to determine the image's size
    without loading the whole image into memory (see size()).

    \snippet code/src_gui_image_qimagereader.cpp 3

    \sa QImageWriter::supportsOption()
*/
bool QImageReader::supportsOption(QImageIOHandler::ImageOption option) const
{
    if (!d->initHandler())
        return false;
    return d->handler->supportsOption(option);
}

/*!
    If supported, this function returns the image format of the file
    \a fileName. Otherwise, an empty string is returned.
*/
QByteArray QImageReader::imageFormat(const QString &fileName)
{
    QFile file(fileName);
    if (!file.open(QFile::ReadOnly))
        return QByteArray();

    return imageFormat(&file);
}

/*!
    If supported, this function returns the image format of the device
    \a device. Otherwise, an empty string is returned.

    \sa QImageReader::autoDetectImageFormat()
*/
QByteArray QImageReader::imageFormat(QIODevice *device)
{
    QByteArray format;
    QImageIOHandler *handler = createReadHandlerHelper(device, format, /* autoDetectImageFormat = */ true, false);
    if (handler) {
        if (handler->canRead())
            format = handler->format();
        delete handler;
    }
    return format;
}

#ifndef QT_NO_IMAGEFORMATPLUGIN
void supportedImageHandlerFormats(QFactoryLoader *loader,
                                  QImageIOPlugin::Capability cap,
                                  QSet<QByteArray> *result);

void supportedImageHandlerMimeTypes(QFactoryLoader *loader,
                                  QImageIOPlugin::Capability cap,
                                  QSet<QByteArray> *result);
#endif

/*!
    Returns the list of image formats supported by QImageReader.

    By default, Qt can read the following formats:

    \table
    \header \li Format \li MIME type                    \li Description
    \row    \li BMP    \li image/bmp                    \li Windows Bitmap
    \row    \li GIF    \li image/gif                    \li Graphic Interchange Format (optional)
    \row    \li JPG    \li image/jpeg                   \li Joint Photographic Experts Group
    \row    \li PNG    \li image/png                    \li Portable Network Graphics
    \row    \li PBM    \li image/x-portable-bitmap      \li Portable Bitmap
    \row    \li PGM    \li image/x-portable-graymap     \li Portable Graymap
    \row    \li PPM    \li image/x-portable-pixmap      \li Portable Pixmap
    \row    \li XBM    \li image/x-xbitmap              \li X11 Bitmap
    \row    \li XPM    \li image/x-xpixmap              \li X11 Pixmap
    \row    \li SVG    \li image/svg+xml                \li Scalable Vector Graphics
    \endtable

    Reading and writing SVG files is supported through the \l{Qt SVG} module.
    The \l{Qt Image Formats} module provides support for additional image formats.

    Note that the QApplication instance must be created before this function is
    called.

    \sa setFormat(), QImageWriter::supportedImageFormats(), QImageIOPlugin
*/

QList<QByteArray> QImageReader::supportedImageFormats()
{
    QSet<QByteArray> formats;
    for (int i = 0; i < _qt_NumFormats; ++i)
        formats << _qt_BuiltInFormats[i].extension;

#ifndef QT_NO_IMAGEFORMATPLUGIN
    supportedImageHandlerFormats(loader(), QImageIOPlugin::CanRead, &formats);
#endif // QT_NO_IMAGEFORMATPLUGIN

    QList<QByteArray> sortedFormats;
    for (QSet<QByteArray>::ConstIterator it = formats.constBegin(); it != formats.constEnd(); ++it)
        sortedFormats << *it;

    qSort(sortedFormats);
    return sortedFormats;
}

/*!
    Returns the list of MIME types supported by QImageReader.

    Note that the QApplication instance must be created before this function is
    called.

    \sa supportedImageFormats(), QImageWriter::supportedMimeTypes()
*/

QList<QByteArray> QImageReader::supportedMimeTypes()
{
    QSet<QByteArray> mimeTypes;
    for (int i = 0; i < _qt_NumFormats; ++i)
        mimeTypes << _qt_BuiltInFormats[i].mimeType;

#ifndef QT_NO_LIBRARY
    supportedImageHandlerMimeTypes(loader(), QImageIOPlugin::CanRead, &mimeTypes);
#endif // QT_NO_LIBRARY

    QList<QByteArray> sortedMimeTypes;
    for (QSet<QByteArray>::ConstIterator it = mimeTypes.constBegin(); it != mimeTypes.constEnd(); ++it)
        sortedMimeTypes << *it;

    qSort(sortedMimeTypes);
    return sortedMimeTypes;
}

QT_END_NAMESPACE<|MERGE_RESOLUTION|>--- conflicted
+++ resolved
@@ -197,23 +197,15 @@
     {_qt_PngFormat, "png", "image/png"},
 #endif
 #ifndef QT_NO_IMAGEFORMAT_JPEG
-<<<<<<< HEAD
     {_qt_JpgFormat, "jpg", "image/jpeg"},
-=======
-    {_qt_JpgFormat, "jpg"},
     {_qt_JpegFormat, "jpeg"},
->>>>>>> e95a7582
 #endif
 #ifdef QT_BUILTIN_GIF_READER
     {_qt_GifFormat, "gif", "image/gif"},
 #endif
-<<<<<<< HEAD
+#ifndef QT_NO_IMAGEFORMAT_BMP
     {_qt_BmpFormat, "bmp", "image/bmp"},
-=======
-#ifndef QT_NO_IMAGEFORMAT_BMP
-    {_qt_BmpFormat, "bmp"},
-#endif
->>>>>>> e95a7582
+#endif
 #ifndef QT_NO_IMAGEFORMAT_PPM
     {_qt_PpmFormat, "ppm", "image/x-portable-pixmap"},
     {_qt_PgmFormat, "pgm", "image/x-portable-graymap"},
