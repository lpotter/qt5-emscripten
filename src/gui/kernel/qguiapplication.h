/****************************************************************************
**
** Copyright (C) 2012 Nokia Corporation and/or its subsidiary(-ies).
** Contact: http://www.qt-project.org/
**
** This file is part of the QtGui module of the Qt Toolkit.
**
** $QT_BEGIN_LICENSE:LGPL$
** GNU Lesser General Public License Usage
** This file may be used under the terms of the GNU Lesser General Public
** License version 2.1 as published by the Free Software Foundation and
** appearing in the file LICENSE.LGPL included in the packaging of this
** file. Please review the following information to ensure the GNU Lesser
** General Public License version 2.1 requirements will be met:
** http://www.gnu.org/licenses/old-licenses/lgpl-2.1.html.
**
** In addition, as a special exception, Nokia gives you certain additional
** rights. These rights are described in the Nokia Qt LGPL Exception
** version 1.1, included in the file LGPL_EXCEPTION.txt in this package.
**
** GNU General Public License Usage
** Alternatively, this file may be used under the terms of the GNU General
** Public License version 3.0 as published by the Free Software Foundation
** and appearing in the file LICENSE.GPL included in the packaging of this
** file. Please review the following information to ensure the GNU General
** Public License version 3.0 requirements will be met:
** http://www.gnu.org/copyleft/gpl.html.
**
** Other Usage
** Alternatively, this file may be used in accordance with the terms and
** conditions contained in a signed written agreement between you and Nokia.
**
**
**
**
**
**
** $QT_END_LICENSE$
**
****************************************************************************/

#ifndef QGUIAPPLICATION_H
#define QGUIAPPLICATION_H

#include <QtCore/qcoreapplication.h>
#include <QtGui/qwindowdefs.h>
#include <QtGui/qinputpanel.h>
#include <QtCore/qlocale.h>
#include <QtCore/qpoint.h>
#include <QtCore/qsize.h>

QT_BEGIN_HEADER

QT_BEGIN_NAMESPACE


class QGuiApplicationPrivate;
class QPlatformNativeInterface;
class QPlatformIntegration;
class QPalette;
class QScreen;
class QStyleHints;

#if defined(qApp)
#undef qApp
#endif
#define qApp (static_cast<QGuiApplication *>(QCoreApplication::instance()))

#if defined(qGuiApp)
#undef qGuiApp
#endif
#define qGuiApp (static_cast<QGuiApplication *>(QCoreApplication::instance()))

class Q_GUI_EXPORT QGuiApplication : public QCoreApplication
{
    Q_OBJECT
    Q_PROPERTY(Qt::LayoutDirection layoutDirection READ layoutDirection WRITE setLayoutDirection)
    Q_PROPERTY(QString platformName READ platformName STORED false)
    Q_PROPERTY(bool quitOnLastWindowClosed  READ quitOnLastWindowClosed WRITE setQuitOnLastWindowClosed)

public:
    QGuiApplication(int &argc, char **argv, int = ApplicationFlags);
    virtual ~QGuiApplication();

    static QWindowList allWindows();
    static QWindowList topLevelWindows();
    static QWindow *topLevelAt(const QPoint &pos);

    static QString platformName();

    static QWindow *modalWindow();

#if QT_DEPRECATED_SINCE(5, 0)
    static QT_DEPRECATED QWindow *activeWindow() { return focusWindow(); }
#endif
    static QWindow *focusWindow();
    static QObject *focusObject();

    static QScreen *primaryScreen();
    static QList<QScreen *> screens();

#ifndef QT_NO_CURSOR
    static QCursor *overrideCursor();
    static void setOverrideCursor(const QCursor &);
    static void changeOverrideCursor(const QCursor &);
    static void restoreOverrideCursor();
#endif

    static QFont font();
    static void setFont(const QFont &);

#ifndef QT_NO_CLIPBOARD
    static QClipboard *clipboard();
#endif

    static QPalette palette();
    static void setPalette(const QPalette &pal);

    static Qt::KeyboardModifiers keyboardModifiers();
    static Qt::KeyboardModifiers queryKeyboardModifiers();
    static Qt::MouseButtons mouseButtons();

    static void setLayoutDirection(Qt::LayoutDirection direction);
    static Qt::LayoutDirection layoutDirection();

    static inline bool isRightToLeft() { return layoutDirection() == Qt::RightToLeft; }
    static inline bool isLeftToRight() { return layoutDirection() == Qt::LeftToRight; }

    static QStyleHints *styleHints();
    static void setDesktopSettingsAware(bool on);
    static bool desktopSettingsAware();

<<<<<<< HEAD
#if QT_DEPRECATED_SINCE(5, 0)
    QT_DEPRECATED QInputPanel *inputPanel() const { return inputMethod(); }
#endif
    QInputMethod *inputMethod() const;
=======
    QT_DEPRECATED QInputPanel *inputPanel() const;
    static QInputMethod *inputMethod();
>>>>>>> c0d24901

    static QPlatformNativeInterface *platformNativeInterface();

    static void setQuitOnLastWindowClosed(bool quit);
    static bool quitOnLastWindowClosed();

    static int exec();
    bool notify(QObject *, QEvent *);

Q_SIGNALS:
    void fontDatabaseChanged();
    void screenAdded(QScreen *screen);
    void lastWindowClosed();
    void focusObjectChanged(QObject *focusObject);

protected:
    bool event(QEvent *);
    bool compressEvent(QEvent *, QObject *receiver, QPostEventList *);

    QGuiApplication(QGuiApplicationPrivate &p);

private:
    Q_DISABLE_COPY(QGuiApplication)
    Q_DECLARE_PRIVATE(QGuiApplication)

    Q_PRIVATE_SLOT(d_func(), void q_updateFocusObject(QObject *object))

#ifndef QT_NO_GESTURES
    friend class QGestureManager;
#endif
    friend class QFontDatabasePrivate;
    friend class QPlatformIntegration;
};

QT_END_NAMESPACE

QT_END_HEADER

#endif // QGUIAPPLICATION_H<|MERGE_RESOLUTION|>--- conflicted
+++ resolved
@@ -130,15 +130,10 @@
     static void setDesktopSettingsAware(bool on);
     static bool desktopSettingsAware();
 
-<<<<<<< HEAD
 #if QT_DEPRECATED_SINCE(5, 0)
     QT_DEPRECATED QInputPanel *inputPanel() const { return inputMethod(); }
 #endif
-    QInputMethod *inputMethod() const;
-=======
-    QT_DEPRECATED QInputPanel *inputPanel() const;
     static QInputMethod *inputMethod();
->>>>>>> c0d24901
 
     static QPlatformNativeInterface *platformNativeInterface();
 
