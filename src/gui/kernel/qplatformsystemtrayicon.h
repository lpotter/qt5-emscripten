/****************************************************************************
**
** Copyright (C) 2014 Digia Plc and/or its subsidiary(-ies).
** Copyright (C) 2012 Klaralvdalens Datakonsult AB, a KDAB Group company, info@kdab.com, author Christoph Schleifenbaum <christoph.schleifenbaum@kdab.com>
** Contact: http://www.qt-project.org/legal
**
** This file is part of the QtGui module of the Qt Toolkit.
**
** $QT_BEGIN_LICENSE:LGPL21$
** Commercial License Usage
** Licensees holding valid commercial Qt licenses may use this file in
** accordance with the commercial license agreement provided with the
** Software or, alternatively, in accordance with the terms contained in
** a written agreement between you and Digia. For licensing terms and
** conditions see http://qt.digia.com/licensing. For further information
** use the contact form at http://qt.digia.com/contact-us.
**
** GNU Lesser General Public License Usage
** Alternatively, this file may be used under the terms of the GNU Lesser
** General Public License version 2.1 or version 3 as published by the Free
** Software Foundation and appearing in the file LICENSE.LGPLv21 and
** LICENSE.LGPLv3 included in the packaging of this file. Please review the
** following information to ensure the GNU Lesser General Public License
** requirements will be met: https://www.gnu.org/licenses/lgpl.html and
** http://www.gnu.org/licenses/old-licenses/lgpl-2.1.html.
**
** In addition, as a special exception, Digia gives you certain additional
** rights. These rights are described in the Digia Qt LGPL Exception
** version 1.1, included in the file LGPL_EXCEPTION.txt in this package.
**
** $QT_END_LICENSE$
**
****************************************************************************/

#ifndef QPLATFORMSYSTEMTRAYICON_H
#define QPLATFORMSYSTEMTRAYICON_H

#include "QtCore/qobject.h"

#ifndef QT_NO_SYSTEMTRAYICON

QT_BEGIN_NAMESPACE

class QPlatformMenu;
class QIcon;
class QString;
class QRect;

class Q_GUI_EXPORT QPlatformSystemTrayIcon : public QObject
{
    Q_OBJECT
public:
    enum ActivationReason {
        Unknown,
        Context,
        DoubleClick,
        Trigger,
        MiddleClick
    };

    enum MessageIcon { NoIcon, Information, Warning, Critical };

    QPlatformSystemTrayIcon();
    ~QPlatformSystemTrayIcon();

    virtual void init() = 0;
    virtual void cleanup() = 0;
    virtual void updateIcon(const QIcon &icon) = 0;
    virtual void updateToolTip(const QString &tooltip) = 0;
    virtual void updateMenu(QPlatformMenu *menu) = 0;
    virtual QRect geometry() const = 0;
<<<<<<< HEAD
    virtual void showMessage(const QString &title, const QString &msg,
                             const QIcon &icon, MessageIcon iconType, int secs) = 0;
=======
    virtual void showMessage(const QString &msg, const QString &title,
                             const QIcon &icon, MessageIcon iconType, int msecs) = 0;
>>>>>>> 1196f691

    virtual bool isSystemTrayAvailable() const = 0;
    virtual bool supportsMessages() const = 0;

    virtual QPlatformMenu *createMenu() const;

Q_SIGNALS:
    void activated(QPlatformSystemTrayIcon::ActivationReason reason);
    void messageClicked();
};

QT_END_NAMESPACE

#endif // QT_NO_SYSTEMTRAYICON

#endif // QSYSTEMTRAYICON_P_H<|MERGE_RESOLUTION|>--- conflicted
+++ resolved
@@ -69,13 +69,8 @@
     virtual void updateToolTip(const QString &tooltip) = 0;
     virtual void updateMenu(QPlatformMenu *menu) = 0;
     virtual QRect geometry() const = 0;
-<<<<<<< HEAD
     virtual void showMessage(const QString &title, const QString &msg,
-                             const QIcon &icon, MessageIcon iconType, int secs) = 0;
-=======
-    virtual void showMessage(const QString &msg, const QString &title,
                              const QIcon &icon, MessageIcon iconType, int msecs) = 0;
->>>>>>> 1196f691
 
     virtual bool isSystemTrayAvailable() const = 0;
     virtual bool supportsMessages() const = 0;
