--- conflicted
+++ resolved
@@ -615,13 +615,10 @@
     QGuiApplicationPrivate::platform_name = 0;
     delete QGuiApplicationPrivate::displayName;
     QGuiApplicationPrivate::displayName = 0;
-<<<<<<< HEAD
+    delete QGuiApplicationPrivate::m_inputDeviceManager;
+    QGuiApplicationPrivate::m_inputDeviceManager = 0;
     delete QGuiApplicationPrivate::desktopFileName;
     QGuiApplicationPrivate::desktopFileName = 0;
-=======
-    delete QGuiApplicationPrivate::m_inputDeviceManager;
-    QGuiApplicationPrivate::m_inputDeviceManager = 0;
->>>>>>> 7b2fb038
 }
 
 QGuiApplicationPrivate::QGuiApplicationPrivate(int &argc, char **argv, int flags)
