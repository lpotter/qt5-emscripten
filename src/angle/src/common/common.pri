include (../config.pri)

INCLUDEPATH += \
    $$ANGLE_DIR/src \
    $$ANGLE_DIR/include

LIBS_PRIVATE = $$QMAKE_LIBS_CORE $$QMAKE_LIBS_GUI

# DirectX is included in the Windows 8 Kit, but everything else requires the DX SDK.
<<<<<<< HEAD
win32-msvc2012|winrt {
=======
win32-msvc2012|win32-msvc2013 {
>>>>>>> 1c2be58f
    FXC = fxc.exe
} else {
    DX_DIR = $$(DXSDK_DIR)
    isEmpty(DX_DIR) {
        error("Cannot determine DirectX SDK location. Please set DXSDK_DIR environment variable.")
    }

    DXINC_DIR = $${DX_DIR}Include
    contains(QT_ARCH, x86_64) {
        DXLIB_DIR = $${DX_DIR}Lib\\x64
    } else {
        DXLIB_DIR = $${DX_DIR}Lib\\x86
    }

    equals(QMAKE_TARGET.arch, x86_64) {
        FXC = \"$${DX_DIR}Utilities\\bin\\x64\\fxc.exe\"
    } else {
        FXC = \"$${DX_DIR}Utilities\\bin\\x86\\fxc.exe\"
    }

    msvc {
        # Unfortunately MinGW cannot use the DirectX headers from the DX SDK because d3d11shader.h uses
        # buffer annotation macros (eg: __out, __in) which are not defined in the MinGW copy of
        # specstrings_strict.h
        INCLUDEPATH += $$DXINC_DIR

        # Similarly we want the MinGW linker to use the import libraries shipped with the compiler
        # instead of those from the SDK which cause a crash on startup.
        LIBS_PRIVATE += -L\"$$DXLIB_DIR\"
    }
}

static: DEFINES *= QT_OPENGL_ES_2_ANGLE_STATIC

HEADERS +=  \
    $$ANGLE_DIR/src/common/angleutils.h \
    $$ANGLE_DIR/src/common/debug.h \
    $$ANGLE_DIR/src/common/event_tracer.h \
    $$ANGLE_DIR/src/common/RefCountObject.h \
    $$ANGLE_DIR/src/common/version.h

SOURCES +=  \
    $$ANGLE_DIR/src/common/debug.cpp \
    $$ANGLE_DIR/src/common/event_tracer.cpp \
    $$ANGLE_DIR/src/common/RefCountObject.cpp
<|MERGE_RESOLUTION|>--- conflicted
+++ resolved
@@ -7,11 +7,7 @@
 LIBS_PRIVATE = $$QMAKE_LIBS_CORE $$QMAKE_LIBS_GUI
 
 # DirectX is included in the Windows 8 Kit, but everything else requires the DX SDK.
-<<<<<<< HEAD
-win32-msvc2012|winrt {
-=======
-win32-msvc2012|win32-msvc2013 {
->>>>>>> 1c2be58f
+win32-msvc2012|win32-msvc2013|winrt {
     FXC = fxc.exe
 } else {
     DX_DIR = $$(DXSDK_DIR)
