include($QT_INSTALL_DOCS/global/qt-module-defaults.qdocconf)

project                 = QtSql
description             = Qt SQL Reference Documentation
<<<<<<< HEAD
url                     = http://qt-project.org/doc/qtsql
version                 = 5.1.0
=======
url                     = http://qt-project.org/doc/qt-$QT_VER/qtsql
version                 = $QT_VERSION
>>>>>>> e95a7582

examplesinstallpath     = sql

qhp.projects            = QtSql

qhp.QtSql.file            = qtsql.qhp
<<<<<<< HEAD
qhp.QtSql.namespace           = org.qt-project.qtsql.510
=======
qhp.QtSql.namespace           = org.qt-project.qtsql.$QT_VERSION_TAG
>>>>>>> e95a7582
qhp.QtSql.virtualFolder       = qtsql
qhp.QtSql.indexTitle          = Qt SQL
qhp.QtSql.indexRoot           =

<<<<<<< HEAD
qhp.QtSql.filterAttributes    = qtsql 5.1.0 qtrefdoc
qhp.QtSql.customFilters.Qt.name = QtSql 5.1.0
qhp.QtSql.customFilters.Qt.filterAttributes = qtsql 5.1.0
=======
qhp.QtSql.filterAttributes    = qtsql $QT_VERSION qtrefdoc
qhp.QtSql.customFilters.Qt.name = QtSql $QT_VERSION
qhp.QtSql.customFilters.Qt.filterAttributes = qtsql $QT_VERSION
>>>>>>> e95a7582

qhp.QtSql.subprojects         = classes
qhp.QtSql.subprojects.classes.title = C++ Classes
qhp.QtSql.subprojects.classes.indexTitle = Qt SQL Module C++ Classes
qhp.QtSql.subprojects.classes.selectors = class fake:headerfile
qhp.QtSql.subprojects.classes.sortPages = true
tagfile                 = ../../../doc/qtsql/qtsql.tags

depends                 += qtcore qtwidgets qtdoc

headerdirs  += ..

sourcedirs  += .. \
               ../../../examples/sql/doc/src

exampledirs += ../../../examples/sql \
               ../ \
               snippets

imagedirs   += images \
               ../../../examples/sql/doc/images<|MERGE_RESOLUTION|>--- conflicted
+++ resolved
@@ -2,37 +2,22 @@
 
 project                 = QtSql
 description             = Qt SQL Reference Documentation
-<<<<<<< HEAD
-url                     = http://qt-project.org/doc/qtsql
-version                 = 5.1.0
-=======
 url                     = http://qt-project.org/doc/qt-$QT_VER/qtsql
 version                 = $QT_VERSION
->>>>>>> e95a7582
 
 examplesinstallpath     = sql
 
 qhp.projects            = QtSql
 
 qhp.QtSql.file            = qtsql.qhp
-<<<<<<< HEAD
-qhp.QtSql.namespace           = org.qt-project.qtsql.510
-=======
 qhp.QtSql.namespace           = org.qt-project.qtsql.$QT_VERSION_TAG
->>>>>>> e95a7582
 qhp.QtSql.virtualFolder       = qtsql
 qhp.QtSql.indexTitle          = Qt SQL
 qhp.QtSql.indexRoot           =
 
-<<<<<<< HEAD
-qhp.QtSql.filterAttributes    = qtsql 5.1.0 qtrefdoc
-qhp.QtSql.customFilters.Qt.name = QtSql 5.1.0
-qhp.QtSql.customFilters.Qt.filterAttributes = qtsql 5.1.0
-=======
 qhp.QtSql.filterAttributes    = qtsql $QT_VERSION qtrefdoc
 qhp.QtSql.customFilters.Qt.name = QtSql $QT_VERSION
 qhp.QtSql.customFilters.Qt.filterAttributes = qtsql $QT_VERSION
->>>>>>> e95a7582
 
 qhp.QtSql.subprojects         = classes
 qhp.QtSql.subprojects.classes.title = C++ Classes
