--- conflicted
+++ resolved
@@ -7937,43 +7937,6 @@
     return result;
 }
 
-<<<<<<< HEAD
-=======
-
-/*! \fn QString QString::fromCFString(CFStringRef string)
-    \since 5.2
-
-    Constructs a new QString containing a copy of the \a string CFString.
-
-    \note this function is only available on \macos and iOS.
-*/
-
-/*! \fn CFStringRef QString::toCFString() const
-    \since 5.2
-
-    Creates a CFString from a QString. The caller owns the CFString and is
-    responsible for releasing it.
-
-    \note this function is only available on \macos and iOS.
-*/
-
-/*! \fn QString QString::fromNSString(const NSString *string)
-    \since 5.2
-
-    Constructs a new QString containing a copy of the \a string NSString.
-
-    \note this function is only available on \macos and iOS.
-*/
-
-/*! \fn NSString QString::toNSString() const
-    \since 5.2
-
-    Creates a NSString from a QString. The NSString is autoreleased.
-
-    \note this function is only available on \macos and iOS.
-*/
-
->>>>>>> 2e2b32a9
 /*! \fn bool QString::isSimpleText() const
 
     \internal
