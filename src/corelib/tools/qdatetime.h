--- conflicted
+++ resolved
@@ -304,21 +304,13 @@
 #if QT_STRINGVIEW_LEVEL < 2
     QString toString(const QString &format) const;
 #endif
-<<<<<<< HEAD
     QString toString(QStringView format) const;
 #endif
-    QDateTime addDays(qint64 days) const Q_REQUIRED_RESULT;
-    QDateTime addMonths(int months) const Q_REQUIRED_RESULT;
-    QDateTime addYears(int years) const Q_REQUIRED_RESULT;
-    QDateTime addSecs(qint64 secs) const Q_REQUIRED_RESULT;
-    QDateTime addMSecs(qint64 msecs) const Q_REQUIRED_RESULT;
-=======
     Q_REQUIRED_RESULT QDateTime addDays(qint64 days) const;
     Q_REQUIRED_RESULT QDateTime addMonths(int months) const;
     Q_REQUIRED_RESULT QDateTime addYears(int years) const;
     Q_REQUIRED_RESULT QDateTime addSecs(qint64 secs) const;
     Q_REQUIRED_RESULT QDateTime addMSecs(qint64 msecs) const;
->>>>>>> 0794d61c
 
     QDateTime toTimeSpec(Qt::TimeSpec spec) const;
     inline QDateTime toLocalTime() const { return toTimeSpec(Qt::LocalTime); }
