--- conflicted
+++ resolved
@@ -285,11 +285,7 @@
 #endif
 #endif
 // AArch64/ARM64
-<<<<<<< HEAD
-#if defined(Q_PROCESSOR_ARM_V8)
-=======
 #if defined(Q_PROCESSOR_ARM_V8) && defined(__ARM_FEATURE_CRC32)
->>>>>>> 6c1e3528
 #define QT_FUNCTION_TARGET_STRING_CRC32      "+crc"
 #  include <arm_acle.h>
 #endif
@@ -531,32 +527,6 @@
 #define ALIGNMENT_PROLOGUE_16BYTES(ptr, i, length) \
     for (; i < static_cast<int>(qMin(static_cast<quintptr>(length), ((4 - ((reinterpret_cast<quintptr>(ptr) >> 2) & 0x3)) & 0x3))); ++i)
 
-template <typename T>
-Q_ALWAYS_INLINE
-T qUnalignedLoad(const void *ptr) Q_DECL_NOTHROW
-{
-    T result;
-#if QT_HAS_BUILTIN(__builtin_memcpy)
-    __builtin_memcpy
-#else
-    memcpy
-#endif
-    /*memcpy*/(&result, ptr, sizeof result);
-    return result;
-}
-
-template <typename T>
-Q_ALWAYS_INLINE
-void qUnalignedStore(void *ptr, T t) Q_DECL_NOTHROW
-{
-#if QT_HAS_BUILTIN(__builtin_memcpy)
-    __builtin_memcpy
-#else
-    memcpy
-#endif
-    /*memcpy*/(ptr, &t, sizeof t);
-}
-
 QT_END_NAMESPACE
 
 #endif // QSIMD_P_H