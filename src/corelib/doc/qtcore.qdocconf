include($QT_INSTALL_DOCS/global/qt-module-defaults.qdocconf)

project                 = QtCore
description             = Qt Core Reference Documentation
<<<<<<< HEAD
url                     = http://qt-project.org/doc/qtcore
version                 = 5.1.0
=======
url                     = http://qt-project.org/doc/qt-$QT_VER/qtcore
version                 = $QT_VERSION
>>>>>>> e95a7582

examplesinstallpath     = core

qhp.projects            = QtCore

qhp.QtCore.file                = qtcore.qhp
<<<<<<< HEAD
qhp.QtCore.namespace           = org.qt-project.qtcore.510
=======
qhp.QtCore.namespace           = org.qt-project.qtcore.$QT_VERSION_TAG
>>>>>>> e95a7582
qhp.QtCore.virtualFolder       = qtcore
qhp.QtCore.indexTitle          = Qt Core
qhp.QtCore.indexRoot           =

<<<<<<< HEAD
qhp.QtCore.filterAttributes    = qtcore 5.1.0 qtrefdoc
qhp.QtCore.customFilters.Qt.name = QtCore 5.1.0
qhp.QtCore.customFilters.Qt.filterAttributes = qtcore 5.1.0
=======
qhp.QtCore.filterAttributes    = qtcore $QT_VERSION qtrefdoc
qhp.QtCore.customFilters.Qt.name = QtCore $QT_VERSION
qhp.QtCore.customFilters.Qt.filterAttributes = qtcore $QT_VERSION
>>>>>>> e95a7582
qhp.QtCore.subprojects         = classes
qhp.QtCore.subprojects.classes.title = C++ Classes
qhp.QtCore.subprojects.classes.indexTitle = Qt Core C++ Classes
qhp.QtCore.subprojects.classes.selectors = class fake:headerfile
qhp.QtCore.subprojects.classes.sortPages = true

tagfile                 = ../../../doc/qtcore/qtcore.tags

depends                 += qtgui qtwidgets qtnetwork qtdoc qtquick qtlinguist qtdesigner

headerdirs  += ..

sourcedirs  += ..

exampledirs += \
               ../ \
               snippets \
               ../../../examples/threads/ \
               ../../../examples/tools/

imagedirs   += images<|MERGE_RESOLUTION|>--- conflicted
+++ resolved
@@ -2,37 +2,22 @@
 
 project                 = QtCore
 description             = Qt Core Reference Documentation
-<<<<<<< HEAD
-url                     = http://qt-project.org/doc/qtcore
-version                 = 5.1.0
-=======
 url                     = http://qt-project.org/doc/qt-$QT_VER/qtcore
 version                 = $QT_VERSION
->>>>>>> e95a7582
 
 examplesinstallpath     = core
 
 qhp.projects            = QtCore
 
 qhp.QtCore.file                = qtcore.qhp
-<<<<<<< HEAD
-qhp.QtCore.namespace           = org.qt-project.qtcore.510
-=======
 qhp.QtCore.namespace           = org.qt-project.qtcore.$QT_VERSION_TAG
->>>>>>> e95a7582
 qhp.QtCore.virtualFolder       = qtcore
 qhp.QtCore.indexTitle          = Qt Core
 qhp.QtCore.indexRoot           =
 
-<<<<<<< HEAD
-qhp.QtCore.filterAttributes    = qtcore 5.1.0 qtrefdoc
-qhp.QtCore.customFilters.Qt.name = QtCore 5.1.0
-qhp.QtCore.customFilters.Qt.filterAttributes = qtcore 5.1.0
-=======
 qhp.QtCore.filterAttributes    = qtcore $QT_VERSION qtrefdoc
 qhp.QtCore.customFilters.Qt.name = QtCore $QT_VERSION
 qhp.QtCore.customFilters.Qt.filterAttributes = qtcore $QT_VERSION
->>>>>>> e95a7582
 qhp.QtCore.subprojects         = classes
 qhp.QtCore.subprojects.classes.title = C++ Classes
 qhp.QtCore.subprojects.classes.indexTitle = Qt Core C++ Classes
