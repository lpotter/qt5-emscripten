/****************************************************************************
**
** Copyright (C) 2013 Digia Plc and/or its subsidiary(-ies).
** Contact: http://www.qt-project.org/legal
**
** This file is part of the QtCore module of the Qt Toolkit.
**
** $QT_BEGIN_LICENSE:LGPL$
** Commercial License Usage
** Licensees holding valid commercial Qt licenses may use this file in
** accordance with the commercial license agreement provided with the
** Software or, alternatively, in accordance with the terms contained in
** a written agreement between you and Digia.  For licensing terms and
** conditions see http://qt.digia.com/licensing.  For further information
** use the contact form at http://qt.digia.com/contact-us.
**
** GNU Lesser General Public License Usage
** Alternatively, this file may be used under the terms of the GNU Lesser
** General Public License version 2.1 as published by the Free Software
** Foundation and appearing in the file LICENSE.LGPL included in the
** packaging of this file.  Please review the following information to
** ensure the GNU Lesser General Public License version 2.1 requirements
** will be met: http://www.gnu.org/licenses/old-licenses/lgpl-2.1.html.
**
** In addition, as a special exception, Digia gives you certain additional
** rights.  These rights are described in the Digia Qt LGPL Exception
** version 1.1, included in the file LGPL_EXCEPTION.txt in this package.
**
** GNU General Public License Usage
** Alternatively, this file may be used under the terms of the GNU
** General Public License version 3.0 as published by the Free Software
** Foundation and appearing in the file LICENSE.GPL included in the
** packaging of this file.  Please review the following information to
** ensure the GNU General Public License version 3.0 requirements will be
** met: http://www.gnu.org/copyleft/gpl.html.
**
**
** $QT_END_LICENSE$
**
****************************************************************************/

#include <qelapsedtimer.h>
#include <qcoreapplication.h>

#include "private/qcore_unix_p.h"
#include "private/qtimerinfo_unix_p.h"
#include "private/qobject_p.h"
#include "private/qabstracteventdispatcher_p.h"

#ifdef QTIMERINFO_DEBUG
#  include <QDebug>
#  include <QThread>
#endif

#include <sys/times.h>

QT_BEGIN_NAMESPACE

Q_CORE_EXPORT bool qt_disable_lowpriority_timers=false;

/*
 * Internal functions for manipulating timer data structures.  The
 * timerBitVec array is used for keeping track of timer identifiers.
 */

QTimerInfoList::QTimerInfoList()
{
#if (_POSIX_MONOTONIC_CLOCK-0 <= 0) && !defined(Q_OS_MAC) && !defined(Q_OS_NACL)
    if (!QElapsedTimer::isMonotonic()) {
        // not using monotonic timers, initialize the timeChanged() machinery
        previousTime = qt_gettime();

        tms unused;
        previousTicks = times(&unused);

        ticksPerSecond = sysconf(_SC_CLK_TCK);
        msPerTick = 1000/ticksPerSecond;
    } else {
        // detected monotonic timers
        previousTime.tv_sec = previousTime.tv_nsec = 0;
        previousTicks = 0;
        ticksPerSecond = 0;
        msPerTick = 0;
    }
#endif

    firstTimerInfo = 0;
}

timespec QTimerInfoList::updateCurrentTime()
{
    return (currentTime = qt_gettime());
}

#if ((_POSIX_MONOTONIC_CLOCK-0 <= 0) && !defined(Q_OS_MAC) && !defined(Q_OS_INTEGRITY)) || defined(QT_BOOTSTRAPPED)

<<<<<<< HEAD
template <>
timespec qAbs(const timespec &t)
=======
timeval qAbsTimeval(const timeval &t)
>>>>>>> be3fb9af
{
    timespec tmp = t;
    if (tmp.tv_sec < 0) {
        tmp.tv_sec = -tmp.tv_sec - 1;
        tmp.tv_nsec -= 1000000000;
    }
    if (tmp.tv_sec == 0 && tmp.tv_nsec < 0) {
        tmp.tv_nsec = -tmp.tv_nsec;
    }
    return normalizedTimespec(tmp);
}

/*
  Returns true if the real time clock has changed by more than 10%
  relative to the processor time since the last time this function was
  called. This presumably means that the system time has been changed.

  If /a delta is nonzero, delta is set to our best guess at how much the system clock was changed.
*/
bool QTimerInfoList::timeChanged(timespec *delta)
{
#ifdef Q_OS_NACL
    Q_UNUSED(delta)
    return false; // Calling "times" crashes.
#endif
    struct tms unused;
    clock_t currentTicks = times(&unused);

    clock_t elapsedTicks = currentTicks - previousTicks;
    timespec elapsedTime = currentTime - previousTime;

    timespec elapsedTimeTicks;
    elapsedTimeTicks.tv_sec = elapsedTicks / ticksPerSecond;
    elapsedTimeTicks.tv_nsec = (((elapsedTicks * 1000) / ticksPerSecond) % 1000) * 1000 * 1000;

    timespec dummy;
    if (!delta)
        delta = &dummy;
    *delta = elapsedTime - elapsedTimeTicks;

    previousTicks = currentTicks;
    previousTime = currentTime;

    // If tick drift is more than 10% off compared to realtime, we assume that the clock has
    // been set. Of course, we have to allow for the tick granularity as well.
    timespec tickGranularity;
    tickGranularity.tv_sec = 0;
<<<<<<< HEAD
    tickGranularity.tv_nsec = msPerTick * 1000 * 1000;
    return elapsedTimeTicks < ((qAbs(*delta) - tickGranularity) * 10);
=======
    tickGranularity.tv_usec = msPerTick * 1000;
    return elapsedTimeTicks < ((qAbsTimeval(*delta) - tickGranularity) * 10);
>>>>>>> be3fb9af
}

/*
  repair broken timer
*/
void QTimerInfoList::timerRepair(const timespec &diff)
{
    // repair all timers
    for (int i = 0; i < size(); ++i) {
        register QTimerInfo *t = at(i);
        t->timeout = t->timeout + diff;
    }
}

void QTimerInfoList::repairTimersIfNeeded()
{
    if (QElapsedTimer::isMonotonic())
        return;
    timespec delta;
    if (timeChanged(&delta))
        timerRepair(delta);
}

#else // !(_POSIX_MONOTONIC_CLOCK-0 <= 0) && !defined(QT_BOOTSTRAPPED)

void QTimerInfoList::repairTimersIfNeeded()
{
}

#endif

/*
  insert timer info into list
*/
void QTimerInfoList::timerInsert(QTimerInfo *ti)
{
    int index = size();
    while (index--) {
        register const QTimerInfo * const t = at(index);
        if (!(ti->timeout < t->timeout))
            break;
    }
    insert(index+1, ti);
}

inline timespec &operator+=(timespec &t1, int ms)
{
    t1.tv_sec += ms / 1000;
    t1.tv_nsec += ms % 1000 * 1000 * 1000;
    return normalizedTimespec(t1);
}

inline timespec operator+(const timespec &t1, int ms)
{
    timespec t2 = t1;
    return t2 += ms;
}

static timespec roundToMillisecond(timespec val)
{
    // always round up
    // worst case scenario is that the first trigger of a 1-ms timer is 0.999 ms late

    int ns = val.tv_nsec % (1000 * 1000);
    val.tv_nsec += 1000 * 1000 - ns;
    return normalizedTimespec(val);
}

#ifdef QTIMERINFO_DEBUG
QDebug operator<<(QDebug s, timeval tv)
{
    s.nospace() << tv.tv_sec << "." << qSetFieldWidth(6) << qSetPadChar(QChar(48)) << tv.tv_usec << reset;
    return s.space();
}
QDebug operator<<(QDebug s, Qt::TimerType t)
{
    s << (t == Qt::PreciseTimer ? "P" :
          t == Qt::CoarseTimer ? "C" : "VC");
    return s;
}
#endif

static void calculateCoarseTimerTimeout(QTimerInfo *t, timespec currentTime)
{
    // The coarse timer works like this:
    //  - interval under 40 ms: round to even
    //  - between 40 and 99 ms: round to multiple of 4
    //  - otherwise: try to wake up at a multiple of 25 ms, with a maximum error of 5%
    //
    // We try to wake up at the following second-fraction, in order of preference:
    //    0 ms
    //  500 ms
    //  250 ms or 750 ms
    //  200, 400, 600, 800 ms
    //  other multiples of 100
    //  other multiples of 50
    //  other multiples of 25
    //
    // The objective is to make most timers wake up at the same time, thereby reducing CPU wakeups.

    register uint interval = uint(t->interval);
    register uint msec = uint(t->timeout.tv_nsec) / 1000 / 1000;
    Q_ASSERT(interval >= 20);

    // Calculate how much we can round and still keep within 5% error
    uint absMaxRounding = interval / 20;

    if (interval < 100 && interval != 25 && interval != 50 && interval != 75) {
        // special mode for timers of less than 100 ms
        if (interval < 50) {
            // round to even
            // round towards multiples of 50 ms
            register bool roundUp = (msec % 50) >= 25;
            msec >>= 1;
            msec |= uint(roundUp);
            msec <<= 1;
        } else {
            // round to multiple of 4
            // round towards multiples of 100 ms
            register bool roundUp = (msec % 100) >= 50;
            msec >>= 2;
            msec |= uint(roundUp);
            msec <<= 2;
        }
    } else {
        uint min = qMax<int>(0, msec - absMaxRounding);
        uint max = qMin(1000u, msec + absMaxRounding);

        // find the boundary that we want, according to the rules above
        // extra rules:
        // 1) whatever the interval, we'll take any round-to-the-second timeout
        if (min == 0) {
            msec = 0;
            goto recalculate;
        } else if (max == 1000) {
            msec = 1000;
            goto recalculate;
        }

        uint wantedBoundaryMultiple;

        // 2) if the interval is a multiple of 500 ms and > 5000 ms, we'll always round
        //    towards a round-to-the-second
        // 3) if the interval is a multiple of 500 ms, we'll round towards the nearest
        //    multiple of 500 ms
        if ((interval % 500) == 0) {
            if (interval >= 5000) {
                msec = msec >= 500 ? max : min;
                goto recalculate;
            } else {
                wantedBoundaryMultiple = 500;
            }
        } else if ((interval % 50) == 0) {
            // 4) same for multiples of 250, 200, 100, 50
            uint mult50 = interval / 50;
            if ((mult50 % 4) == 0) {
                // multiple of 200
                wantedBoundaryMultiple = 200;
            } else if ((mult50 % 2) == 0) {
                // multiple of 100
                wantedBoundaryMultiple = 100;
            } else if ((mult50 % 5) == 0) {
                // multiple of 250
                wantedBoundaryMultiple = 250;
            } else {
                // multiple of 50
                wantedBoundaryMultiple = 50;
            }
        } else {
            wantedBoundaryMultiple = 25;
        }

        uint base = msec / wantedBoundaryMultiple * wantedBoundaryMultiple;
        uint middlepoint = base + wantedBoundaryMultiple / 2;
        if (msec < middlepoint)
            msec = qMax(base, min);
        else
            msec = qMin(base + wantedBoundaryMultiple, max);
    }

recalculate:
    if (msec == 1000u) {
        ++t->timeout.tv_sec;
        t->timeout.tv_nsec = 0;
    } else {
        t->timeout.tv_nsec = msec * 1000 * 1000;
    }

    if (t->timeout < currentTime)
        t->timeout += interval;
}

static void calculateNextTimeout(QTimerInfo *t, timespec currentTime)
{
    switch (t->timerType) {
    case Qt::PreciseTimer:
    case Qt::CoarseTimer:
        t->timeout += t->interval;
        if (t->timeout < currentTime) {
            t->timeout = currentTime;
            t->timeout += t->interval;
        }
#ifdef QTIMERINFO_DEBUG
        t->expected += t->interval;
        if (t->expected < currentTime) {
            t->expected = currentTime;
            t->expected += t->interval;
        }
#endif
        if (t->timerType == Qt::CoarseTimer)
            calculateCoarseTimerTimeout(t, currentTime);
        return;

    case Qt::VeryCoarseTimer:
        // we don't need to take care of the microsecond component of t->interval
        t->timeout.tv_sec += t->interval;
        if (t->timeout.tv_sec <= currentTime.tv_sec)
            t->timeout.tv_sec = currentTime.tv_sec + t->interval;
#ifdef QTIMERINFO_DEBUG
        t->expected.tv_sec += t->interval;
        if (t->expected.tv_sec <= currentTime.tv_sec)
            t->expected.tv_sec = currentTime.tv_sec + t->interval;
#endif
        return;
    }

#ifdef QTIMERINFO_DEBUG
    if (t->timerType != Qt::PreciseTimer)
    qDebug() << "timer" << t->timerType << hex << t->id << dec << "interval" << t->interval
            << "originally expected at" << t->expected << "will fire at" << t->timeout
            << "or" << (t->timeout - t->expected) << "s late";
#endif
}

/*
  Returns the time to wait for the next timer, or null if no timers
  are waiting.
*/
bool QTimerInfoList::timerWait(timespec &tm)
{
    timespec currentTime = updateCurrentTime();
    repairTimersIfNeeded();

    // Find first waiting timer not already active
    QTimerInfo *t = 0;
    for (QTimerInfoList::const_iterator it = constBegin(); it != constEnd(); ++it) {
        if (!(*it)->activateRef) {
            t = *it;
            break;
        }
    }

    if (!t)
      return false;

    if (currentTime < t->timeout) {
        // time to wait
        tm = roundToMillisecond(t->timeout - currentTime);
    } else {
        // no time to wait
        tm.tv_sec  = 0;
        tm.tv_nsec = 0;
    }

    return true;
}

/*
  Returns the timer's remaining time in milliseconds with the given timerId, or
  null if there is nothing left. If the timer id is not found in the list, the
  returned value will be -1. If the timer is overdue, the returned value will be 0.
*/
int QTimerInfoList::timerRemainingTime(int timerId)
{
    timespec currentTime = updateCurrentTime();
    repairTimersIfNeeded();
    timespec tm = {0, 0};

    for (int i = 0; i < count(); ++i) {
        register QTimerInfo *t = at(i);
        if (t->id == timerId) {
            if (currentTime < t->timeout) {
                // time to wait
                tm = roundToMillisecond(t->timeout - currentTime);
                return tm.tv_sec*1000 + tm.tv_nsec/1000/1000;
            } else {
                return 0;
            }
        }
    }

#ifndef QT_NO_DEBUG
    qWarning("QTimerInfoList::timerRemainingTime: timer id %i not found", timerId);
#endif

    return -1;
}

void QTimerInfoList::registerTimer(int timerId, int interval, Qt::TimerType timerType, QObject *object)
{
    QTimerInfo *t = new QTimerInfo;
    t->id = timerId;
    t->interval = interval;
    t->timerType = timerType;
    t->obj = object;
    t->activateRef = 0;

    timespec expected = updateCurrentTime() + interval;

    switch (timerType) {
    case Qt::PreciseTimer:
        // high precision timer is based on millisecond precision
        // so no adjustment is necessary
        t->timeout = expected;
        break;

    case Qt::CoarseTimer:
        // this timer has up to 5% coarseness
        // so our boundaries are 20 ms and 20 s
        // below 20 ms, 5% inaccuracy is below 1 ms, so we convert to high precision
        // above 20 s, 5% inaccuracy is above 1 s, so we convert to VeryCoarseTimer
        if (interval >= 20000) {
            t->timerType = Qt::VeryCoarseTimer;
            // fall through
        } else {
            t->timeout = expected;
            if (interval <= 20) {
                t->timerType = Qt::PreciseTimer;
                // no adjustment is necessary
            } else if (interval <= 20000) {
                calculateCoarseTimerTimeout(t, currentTime);
            }
            break;
        }
        // fall through
    case Qt::VeryCoarseTimer:
        // the very coarse timer is based on full second precision,
        // so we keep the interval in seconds (round to closest second)
        t->interval /= 500;
        t->interval += 1;
        t->interval >>= 1;
        t->timeout.tv_sec = currentTime.tv_sec + t->interval;
        t->timeout.tv_nsec = 0;

        // if we're past the half-second mark, increase the timeout again
        if (currentTime.tv_nsec > 500*1000*1000)
            ++t->timeout.tv_sec;
    }

    timerInsert(t);

#ifdef QTIMERINFO_DEBUG
    t->expected = expected;
    t->cumulativeError = 0;
    t->count = 0;
    if (t->timerType != Qt::PreciseTimer)
    qDebug() << "timer" << t->timerType << hex <<t->id << dec << "interval" << t->interval << "expected at"
            << t->expected << "will fire first at" << t->timeout;
#endif
}

bool QTimerInfoList::unregisterTimer(int timerId)
{
    // set timer inactive
    for (int i = 0; i < count(); ++i) {
        register QTimerInfo *t = at(i);
        if (t->id == timerId) {
            // found it
            removeAt(i);
            if (t == firstTimerInfo)
                firstTimerInfo = 0;
            if (t->activateRef)
                *(t->activateRef) = 0;
            delete t;
            return true;
        }
    }
    // id not found
    return false;
}

bool QTimerInfoList::unregisterTimers(QObject *object)
{
    if (isEmpty())
        return false;
    for (int i = 0; i < count(); ++i) {
        register QTimerInfo *t = at(i);
        if (t->obj == object) {
            // object found
            removeAt(i);
            if (t == firstTimerInfo)
                firstTimerInfo = 0;
            if (t->activateRef)
                *(t->activateRef) = 0;
            delete t;
            // move back one so that we don't skip the new current item
            --i;
        }
    }
    return true;
}

QList<QAbstractEventDispatcher::TimerInfo> QTimerInfoList::registeredTimers(QObject *object) const
{
    QList<QAbstractEventDispatcher::TimerInfo> list;
    for (int i = 0; i < count(); ++i) {
        register const QTimerInfo * const t = at(i);
        if (t->obj == object) {
            list << QAbstractEventDispatcher::TimerInfo(t->id,
                                                        (t->timerType == Qt::VeryCoarseTimer
                                                         ? t->interval * 1000
                                                         : t->interval),
                                                        t->timerType);
        }
    }
    return list;
}

/*
    Activate pending timers, returning how many where activated.
*/
int QTimerInfoList::activateTimers()
{
    if (qt_disable_lowpriority_timers || isEmpty())
        return 0; // nothing to do

    int n_act = 0, maxCount = 0;
    firstTimerInfo = 0;

    timespec currentTime = updateCurrentTime();
    // qDebug() << "Thread" << QThread::currentThreadId() << "woken up at" << currentTime;
    repairTimersIfNeeded();


    // Find out how many timer have expired
    for (QTimerInfoList::const_iterator it = constBegin(); it != constEnd(); ++it) {
        if (currentTime < (*it)->timeout)
            break;
        maxCount++;
    }

    //fire the timers.
    while (maxCount--) {
        if (isEmpty())
            break;

        QTimerInfo *currentTimerInfo = first();
        if (currentTime < currentTimerInfo->timeout)
            break; // no timer has expired

        if (!firstTimerInfo) {
            firstTimerInfo = currentTimerInfo;
        } else if (firstTimerInfo == currentTimerInfo) {
            // avoid sending the same timer multiple times
            break;
        } else if (currentTimerInfo->interval <  firstTimerInfo->interval
                   || currentTimerInfo->interval == firstTimerInfo->interval) {
            firstTimerInfo = currentTimerInfo;
        }

        // remove from list
        removeFirst();

#ifdef QTIMERINFO_DEBUG
        float diff;
        if (currentTime < currentTimerInfo->expected) {
            // early
            timeval early = currentTimerInfo->expected - currentTime;
            diff = -(early.tv_sec + early.tv_usec / 1000000.0);
        } else {
            timeval late = currentTime - currentTimerInfo->expected;
            diff = late.tv_sec + late.tv_usec / 1000000.0;
        }
        currentTimerInfo->cumulativeError += diff;
        ++currentTimerInfo->count;
        if (currentTimerInfo->timerType != Qt::PreciseTimer)
        qDebug() << "timer" << currentTimerInfo->timerType << hex << currentTimerInfo->id << dec << "interval"
                << currentTimerInfo->interval << "firing at" << currentTime
                << "(orig" << currentTimerInfo->expected << "scheduled at" << currentTimerInfo->timeout
                << ") off by" << diff << "activation" << currentTimerInfo->count
                << "avg error" << (currentTimerInfo->cumulativeError / currentTimerInfo->count);
#endif

        // determine next timeout time
        calculateNextTimeout(currentTimerInfo, currentTime);

        // reinsert timer
        timerInsert(currentTimerInfo);
        if (currentTimerInfo->interval > 0)
            n_act++;

        if (!currentTimerInfo->activateRef) {
            // send event, but don't allow it to recurse
            currentTimerInfo->activateRef = &currentTimerInfo;

            QTimerEvent e(currentTimerInfo->id);
            QCoreApplication::sendEvent(currentTimerInfo->obj, &e);

            if (currentTimerInfo)
                currentTimerInfo->activateRef = 0;
        }
    }

    firstTimerInfo = 0;
    // qDebug() << "Thread" << QThread::currentThreadId() << "activated" << n_act << "timers";
    return n_act;
}

QT_END_NAMESPACE<|MERGE_RESOLUTION|>--- conflicted
+++ resolved
@@ -94,12 +94,7 @@
 
 #if ((_POSIX_MONOTONIC_CLOCK-0 <= 0) && !defined(Q_OS_MAC) && !defined(Q_OS_INTEGRITY)) || defined(QT_BOOTSTRAPPED)
 
-<<<<<<< HEAD
-template <>
-timespec qAbs(const timespec &t)
-=======
-timeval qAbsTimeval(const timeval &t)
->>>>>>> be3fb9af
+timespec qAbsTimespec(const timespec &t)
 {
     timespec tmp = t;
     if (tmp.tv_sec < 0) {
@@ -147,13 +142,8 @@
     // been set. Of course, we have to allow for the tick granularity as well.
     timespec tickGranularity;
     tickGranularity.tv_sec = 0;
-<<<<<<< HEAD
     tickGranularity.tv_nsec = msPerTick * 1000 * 1000;
-    return elapsedTimeTicks < ((qAbs(*delta) - tickGranularity) * 10);
-=======
-    tickGranularity.tv_usec = msPerTick * 1000;
-    return elapsedTimeTicks < ((qAbsTimeval(*delta) - tickGranularity) * 10);
->>>>>>> be3fb9af
+    return elapsedTimeTicks < ((qAbsTimespec(*delta) - tickGranularity) * 10);
 }
 
 /*
