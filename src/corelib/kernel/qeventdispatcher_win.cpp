/****************************************************************************
**
** Copyright (C) 2016 The Qt Company Ltd.
** Copyright (C) 2016 Intel Corporation.
** Contact: https://www.qt.io/licensing/
**
** This file is part of the QtCore module of the Qt Toolkit.
**
** $QT_BEGIN_LICENSE:LGPL$
** Commercial License Usage
** Licensees holding valid commercial Qt licenses may use this file in
** accordance with the commercial license agreement provided with the
** Software or, alternatively, in accordance with the terms contained in
** a written agreement between you and The Qt Company. For licensing terms
** and conditions see https://www.qt.io/terms-conditions. For further
** information use the contact form at https://www.qt.io/contact-us.
**
** GNU Lesser General Public License Usage
** Alternatively, this file may be used under the terms of the GNU Lesser
** General Public License version 3 as published by the Free Software
** Foundation and appearing in the file LICENSE.LGPL3 included in the
** packaging of this file. Please review the following information to
** ensure the GNU Lesser General Public License version 3 requirements
** will be met: https://www.gnu.org/licenses/lgpl-3.0.html.
**
** GNU General Public License Usage
** Alternatively, this file may be used under the terms of the GNU
** General Public License version 2.0 or (at your option) the GNU General
** Public license version 3 or any later version approved by the KDE Free
** Qt Foundation. The licenses are as published by the Free Software
** Foundation and appearing in the file LICENSE.GPL2 and LICENSE.GPL3
** included in the packaging of this file. Please review the following
** information to ensure the GNU General Public License requirements will
** be met: https://www.gnu.org/licenses/gpl-2.0.html and
** https://www.gnu.org/licenses/gpl-3.0.html.
**
** $QT_END_LICENSE$
**
****************************************************************************/

#include "qeventdispatcher_win_p.h"

#include "qcoreapplication.h"
#include <private/qsystemlibrary_p.h>
#include "qoperatingsystemversion.h"
#include "qpair.h"
#include "qset.h"
#include "qsocketnotifier.h"
#include "qvarlengtharray.h"
#include "qwineventnotifier.h"

#include "qelapsedtimer.h"
#include "qcoreapplication_p.h"
#include <private/qthread_p.h>
#include <private/qmutexpool_p.h>
#include <private/qwineventnotifier_p.h>

QT_BEGIN_NAMESPACE

extern uint qGlobalPostedEventsCount();

#ifndef TIME_KILL_SYNCHRONOUS
#  define TIME_KILL_SYNCHRONOUS 0x0100
#endif

#ifndef QS_RAWINPUT
#  define QS_RAWINPUT 0x0400
#endif

#ifndef WM_TOUCH
#  define WM_TOUCH 0x0240
#endif
#ifndef QT_NO_GESTURES
#ifndef WM_GESTURE
#  define WM_GESTURE 0x0119
#endif
#ifndef WM_GESTURENOTIFY
#  define WM_GESTURENOTIFY 0x011A
#endif
#endif // QT_NO_GESTURES

enum {
    WM_QT_SOCKETNOTIFIER = WM_USER,
    WM_QT_SENDPOSTEDEVENTS = WM_USER + 1,
    WM_QT_ACTIVATENOTIFIERS = WM_USER + 2,
    SendPostedEventsWindowsTimerId = ~1u
};

class QEventDispatcherWin32Private;

#if !defined(DWORD_PTR) && !defined(Q_OS_WIN64)
#define DWORD_PTR DWORD
#endif

LRESULT QT_WIN_CALLBACK qt_internal_proc(HWND hwnd, UINT message, WPARAM wp, LPARAM lp);

QEventDispatcherWin32Private::QEventDispatcherWin32Private()
    : threadId(GetCurrentThreadId()), interrupt(false), closingDown(false), internalHwnd(0),
      getMessageHook(0), serialNumber(0), lastSerialNumber(0), sendPostedEventsWindowsTimerId(0),
      wakeUps(0), activateNotifiersPosted(false), winEventNotifierActivatedEvent(NULL)
{
}

QEventDispatcherWin32Private::~QEventDispatcherWin32Private()
{
    if (winEventNotifierActivatedEvent)
        CloseHandle(winEventNotifierActivatedEvent);
    if (internalHwnd)
        DestroyWindow(internalHwnd);
}

void QEventDispatcherWin32Private::activateEventNotifier(QWinEventNotifier * wen)
{
    QEvent event(QEvent::WinEventAct);
    QCoreApplication::sendEvent(wen, &event);
}

// This function is called by a workerthread
void WINAPI QT_WIN_CALLBACK qt_fast_timer_proc(uint timerId, uint /*reserved*/, DWORD_PTR user, DWORD_PTR /*reserved*/, DWORD_PTR /*reserved*/)
{
    if (!timerId) // sanity check
        return;
    WinTimerInfo *t = (WinTimerInfo*)user;
    Q_ASSERT(t);
    QCoreApplication::postEvent(t->dispatcher, new QTimerEvent(t->timerId));
}

LRESULT QT_WIN_CALLBACK qt_internal_proc(HWND hwnd, UINT message, WPARAM wp, LPARAM lp)
{
    if (message == WM_NCCREATE)
        return true;

    MSG msg;
    msg.hwnd = hwnd;
    msg.message = message;
    msg.wParam = wp;
    msg.lParam = lp;
    QAbstractEventDispatcher* dispatcher = QAbstractEventDispatcher::instance();
    long result;
    if (!dispatcher) {
        if (message == WM_TIMER)
            KillTimer(hwnd, wp);
        return 0;
    } else if (dispatcher->filterNativeEvent(QByteArrayLiteral("windows_dispatcher_MSG"), &msg, &result)) {
        return result;
    }

#ifdef GWLP_USERDATA
    QEventDispatcherWin32 *q = (QEventDispatcherWin32 *) GetWindowLongPtr(hwnd, GWLP_USERDATA);
#else
    QEventDispatcherWin32 *q = (QEventDispatcherWin32 *) GetWindowLong(hwnd, GWL_USERDATA);
#endif
    QEventDispatcherWin32Private *d = 0;
    if (q != 0)
        d = q->d_func();

    if (message == WM_QT_SOCKETNOTIFIER) {
        // socket notifier message
        int type = -1;
        switch (WSAGETSELECTEVENT(lp)) {
        case FD_READ:
        case FD_ACCEPT:
            type = 0;
            break;
        case FD_WRITE:
        case FD_CONNECT:
            type = 1;
            break;
        case FD_OOB:
            type = 2;
            break;
        case FD_CLOSE:
            type = 3;
            break;
        }
        if (type >= 0) {
            Q_ASSERT(d != 0);
            QSNDict *sn_vec[4] = { &d->sn_read, &d->sn_write, &d->sn_except, &d->sn_read };
            QSNDict *dict = sn_vec[type];

            QSockNot *sn = dict ? dict->value(wp) : 0;
            if (sn == nullptr) {
                d->postActivateSocketNotifiers();
            } else {
                Q_ASSERT(d->active_fd.contains(sn->fd));
                QSockFd &sd = d->active_fd[sn->fd];
                if (sd.selected) {
                    Q_ASSERT(sd.mask == 0);
                    d->doWsaAsyncSelect(sn->fd, 0);
                    sd.selected = false;
                }
                d->postActivateSocketNotifiers();

                // Ignore the message if a notification with the same type was
                // received previously. Suppressed message is definitely spurious.
                const long eventCode = WSAGETSELECTEVENT(lp);
                if ((sd.mask & eventCode) != eventCode) {
                    sd.mask |= eventCode;
                    QEvent event(type < 3 ? QEvent::SockAct : QEvent::SockClose);
                    QCoreApplication::sendEvent(sn->obj, &event);
                }
            }
        }
        return 0;
    } else if (message == WM_QT_ACTIVATENOTIFIERS) {
        Q_ASSERT(d != 0);

        // Postpone activation if we have unhandled socket notifier messages
        // in the queue. WM_QT_ACTIVATENOTIFIERS will be posted again as a result of
        // event processing.
        MSG msg;
        if (!PeekMessage(&msg, d->internalHwnd,
                         WM_QT_SOCKETNOTIFIER, WM_QT_SOCKETNOTIFIER, PM_NOREMOVE)
            && d->queuedSocketEvents.isEmpty()) {
            // register all socket notifiers
            for (QSFDict::iterator it = d->active_fd.begin(), end = d->active_fd.end();
                 it != end; ++it) {
                QSockFd &sd = it.value();
                if (!sd.selected) {
                    d->doWsaAsyncSelect(it.key(), sd.event);
                    // allow any event to be accepted
                    sd.mask = 0;
                    sd.selected = true;
                }
            }
        }
        d->activateNotifiersPosted = false;
        return 0;
    } else if (message == WM_QT_SENDPOSTEDEVENTS
               // we also use a Windows timer to send posted events when the message queue is full
               || (message == WM_TIMER
                   && d->sendPostedEventsWindowsTimerId != 0
                   && wp == (uint)d->sendPostedEventsWindowsTimerId)) {
        const int localSerialNumber = d->serialNumber.load();
        if (localSerialNumber != d->lastSerialNumber) {
            d->lastSerialNumber = localSerialNumber;
            q->sendPostedEvents();
        }
        return 0;
    } else if (message == WM_TIMER) {
        Q_ASSERT(d != 0);
        d->sendTimerEvent(wp);
        return 0;
    }

    return DefWindowProc(hwnd, message, wp, lp);
}

static inline UINT inputTimerMask()
{
    UINT result = QS_TIMER | QS_INPUT | QS_RAWINPUT;
    // QTBUG 28513, QTBUG-29097, QTBUG-29435: QS_TOUCH, QS_POINTER became part of
    // QS_INPUT in Windows Kit 8. They should not be used when running on pre-Windows 8.
#if WINVER > 0x0601
    if (QOperatingSystemVersion::current() < QOperatingSystemVersion::Windows8)
        result &= ~(QS_TOUCH | QS_POINTER);
#endif //  WINVER > 0x0601
    return result;
}

LRESULT QT_WIN_CALLBACK qt_GetMessageHook(int code, WPARAM wp, LPARAM lp)
{
    QEventDispatcherWin32 *q = qobject_cast<QEventDispatcherWin32 *>(QAbstractEventDispatcher::instance());
    Q_ASSERT(q != 0);

    if (wp == PM_REMOVE) {
        if (q) {
            MSG *msg = (MSG *) lp;
            QEventDispatcherWin32Private *d = q->d_func();
            const int localSerialNumber = d->serialNumber.load();
            static const UINT mask = inputTimerMask();
            if (HIWORD(GetQueueStatus(mask)) == 0) {
                // no more input or timer events in the message queue, we can allow posted events to be sent normally now
                if (d->sendPostedEventsWindowsTimerId != 0) {
                    // stop the timer to send posted events, since we now allow the WM_QT_SENDPOSTEDEVENTS message
                    KillTimer(d->internalHwnd, d->sendPostedEventsWindowsTimerId);
                    d->sendPostedEventsWindowsTimerId = 0;
                }
                (void) d->wakeUps.fetchAndStoreRelease(0);
                if (localSerialNumber != d->lastSerialNumber
                    // if this message IS the one that triggers sendPostedEvents(), no need to post it again
                    && (msg->hwnd != d->internalHwnd
                        || msg->message != WM_QT_SENDPOSTEDEVENTS)) {
                    PostMessage(d->internalHwnd, WM_QT_SENDPOSTEDEVENTS, 0, 0);
                }
            } else if (d->sendPostedEventsWindowsTimerId == 0
                       && localSerialNumber != d->lastSerialNumber) {
                // start a special timer to continue delivering posted events while
                // there are still input and timer messages in the message queue
                d->sendPostedEventsWindowsTimerId = SetTimer(d->internalHwnd,
                                                             SendPostedEventsWindowsTimerId,
                                                             0, // we specify zero, but Windows uses USER_TIMER_MINIMUM
                                                             NULL);
                // we don't check the return value of SetTimer()... if creating the timer failed, there's little
                // we can do. we just have to accept that posted events will be starved
            }
        }
    }
    return q->d_func()->getMessageHook ? CallNextHookEx(0, code, wp, lp) : 0;
}

// Provide class name and atom for the message window used by
// QEventDispatcherWin32Private via Q_GLOBAL_STATIC shared between threads.
struct QWindowsMessageWindowClassContext
{
    QWindowsMessageWindowClassContext();
    ~QWindowsMessageWindowClassContext();

    ATOM atom;
    wchar_t *className;
};

QWindowsMessageWindowClassContext::QWindowsMessageWindowClassContext()
    : atom(0), className(0)
{
    // make sure that multiple Qt's can coexist in the same process
    const QString qClassName = QStringLiteral("QEventDispatcherWin32_Internal_Widget")
        + QString::number(quintptr(qt_internal_proc));
    className = new wchar_t[qClassName.size() + 1];
    qClassName.toWCharArray(className);
    className[qClassName.size()] = 0;

    WNDCLASS wc;
    wc.style = 0;
    wc.lpfnWndProc = qt_internal_proc;
    wc.cbClsExtra = 0;
    wc.cbWndExtra = 0;
    wc.hInstance = GetModuleHandle(0);
    wc.hIcon = 0;
    wc.hCursor = 0;
    wc.hbrBackground = 0;
    wc.lpszMenuName = NULL;
    wc.lpszClassName = className;
    atom = RegisterClass(&wc);
    if (!atom) {
        qErrnoWarning("%s RegisterClass() failed", qPrintable(qClassName));
        delete [] className;
        className = 0;
    }
}

QWindowsMessageWindowClassContext::~QWindowsMessageWindowClassContext()
{
    if (className) {
        UnregisterClass(className, GetModuleHandle(0));
        delete [] className;
    }
}

Q_GLOBAL_STATIC(QWindowsMessageWindowClassContext, qWindowsMessageWindowClassContext)

static HWND qt_create_internal_window(const QEventDispatcherWin32 *eventDispatcher)
{
    QWindowsMessageWindowClassContext *ctx = qWindowsMessageWindowClassContext();
    if (!ctx->atom)
        return 0;
    HWND wnd = CreateWindow(ctx->className,    // classname
                            ctx->className,    // window name
                            0,                 // style
                            0, 0, 0, 0,        // geometry
                            HWND_MESSAGE,            // parent
                            0,                 // menu handle
                            GetModuleHandle(0),     // application
                            0);                // windows creation data.

    if (!wnd) {
        qErrnoWarning("CreateWindow() for QEventDispatcherWin32 internal window failed");
        return 0;
    }

#ifdef GWLP_USERDATA
    SetWindowLongPtr(wnd, GWLP_USERDATA, (LONG_PTR)eventDispatcher);
#else
    SetWindowLong(wnd, GWL_USERDATA, (LONG)eventDispatcher);
#endif

    return wnd;
}

static void calculateNextTimeout(WinTimerInfo *t, quint64 currentTime)
{
    uint interval = t->interval;
    if ((interval >= 20000u && t->timerType != Qt::PreciseTimer) || t->timerType == Qt::VeryCoarseTimer) {
        // round the interval, VeryCoarseTimers only have full second accuracy
        interval = ((interval + 500)) / 1000 * 1000;
    }
    t->interval = interval;
    t->timeout = currentTime + interval;
}

void QEventDispatcherWin32Private::registerTimer(WinTimerInfo *t)
{
    Q_ASSERT(internalHwnd);

    Q_Q(QEventDispatcherWin32);

    bool ok = false;
    calculateNextTimeout(t, qt_msectime());
    uint interval = t->interval;
    if (interval == 0u) {
        // optimization for single-shot-zero-timer
        QCoreApplication::postEvent(q, new QZeroTimerEvent(t->timerId));
        ok = true;
    } else if (interval < 20u || t->timerType == Qt::PreciseTimer) {
        // 3/2016: Although MSDN states timeSetEvent() is deprecated, the function
        // is still deemed to be the most reliable precision timer.
        t->fastTimerId = timeSetEvent(interval, 1, qt_fast_timer_proc, DWORD_PTR(t),
                                      TIME_CALLBACK_FUNCTION | TIME_PERIODIC | TIME_KILL_SYNCHRONOUS);
        ok = t->fastTimerId;
    }

    if (!ok) {
        // user normal timers for (Very)CoarseTimers, or if no more multimedia timers available
        ok = SetTimer(internalHwnd, t->timerId, interval, 0);
    }

    if (!ok)
        qErrnoWarning("QEventDispatcherWin32::registerTimer: Failed to create a timer");
}

void QEventDispatcherWin32Private::unregisterTimer(WinTimerInfo *t)
{
    if (t->interval == 0) {
        QCoreApplicationPrivate::removePostedTimerEvent(t->dispatcher, t->timerId);
    } else if (t->fastTimerId != 0) {
        timeKillEvent(t->fastTimerId);
        QCoreApplicationPrivate::removePostedTimerEvent(t->dispatcher, t->timerId);
    } else if (internalHwnd) {
        KillTimer(internalHwnd, t->timerId);
    }
    t->timerId = -1;
    if (!t->inTimerEvent)
        delete t;
}

void QEventDispatcherWin32Private::sendTimerEvent(int timerId)
{
    WinTimerInfo *t = timerDict.value(timerId);
    if (t && !t->inTimerEvent) {
        // send event, but don't allow it to recurse
        t->inTimerEvent = true;

        // recalculate next emission
        calculateNextTimeout(t, qt_msectime());

        QTimerEvent e(t->timerId);
        QCoreApplication::sendEvent(t->obj, &e);

        // timer could have been removed
        if (t->timerId == -1) {
            delete t;
        } else {
            t->inTimerEvent = false;
        }
    }
}

void QEventDispatcherWin32Private::doWsaAsyncSelect(int socket, long event)
{
    Q_ASSERT(internalHwnd);
    // BoundsChecker may emit a warning for WSAAsyncSelect when event == 0
    // This is a BoundsChecker bug and not a Qt bug
    WSAAsyncSelect(socket, internalHwnd, event ? int(WM_QT_SOCKETNOTIFIER) : 0, event);
}

void QEventDispatcherWin32Private::postActivateSocketNotifiers()
{
    if (!activateNotifiersPosted)
        activateNotifiersPosted = PostMessage(internalHwnd, WM_QT_ACTIVATENOTIFIERS, 0, 0);
}

void QEventDispatcherWin32::createInternalHwnd()
{
    Q_D(QEventDispatcherWin32);

    if (d->internalHwnd)
        return;
    d->internalHwnd = qt_create_internal_window(this);

    installMessageHook();

    // start all normal timers
    for (int i = 0; i < d->timerVec.count(); ++i)
        d->registerTimer(d->timerVec.at(i));
}

void QEventDispatcherWin32::installMessageHook()
{
    Q_D(QEventDispatcherWin32);

    if (d->getMessageHook)
        return;

    // setup GetMessage hook needed to drive our posted events
    d->getMessageHook = SetWindowsHookEx(WH_GETMESSAGE, (HOOKPROC) qt_GetMessageHook, NULL, GetCurrentThreadId());
    if (Q_UNLIKELY(!d->getMessageHook)) {
        int errorCode = GetLastError();
        qFatal("Qt: INTERNAL ERROR: failed to install GetMessage hook: %d, %s",
               errorCode, qPrintable(qt_error_string(errorCode)));
    }
}

void QEventDispatcherWin32::uninstallMessageHook()
{
    Q_D(QEventDispatcherWin32);

    if (d->getMessageHook)
        UnhookWindowsHookEx(d->getMessageHook);
    d->getMessageHook = 0;
}

QEventDispatcherWin32::QEventDispatcherWin32(QObject *parent)
    : QAbstractEventDispatcher(*new QEventDispatcherWin32Private, parent)
{
}

QEventDispatcherWin32::QEventDispatcherWin32(QEventDispatcherWin32Private &dd, QObject *parent)
    : QAbstractEventDispatcher(dd, parent)
{ }

QEventDispatcherWin32::~QEventDispatcherWin32()
{
}

bool QEventDispatcherWin32::processEvents(QEventLoop::ProcessEventsFlags flags)
{
    Q_D(QEventDispatcherWin32);

    if (!d->internalHwnd) {
        createInternalHwnd();
        wakeUp(); // trigger a call to sendPostedEvents()
    }

    d->interrupt = false;
    emit awake();

    bool canWait;
    bool retVal = false;
    bool seenWM_QT_SENDPOSTEDEVENTS = false;
    bool needWM_QT_SENDPOSTEDEVENTS = false;
    do {
        DWORD waitRet = 0;
        DWORD nCount = 0;
        HANDLE *pHandles = nullptr;
        if (d->winEventNotifierActivatedEvent) {
            nCount = 1;
            pHandles = &d->winEventNotifierActivatedEvent;
        }
        QVarLengthArray<MSG> processedTimers;
        while (!d->interrupt) {
            MSG msg;
            bool haveMessage;

            if (!(flags & QEventLoop::ExcludeUserInputEvents) && !d->queuedUserInputEvents.isEmpty()) {
                // process queued user input events
                haveMessage = true;
                msg = d->queuedUserInputEvents.takeFirst();
            } else if(!(flags & QEventLoop::ExcludeSocketNotifiers) && !d->queuedSocketEvents.isEmpty()) {
                // process queued socket events
                haveMessage = true;
                msg = d->queuedSocketEvents.takeFirst();
            } else {
                haveMessage = PeekMessage(&msg, 0, 0, 0, PM_REMOVE);
                if (haveMessage) {
                    if ((flags & QEventLoop::ExcludeUserInputEvents)
                        && ((msg.message >= WM_KEYFIRST
                             && msg.message <= WM_KEYLAST)
                            || (msg.message >= WM_MOUSEFIRST
                                && msg.message <= WM_MOUSELAST)
                            || msg.message == WM_MOUSEWHEEL
                            || msg.message == WM_MOUSEHWHEEL
                            || msg.message == WM_TOUCH
#ifndef QT_NO_GESTURES
                            || msg.message == WM_GESTURE
                            || msg.message == WM_GESTURENOTIFY
#endif
                            || msg.message == WM_CLOSE)) {
                        // queue user input events for later processing
                        d->queuedUserInputEvents.append(msg);
                        continue;
                    }
                    if ((flags & QEventLoop::ExcludeSocketNotifiers)
                        && (msg.message == WM_QT_SOCKETNOTIFIER && msg.hwnd == d->internalHwnd)) {
                        // queue socket events for later processing
                        d->queuedSocketEvents.append(msg);
                        continue;
                    }
                }
            }
            if (!haveMessage) {
                // no message - check for signalled objects
                waitRet = MsgWaitForMultipleObjectsEx(nCount, pHandles, 0, QS_ALLINPUT, MWMO_ALERTABLE);
                if ((haveMessage = (waitRet == WAIT_OBJECT_0 + nCount))) {
                    // a new message has arrived, process it
                    continue;
                }
            }
            if (haveMessage) {
                // WinCE doesn't support hooks at all, so we have to call this by hand :(
                if (!d->getMessageHook)
                    (void) qt_GetMessageHook(0, PM_REMOVE, (LPARAM) &msg);

                if (d->internalHwnd == msg.hwnd && msg.message == WM_QT_SENDPOSTEDEVENTS) {
                    if (seenWM_QT_SENDPOSTEDEVENTS) {
                        // when calling processEvents() "manually", we only want to send posted
                        // events once
                        needWM_QT_SENDPOSTEDEVENTS = true;
                        continue;
                    }
                    seenWM_QT_SENDPOSTEDEVENTS = true;
                } else if (msg.message == WM_TIMER) {
                    // avoid live-lock by keeping track of the timers we've already sent
                    bool found = false;
                    for (int i = 0; !found && i < processedTimers.count(); ++i) {
                        const MSG processed = processedTimers.constData()[i];
                        found = (processed.wParam == msg.wParam && processed.hwnd == msg.hwnd && processed.lParam == msg.lParam);
                    }
                    if (found)
                        continue;
                    processedTimers.append(msg);
                } else if (msg.message == WM_QUIT) {
                    if (QCoreApplication::instance())
                        QCoreApplication::instance()->quit();
                    return false;
                }

                if (!filterNativeEvent(QByteArrayLiteral("windows_generic_MSG"), &msg, 0)) {
                    TranslateMessage(&msg);
                    DispatchMessage(&msg);
                }
            } else if (waitRet - WAIT_OBJECT_0 < nCount) {
                activateEventNotifiers();
            } else {
                // nothing todo so break
                break;
            }
            retVal = true;
        }

        // still nothing - wait for message or signalled objects
        canWait = (!retVal
                   && !d->interrupt
                   && (flags & QEventLoop::WaitForMoreEvents));
        if (canWait) {
            emit aboutToBlock();
            waitRet = MsgWaitForMultipleObjectsEx(nCount, pHandles, INFINITE, QS_ALLINPUT, MWMO_ALERTABLE | MWMO_INPUTAVAILABLE);
            emit awake();
            if (waitRet - WAIT_OBJECT_0 < nCount) {
                activateEventNotifiers();
                retVal = true;
            }
        }
    } while (canWait);

    if (!seenWM_QT_SENDPOSTEDEVENTS && (flags & QEventLoop::EventLoopExec) == 0) {
        // when called "manually", always send posted events
        sendPostedEvents();
    }

    if (needWM_QT_SENDPOSTEDEVENTS)
        PostMessage(d->internalHwnd, WM_QT_SENDPOSTEDEVENTS, 0, 0);

    return retVal;
}

bool QEventDispatcherWin32::hasPendingEvents()
{
    MSG msg;
    return qGlobalPostedEventsCount() || PeekMessage(&msg, NULL, 0, 0, PM_NOREMOVE);
}

void QEventDispatcherWin32::registerSocketNotifier(QSocketNotifier *notifier)
{
    Q_ASSERT(notifier);
    int sockfd = notifier->socket();
    int type = notifier->type();
#ifndef QT_NO_DEBUG
    if (sockfd < 0) {
        qWarning("QSocketNotifier: Internal error");
        return;
    } else if (notifier->thread() != thread() || thread() != QThread::currentThread()) {
        qWarning("QSocketNotifier: socket notifiers cannot be enabled from another thread");
        return;
    }
#endif

    Q_D(QEventDispatcherWin32);
    QSNDict *sn_vec[3] = { &d->sn_read, &d->sn_write, &d->sn_except };
    QSNDict *dict = sn_vec[type];

    if (QCoreApplication::closingDown()) // ### d->exitloop?
        return; // after sn_cleanup, don't reinitialize.

    if (dict->contains(sockfd)) {
        const char *t[] = { "Read", "Write", "Exception" };
    /* Variable "socket" below is a function pointer. */
        qWarning("QSocketNotifier: Multiple socket notifiers for "
                 "same socket %d and type %s", sockfd, t[type]);
    }

    createInternalHwnd();

    QSockNot *sn = new QSockNot;
    sn->obj = notifier;
    sn->fd  = sockfd;
    dict->insert(sn->fd, sn);

    long event = 0;
    if (d->sn_read.contains(sockfd))
        event |= FD_READ | FD_CLOSE | FD_ACCEPT;
    if (d->sn_write.contains(sockfd))
        event |= FD_WRITE | FD_CONNECT;
    if (d->sn_except.contains(sockfd))
        event |= FD_OOB;

    QSFDict::iterator it = d->active_fd.find(sockfd);
    if (it != d->active_fd.end()) {
        QSockFd &sd = it.value();
        if (sd.selected) {
            d->doWsaAsyncSelect(sockfd, 0);
            sd.selected = false;
        }
        sd.event |= event;
    } else {
        // Disable the events which could be implicitly re-enabled. Next activation
        // of socket notifiers will reset the mask.
        d->active_fd.insert(sockfd, QSockFd(event, FD_READ | FD_ACCEPT | FD_WRITE | FD_OOB));
    }

    d->postActivateSocketNotifiers();
}

void QEventDispatcherWin32::unregisterSocketNotifier(QSocketNotifier *notifier)
{
    Q_ASSERT(notifier);
#ifndef QT_NO_DEBUG
    int sockfd = notifier->socket();
    if (sockfd < 0) {
        qWarning("QSocketNotifier: Internal error");
        return;
    } else if (notifier->thread() != thread() || thread() != QThread::currentThread()) {
        qWarning("QSocketNotifier: socket notifiers cannot be disabled from another thread");
        return;
    }
#endif
    doUnregisterSocketNotifier(notifier);
}

void QEventDispatcherWin32::doUnregisterSocketNotifier(QSocketNotifier *notifier)
{
    Q_D(QEventDispatcherWin32);
    int type = notifier->type();
    int sockfd = notifier->socket();
    Q_ASSERT(sockfd >= 0);

    QSFDict::iterator it = d->active_fd.find(sockfd);
    if (it != d->active_fd.end()) {
        QSockFd &sd = it.value();
        if (sd.selected)
            d->doWsaAsyncSelect(sockfd, 0);
        const long event[3] = { FD_READ | FD_CLOSE | FD_ACCEPT, FD_WRITE | FD_CONNECT, FD_OOB };
        sd.event ^= event[type];
        if (sd.event == 0) {
            d->active_fd.erase(it);
        } else if (sd.selected) {
            sd.selected = false;
            d->postActivateSocketNotifiers();
        }
    }

    QSNDict *sn_vec[3] = { &d->sn_read, &d->sn_write, &d->sn_except };
    QSNDict *dict = sn_vec[type];
    QSockNot *sn = dict->value(sockfd);
    if (!sn)
        return;

    dict->remove(sockfd);
    delete sn;
}

void QEventDispatcherWin32::registerTimer(int timerId, int interval, Qt::TimerType timerType, QObject *object)
{
#ifndef QT_NO_DEBUG
    if (timerId < 1 || interval < 0 || !object) {
        qWarning("QEventDispatcherWin32::registerTimer: invalid arguments");
        return;
    } else if (object->thread() != thread() || thread() != QThread::currentThread()) {
        qWarning("QEventDispatcherWin32::registerTimer: timers cannot be started from another thread");
        return;
    }
#endif

    Q_D(QEventDispatcherWin32);

    // exiting ... do not register new timers
    // (QCoreApplication::closingDown() is set too late to be used here)
    if (d->closingDown)
        return;

    WinTimerInfo *t = new WinTimerInfo;
    t->dispatcher = this;
    t->timerId  = timerId;
    t->interval = interval;
    t->timerType = timerType;
    t->obj  = object;
    t->inTimerEvent = false;
    t->fastTimerId = 0;

    if (d->internalHwnd)
        d->registerTimer(t);

    d->timerVec.append(t);                      // store in timer vector
    d->timerDict.insert(t->timerId, t);          // store timers in dict
}

bool QEventDispatcherWin32::unregisterTimer(int timerId)
{
#ifndef QT_NO_DEBUG
    if (timerId < 1) {
        qWarning("QEventDispatcherWin32::unregisterTimer: invalid argument");
        return false;
    }
    QThread *currentThread = QThread::currentThread();
    if (thread() != currentThread) {
        qWarning("QEventDispatcherWin32::unregisterTimer: timers cannot be stopped from another thread");
        return false;
    }
#endif

    Q_D(QEventDispatcherWin32);
    if (d->timerVec.isEmpty() || timerId <= 0)
        return false;

    WinTimerInfo *t = d->timerDict.value(timerId);
    if (!t)
        return false;

    d->timerDict.remove(t->timerId);
    d->timerVec.removeAll(t);
    d->unregisterTimer(t);
    return true;
}

bool QEventDispatcherWin32::unregisterTimers(QObject *object)
{
#ifndef QT_NO_DEBUG
    if (!object) {
        qWarning("QEventDispatcherWin32::unregisterTimers: invalid argument");
        return false;
    }
    QThread *currentThread = QThread::currentThread();
    if (object->thread() != thread() || thread() != currentThread) {
        qWarning("QEventDispatcherWin32::unregisterTimers: timers cannot be stopped from another thread");
        return false;
    }
#endif

    Q_D(QEventDispatcherWin32);
    if (d->timerVec.isEmpty())
        return false;
    WinTimerInfo *t;
    for (int i=0; i<d->timerVec.size(); i++) {
        t = d->timerVec.at(i);
        if (t && t->obj == object) {                // object found
            d->timerDict.remove(t->timerId);
            d->timerVec.removeAt(i);
            d->unregisterTimer(t);
            --i;
        }
    }
    return true;
}

QList<QEventDispatcherWin32::TimerInfo>
QEventDispatcherWin32::registeredTimers(QObject *object) const
{
    if (!object) {
        qWarning("QEventDispatcherWin32:registeredTimers: invalid argument");
        return QList<TimerInfo>();
    }

    Q_D(const QEventDispatcherWin32);
    QList<TimerInfo> list;
    for (int i = 0; i < d->timerVec.size(); ++i) {
        const WinTimerInfo *t = d->timerVec.at(i);
        if (t && t->obj == object)
            list << TimerInfo(t->timerId, t->interval, t->timerType);
    }
    return list;
}

bool QEventDispatcherWin32::registerEventNotifier(QWinEventNotifier *notifier)
{
    if (!notifier) {
        qWarning("QWinEventNotifier: Internal error");
        return false;
    } else if (notifier->thread() != thread() || thread() != QThread::currentThread()) {
        qWarning("QWinEventNotifier: event notifiers cannot be enabled from another thread");
        return false;
    }

    Q_D(QEventDispatcherWin32);

    if (d->winEventNotifierList.contains(notifier))
        return true;

    d->winEventNotifierList.append(notifier);
<<<<<<< HEAD
=======
    d->winEventNotifierListModified = true;
>>>>>>> 4ba53561

    if (!d->winEventNotifierActivatedEvent)
        d->winEventNotifierActivatedEvent = CreateEvent(0, TRUE, FALSE, nullptr);

    return QWinEventNotifierPrivate::get(notifier)->registerWaitObject();
}

void QEventDispatcherWin32::unregisterEventNotifier(QWinEventNotifier *notifier)
{
    if (!notifier) {
        qWarning("QWinEventNotifier: Internal error");
        return;
    } else if (notifier->thread() != thread() || thread() != QThread::currentThread()) {
        qWarning("QWinEventNotifier: event notifiers cannot be disabled from another thread");
        return;
    }

    Q_D(QEventDispatcherWin32);

    int i = d->winEventNotifierList.indexOf(notifier);
    if (i == -1)
        return;
    d->winEventNotifierList.takeAt(i);
<<<<<<< HEAD
=======
    d->winEventNotifierListModified = true;
>>>>>>> 4ba53561
    QWinEventNotifierPrivate *nd = QWinEventNotifierPrivate::get(notifier);
    if (nd->waitHandle)
        nd->unregisterWaitObject();
}

void QEventDispatcherWin32::activateEventNotifiers()
{
    Q_D(QEventDispatcherWin32);
    ResetEvent(d->winEventNotifierActivatedEvent);

<<<<<<< HEAD
    // Iterate backwards, because the notifier might remove itself on activate().
    for (int i = d->winEventNotifierList.count(); --i >= 0;) {
        QWinEventNotifier *notifier = d->winEventNotifierList.at(i);
        QWinEventNotifierPrivate *nd = QWinEventNotifierPrivate::get(notifier);
        if (nd->signaledCount.load() != 0) {
            --nd->signaledCount;
            nd->unregisterWaitObject();
            d->activateEventNotifier(notifier);
        }
    }
=======
    // Activate signaled notifiers. Our winEventNotifierList can be modified in activation slots.
    do {
        d->winEventNotifierListModified = false;
        for (int i = 0; i < d->winEventNotifierList.count(); ++i) {
            QWinEventNotifier *notifier = d->winEventNotifierList.at(i);
            QWinEventNotifierPrivate *nd = QWinEventNotifierPrivate::get(notifier);
            if (nd->signaledCount.load() != 0) {
                --nd->signaledCount;
                nd->unregisterWaitObject();
                d->activateEventNotifier(notifier);
            }
        }
    } while (d->winEventNotifierListModified);
>>>>>>> 4ba53561

    // Re-register the remaining activated notifiers.
    for (int i = 0; i < d->winEventNotifierList.count(); ++i) {
        QWinEventNotifier *notifier = d->winEventNotifierList.at(i);
        QWinEventNotifierPrivate *nd = QWinEventNotifierPrivate::get(notifier);
        if (!nd->waitHandle)
            nd->registerWaitObject();
    }
}

int QEventDispatcherWin32::remainingTime(int timerId)
{
#ifndef QT_NO_DEBUG
    if (timerId < 1) {
        qWarning("QEventDispatcherWin32::remainingTime: invalid argument");
        return -1;
    }
#endif

    Q_D(QEventDispatcherWin32);

    if (d->timerVec.isEmpty())
        return -1;

    quint64 currentTime = qt_msectime();

    WinTimerInfo *t;
    for (int i=0; i<d->timerVec.size(); i++) {
        t = d->timerVec.at(i);
        if (t && t->timerId == timerId) {                // timer found
            if (currentTime < t->timeout) {
                // time to wait
                return t->timeout - currentTime;
            } else {
                return 0;
            }
        }
    }

#ifndef QT_NO_DEBUG
    qWarning("QEventDispatcherWin32::remainingTime: timer id %d not found", timerId);
#endif

    return -1;
}

void QEventDispatcherWin32::wakeUp()
{
    Q_D(QEventDispatcherWin32);
    d->serialNumber.ref();
    if (d->internalHwnd && d->wakeUps.testAndSetAcquire(0, 1)) {
        // post a WM_QT_SENDPOSTEDEVENTS to this thread if there isn't one already pending
        PostMessage(d->internalHwnd, WM_QT_SENDPOSTEDEVENTS, 0, 0);
    }
}

void QEventDispatcherWin32::interrupt()
{
    Q_D(QEventDispatcherWin32);
    d->interrupt = true;
    wakeUp();
}

void QEventDispatcherWin32::flush()
{ }

void QEventDispatcherWin32::startingUp()
{ }

void QEventDispatcherWin32::closingDown()
{
    Q_D(QEventDispatcherWin32);

    // clean up any socketnotifiers
    while (!d->sn_read.isEmpty())
        doUnregisterSocketNotifier((*(d->sn_read.begin()))->obj);
    while (!d->sn_write.isEmpty())
        doUnregisterSocketNotifier((*(d->sn_write.begin()))->obj);
    while (!d->sn_except.isEmpty())
        doUnregisterSocketNotifier((*(d->sn_except.begin()))->obj);
    Q_ASSERT(d->active_fd.isEmpty());

    // clean up any timers
    for (int i = 0; i < d->timerVec.count(); ++i)
        d->unregisterTimer(d->timerVec.at(i));
    d->timerVec.clear();
    d->timerDict.clear();

    d->closingDown = true;

    uninstallMessageHook();
}

bool QEventDispatcherWin32::event(QEvent *e)
{
    Q_D(QEventDispatcherWin32);
    if (e->type() == QEvent::ZeroTimerEvent) {
        QZeroTimerEvent *zte = static_cast<QZeroTimerEvent*>(e);
        WinTimerInfo *t = d->timerDict.value(zte->timerId());
        if (t) {
            t->inTimerEvent = true;

            QTimerEvent te(zte->timerId());
            QCoreApplication::sendEvent(t->obj, &te);

            // timer could have been removed
            if (t->timerId == -1) {
                delete t;
            } else {
                if (t->interval == 0 && t->inTimerEvent) {
                    // post the next zero timer event as long as the timer was not restarted
                    QCoreApplication::postEvent(this, new QZeroTimerEvent(zte->timerId()));
                }

                t->inTimerEvent = false;
            }
        }
        return true;
    } else if (e->type() == QEvent::Timer) {
        QTimerEvent *te = static_cast<QTimerEvent*>(e);
        d->sendTimerEvent(te->timerId());
    }
    return QAbstractEventDispatcher::event(e);
}

void QEventDispatcherWin32::sendPostedEvents()
{
    Q_D(QEventDispatcherWin32);
    QCoreApplicationPrivate::sendPostedEvents(0, 0, d->threadData);
}

HWND QEventDispatcherWin32::internalHwnd()
{
    Q_D(QEventDispatcherWin32);
    createInternalHwnd();
    return d->internalHwnd;
}

QT_END_NAMESPACE<|MERGE_RESOLUTION|>--- conflicted
+++ resolved
@@ -905,10 +905,7 @@
         return true;
 
     d->winEventNotifierList.append(notifier);
-<<<<<<< HEAD
-=======
     d->winEventNotifierListModified = true;
->>>>>>> 4ba53561
 
     if (!d->winEventNotifierActivatedEvent)
         d->winEventNotifierActivatedEvent = CreateEvent(0, TRUE, FALSE, nullptr);
@@ -932,10 +929,7 @@
     if (i == -1)
         return;
     d->winEventNotifierList.takeAt(i);
-<<<<<<< HEAD
-=======
     d->winEventNotifierListModified = true;
->>>>>>> 4ba53561
     QWinEventNotifierPrivate *nd = QWinEventNotifierPrivate::get(notifier);
     if (nd->waitHandle)
         nd->unregisterWaitObject();
@@ -946,18 +940,6 @@
     Q_D(QEventDispatcherWin32);
     ResetEvent(d->winEventNotifierActivatedEvent);
 
-<<<<<<< HEAD
-    // Iterate backwards, because the notifier might remove itself on activate().
-    for (int i = d->winEventNotifierList.count(); --i >= 0;) {
-        QWinEventNotifier *notifier = d->winEventNotifierList.at(i);
-        QWinEventNotifierPrivate *nd = QWinEventNotifierPrivate::get(notifier);
-        if (nd->signaledCount.load() != 0) {
-            --nd->signaledCount;
-            nd->unregisterWaitObject();
-            d->activateEventNotifier(notifier);
-        }
-    }
-=======
     // Activate signaled notifiers. Our winEventNotifierList can be modified in activation slots.
     do {
         d->winEventNotifierListModified = false;
@@ -971,7 +953,6 @@
             }
         }
     } while (d->winEventNotifierListModified);
->>>>>>> 4ba53561
 
     // Re-register the remaining activated notifiers.
     for (int i = 0; i < d->winEventNotifierList.count(); ++i) {
