/****************************************************************************
**
** Copyright (C) 2014 Klarälvdalens Datakonsult AB, a KDAB Group company, info@kdab.com, author Volker Krause <volker.krause@kdab.com>
** Contact: https://www.qt.io/licensing/
**
** This file is part of the QtCore module of the Qt Toolkit.
**
** $QT_BEGIN_LICENSE:LGPL$
** Commercial License Usage
** Licensees holding valid commercial Qt licenses may use this file in
** accordance with the commercial license agreement provided with the
** Software or, alternatively, in accordance with the terms contained in
** a written agreement between you and The Qt Company. For licensing terms
** and conditions see https://www.qt.io/terms-conditions. For further
** information use the contact form at https://www.qt.io/contact-us.
**
** GNU Lesser General Public License Usage
** Alternatively, this file may be used under the terms of the GNU Lesser
** General Public License version 3 as published by the Free Software
** Foundation and appearing in the file LICENSE.LGPL3 included in the
** packaging of this file. Please review the following information to
** ensure the GNU Lesser General Public License version 3 requirements
** will be met: https://www.gnu.org/licenses/lgpl-3.0.html.
**
** GNU General Public License Usage
** Alternatively, this file may be used under the terms of the GNU
** General Public License version 2.0 or (at your option) the GNU General
** Public license version 3 or any later version approved by the KDE Free
** Qt Foundation. The licenses are as published by the Free Software
** Foundation and appearing in the file LICENSE.GPL2 and LICENSE.GPL3
** included in the packaging of this file. Please review the following
** information to ensure the GNU General Public License requirements will
** be met: https://www.gnu.org/licenses/gpl-2.0.html and
** https://www.gnu.org/licenses/gpl-3.0.html.
**
** $QT_END_LICENSE$
**
****************************************************************************/

#include "qhooks_p.h"

QT_BEGIN_NAMESPACE

// Only add to the end, and bump version if you do.
quintptr Q_CORE_EXPORT qtHookData[] = {
    3, // hook data version
    QHooks::LastHookIndex, // size of qtHookData
    QT_VERSION,

    // AddQObject, void(*)(QObject*), called for every constructed QObject
    // Note: this is called from the QObject constructor, ie. the sub-class
    // constructors haven't run yet.
    0,

    // RemoveQObject, void(*)(QObject*), called for every destructed QObject
    // Note: this is called from the QObject destructor, ie. the object
    // you get as an argument is already largely invalid.
    0,

    // Startup, void(*)(), called once QCoreApplication is operational
    0,

    // TypeInformationVersion, an integral value, bumped whenever private
    // object sizes or member offsets that are used in Qt Creator's
    // data structure "pretty printing" change.
    //
    // The required sizes and offsets are tested in tests/auto/other/toolsupport.
    // When this fails and the change was intentional, adjust the test and
    // adjust this value here.
<<<<<<< HEAD
    14
=======
    5
>>>>>>> cbe33240
};

Q_STATIC_ASSERT(QHooks::LastHookIndex == sizeof(qtHookData) / sizeof(qtHookData[0]));

QT_END_NAMESPACE
<|MERGE_RESOLUTION|>--- conflicted
+++ resolved
@@ -67,11 +67,7 @@
     // The required sizes and offsets are tested in tests/auto/other/toolsupport.
     // When this fails and the change was intentional, adjust the test and
     // adjust this value here.
-<<<<<<< HEAD
-    14
-=======
-    5
->>>>>>> cbe33240
+    15
 };
 
 Q_STATIC_ASSERT(QHooks::LastHookIndex == sizeof(qtHookData) / sizeof(qtHookData[0]));
