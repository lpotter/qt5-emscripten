--- conflicted
+++ resolved
@@ -3000,113 +3000,4 @@
         {Debugging Techniques}
 */
 
-<<<<<<< HEAD
-=======
-/*!
-    \typedef QtMsgHandler
-    \relates <QtGlobal>
-    \deprecated
-
-    This is a typedef for a pointer to a function with the following
-    signature:
-
-    \snippet doc/src/snippets/code/src_corelib_global_qglobal.cpp 7
-
-    This typedef is deprecated, you should use QtMessageHandler instead.
-    \sa QtMsgType, QtMessageHandler, qInstallMsgHandler(), qInstallMessageHandler()
-*/
-
-/*!
-    \typedef QtMessageHandler
-    \relates <QtGlobal>
-    \since 5.0
-
-    This is a typedef for a pointer to a function with the following
-    signature:
-
-    \snippet doc/src/snippets/code/src_corelib_global_qglobal.cpp 49
-
-    \sa QtMsgType, qInstallMessageHandler()
-*/
-
-/*!
-    \fn QtMessageHandler qInstallMessageHandler(QtMessageHandler handler)
-    \relates <QtGlobal>
-    \since 5.0
-
-    Installs a Qt message \a handler which has been defined
-    previously. Returns a pointer to the previous message handler
-    (which may be 0).
-
-    The message handler is a function that prints out debug messages,
-    warnings, critical and fatal error messages. The Qt library (debug
-    mode) contains hundreds of warning messages that are printed
-    when internal errors (usually invalid function arguments)
-    occur. Qt built in release mode also contains such warnings unless
-    QT_NO_WARNING_OUTPUT and/or QT_NO_DEBUG_OUTPUT have been set during
-    compilation. If you implement your own message handler, you get total
-    control of these messages.
-
-    The default message handler prints the message to the standard
-    output under X11 or to the debugger under Windows. If it is a
-    fatal message, the application aborts immediately.
-
-    Only one message handler can be defined, since this is usually
-    done on an application-wide basis to control debug output.
-
-    To restore the message handler, call \c qInstallMessageHandler(0).
-
-    Example:
-
-    \snippet doc/src/snippets/code/src_corelib_global_qglobal.cpp 23
-
-    \sa QtMessageHandler, QtMsgType, qDebug(), qWarning(), qCritical(), qFatal(),
-    {Debugging Techniques}
-*/
-
-/*!
-    \fn QtMsgHandler qInstallMsgHandler(QtMsgHandler handler)
-    \relates <QtGlobal>
-    \deprecated
-
-    Installs a Qt message \a handler which has been defined
-    previously. This method is deprecated, use qInstallMessageHandler
-    instead.
-    \sa QtMsgHandler, qInstallMessageHandler
-*/
-/*!
-    \fn void qSetMessagePattern(const QString &pattern)
-    \relates <QtGlobal>
-    \since 5.0
-
-    \brief Changes the output of the default message handler.
-
-    Allows to tweak the output of qDebug(), qWarning(), qCritical() and qFatal().
-
-    Following placeholders are supported:
-
-    \table
-    \header \li Placeholder \li Description
-    \row \li \c %{appname} \li QCoreApplication::applicationName()
-    \row \li \c %{file} \li Path to source file
-    \row \li \c %{function} \li Function
-    \row \li \c %{line} \li Line in source file
-    \row \li \c %{message} \li The actual message
-    \row \li \c %{pid} \li QCoreApplication::applicationPid()
-    \row \li \c %{threadid} \li ID of current thread
-    \row \li \c %{type} \li "debug", "warning", "critical" or "fatal"
-    \endtable
-
-    The default pattern is "%{message}".
-
-    The pattern can also be changed at runtime by setting the QT_MESSAGE_PATTERN
-    environment variable; if both qSetMessagePattern() is called and QT_MESSAGE_PATTERN is
-    set, the environment variable takes precedence.
-
-    qSetMessagePattern() has no effect if a custom message handler is installed.
-
-    \sa qInstallMessageHandler, Debugging Techniques
- */
-
->>>>>>> c0d24901
 QT_END_NAMESPACE