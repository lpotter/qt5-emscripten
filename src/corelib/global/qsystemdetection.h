/****************************************************************************
**
** Copyright (C) 2015 The Qt Company Ltd.
** Contact: http://www.qt.io/licensing/
**
** This file is part of the QtCore module of the Qt Toolkit.
**
** $QT_BEGIN_LICENSE:LGPL21$
** Commercial License Usage
** Licensees holding valid commercial Qt licenses may use this file in
** accordance with the commercial license agreement provided with the
** Software or, alternatively, in accordance with the terms contained in
** a written agreement between you and The Qt Company. For licensing terms
** and conditions see http://www.qt.io/terms-conditions. For further
** information use the contact form at http://www.qt.io/contact-us.
**
** GNU Lesser General Public License Usage
** Alternatively, this file may be used under the terms of the GNU Lesser
** General Public License version 2.1 or version 3 as published by the Free
** Software Foundation and appearing in the file LICENSE.LGPLv21 and
** LICENSE.LGPLv3 included in the packaging of this file. Please review the
** following information to ensure the GNU Lesser General Public License
** requirements will be met: https://www.gnu.org/licenses/lgpl.html and
** http://www.gnu.org/licenses/old-licenses/lgpl-2.1.html.
**
** As a special exception, The Qt Company gives you certain additional
** rights. These rights are described in The Qt Company LGPL Exception
** version 1.1, included in the file LGPL_EXCEPTION.txt in this package.
**
** $QT_END_LICENSE$
**
****************************************************************************/

#ifndef QGLOBAL_H
# include <QtCore/qglobal.h>
#endif

#ifndef QSYSTEMDETECTION_H
#define QSYSTEMDETECTION_H

/*
   The operating system, must be one of: (Q_OS_x)

     DARWIN   - Any Darwin system
     MAC      - OS X and iOS
     OSX      - OS X
     IOS      - iOS
     MSDOS    - MS-DOS and Windows
     OS2      - OS/2
     OS2EMX   - XFree86 on OS/2 (not PM)
     WIN32    - Win32 (Windows 2000/XP/Vista/7 and Windows Server 2003/2008)
     WINCE    - WinCE (Windows CE 5.0)
     WINRT    - WinRT (Windows 8 Runtime)
     CYGWIN   - Cygwin
     SOLARIS  - Sun Solaris
     HPUX     - HP-UX
     ULTRIX   - DEC Ultrix
     LINUX    - Linux [has variants]
     FREEBSD  - FreeBSD [has variants]
     NETBSD   - NetBSD
     OPENBSD  - OpenBSD
     BSDI     - BSD/OS
     IRIX     - SGI Irix
     OSF      - HP Tru64 UNIX
     SCO      - SCO OpenServer 5
     UNIXWARE - UnixWare 7, Open UNIX 8
     AIX      - AIX
     HURD     - GNU Hurd
     DGUX     - DG/UX
     RELIANT  - Reliant UNIX
     DYNIX    - DYNIX/ptx
     QNX      - QNX [has variants]
     QNX6     - QNX RTP 6.1
     LYNX     - LynxOS
     BSD4     - Any BSD 4.4 system
     UNIX     - Any UNIX BSD/SYSV system
     ANDROID  - Android platform
     HAIKU    - Haiku

   The following operating systems have variants:
     LINUX    - both Q_OS_LINUX and Q_OS_ANDROID are defined when building for Android
              - only Q_OS_LINUX is defined if building for other Linux systems
     QNX      - both Q_OS_QNX and Q_OS_BLACKBERRY are defined when building for Blackberry 10
              - only Q_OS_QNX is defined if building for other QNX targets
     FREEBSD  - Q_OS_FREEBSD is defined only when building for FreeBSD with a BSD userland
              - Q_OS_FREEBSD_KERNEL is always defined on FreeBSD, even if the userland is from GNU
*/

#if defined(__APPLE__) && (defined(__GNUC__) || defined(__xlC__) || defined(__xlc__))
#  define Q_OS_DARWIN
#  define Q_OS_BSD4
#  ifdef __LP64__
#    define Q_OS_DARWIN64
#  else
#    define Q_OS_DARWIN32
#  endif
#elif defined(ANDROID)
#  define Q_OS_ANDROID
#  define Q_OS_LINUX
#elif defined(__CYGWIN__)
#  define Q_OS_CYGWIN
#elif !defined(SAG_COM) && (!defined(WINAPI_FAMILY) || WINAPI_FAMILY==WINAPI_FAMILY_DESKTOP_APP) && (defined(WIN64) || defined(_WIN64) || defined(__WIN64__))
#  define Q_OS_WIN32
#  define Q_OS_WIN64
#elif !defined(SAG_COM) && (defined(WIN32) || defined(_WIN32) || defined(__WIN32__) || defined(__NT__))
#  if defined(WINCE) || defined(_WIN32_WCE)
#    define Q_OS_WINCE
#  elif defined(WINAPI_FAMILY)
#    if defined(WINAPI_FAMILY_PHONE_APP) && WINAPI_FAMILY==WINAPI_FAMILY_PHONE_APP
#      define Q_OS_WINPHONE
#      define Q_OS_WINRT
#    elif WINAPI_FAMILY==WINAPI_FAMILY_APP
#      define Q_OS_WINRT
#    else
#      define Q_OS_WIN32
#    endif
#  else
#    define Q_OS_WIN32
#  endif
#elif defined(__sun) || defined(sun)
#  define Q_OS_SOLARIS
#elif defined(hpux) || defined(__hpux)
#  define Q_OS_HPUX
#elif defined(__ultrix) || defined(ultrix)
#  define Q_OS_ULTRIX
#elif defined(sinix)
#  define Q_OS_RELIANT
#elif defined(__native_client__)
#  define Q_OS_NACL
#elif defined(__linux__) || defined(__linux)
#  define Q_OS_LINUX
#elif defined(__FreeBSD__) || defined(__DragonFly__) || defined(__FreeBSD_kernel__)
#  ifndef __FreeBSD_kernel__
#    define Q_OS_FREEBSD
#  endif
#  define Q_OS_FREEBSD_KERNEL
#  define Q_OS_BSD4
#elif defined(__NetBSD__)
#  define Q_OS_NETBSD
#  define Q_OS_BSD4
#elif defined(__OpenBSD__)
#  define Q_OS_OPENBSD
#  define Q_OS_BSD4
#elif defined(__bsdi__)
#  define Q_OS_BSDI
#  define Q_OS_BSD4
#elif defined(__sgi)
#  define Q_OS_IRIX
#elif defined(__osf__)
#  define Q_OS_OSF
#elif defined(_AIX)
#  define Q_OS_AIX
#elif defined(__Lynx__)
#  define Q_OS_LYNX
#elif defined(__GNU__)
#  define Q_OS_HURD
#elif defined(__DGUX__)
#  define Q_OS_DGUX
#elif defined(__QNXNTO__)
#  define Q_OS_QNX
#elif defined(_SEQUENT_)
#  define Q_OS_DYNIX
#elif defined(_SCO_DS) /* SCO OpenServer 5 + GCC */
#  define Q_OS_SCO
#elif defined(__USLC__) /* all SCO platforms + UDK or OUDK */
#  define Q_OS_UNIXWARE
#elif defined(__svr4__) && defined(i386) /* Open UNIX 8 + GCC */
#  define Q_OS_UNIXWARE
#elif defined(__INTEGRITY)
#  define Q_OS_INTEGRITY
#elif defined(VXWORKS) /* there is no "real" VxWorks define - this has to be set in the mkspec! */
#  define Q_OS_VXWORKS
#elif defined(__HAIKU__)
#  define Q_OS_HAIKU
#elif defined(__MAKEDEPEND__)
#else
#  error "Qt has not been ported to this OS - see http://www.qt-project.org/"
#endif

#if defined(Q_OS_WIN32) || defined(Q_OS_WIN64) || defined(Q_OS_WINCE) || defined(Q_OS_WINRT)
#  define Q_OS_WIN
#endif

#if defined(Q_OS_DARWIN)
#  define Q_OS_MAC
#  if defined(Q_OS_DARWIN64)
#     define Q_OS_MAC64
#  elif defined(Q_OS_DARWIN32)
#     define Q_OS_MAC32
#  endif
#  include <TargetConditionals.h>
#  if defined(TARGET_OS_IPHONE) && TARGET_OS_IPHONE
#     define Q_OS_IOS
#  elif defined(TARGET_OS_MAC) && TARGET_OS_MAC
#     define Q_OS_OSX
#     define Q_OS_MACX // compatibility synonym
#  endif
#endif

#if defined(Q_OS_WIN)
#  undef Q_OS_UNIX
#elif !defined(Q_OS_UNIX)
#  define Q_OS_UNIX
#endif

#ifdef Q_OS_DARWIN
#  include <Availability.h>
#  include <AvailabilityMacros.h>
#
#  ifdef Q_OS_OSX
#    if !defined(__MAC_OS_X_VERSION_MIN_REQUIRED) || __MAC_OS_X_VERSION_MIN_REQUIRED < __MAC_10_6
#       undef __MAC_OS_X_VERSION_MIN_REQUIRED
#       define __MAC_OS_X_VERSION_MIN_REQUIRED __MAC_10_6
#    endif
#    if !defined(MAC_OS_X_VERSION_MIN_REQUIRED) || MAC_OS_X_VERSION_MIN_REQUIRED < MAC_OS_X_VERSION_10_6
#       undef MAC_OS_X_VERSION_MIN_REQUIRED
#       define MAC_OS_X_VERSION_MIN_REQUIRED MAC_OS_X_VERSION_10_6
#    endif
#  endif
#
#  // Numerical checks are preferred to named checks, but to be safe
#  // we define the missing version names in case Qt uses them.
#
#  if !defined(__MAC_10_7)
#       define __MAC_10_7 1070
#  endif
#  if !defined(__MAC_10_8)
#       define __MAC_10_8 1080
#  endif
#  if !defined(__MAC_10_9)
#       define __MAC_10_9 1090
#  endif
#  if !defined(__MAC_10_10)
#       define __MAC_10_10 101000
#  endif
#  if !defined(__MAC_10_11)
#       define __MAC_10_11 101100
#  endif
#  if !defined(MAC_OS_X_VERSION_10_7)
#       define MAC_OS_X_VERSION_10_7 1070
#  endif
#  if !defined(MAC_OS_X_VERSION_10_8)
#       define MAC_OS_X_VERSION_10_8 1080
#  endif
#  if !defined(MAC_OS_X_VERSION_10_9)
#       define MAC_OS_X_VERSION_10_9 1090
#  endif
#  if !defined(MAC_OS_X_VERSION_10_10)
#       define MAC_OS_X_VERSION_10_10 101000
#  endif
#  if !defined(MAC_OS_X_VERSION_10_11)
#       define MAC_OS_X_VERSION_10_11 101100
#  endif
#
#  if !defined(__IPHONE_4_3)
#       define __IPHONE_4_3 40300
#  endif
#  if !defined(__IPHONE_5_0)
#       define __IPHONE_5_0 50000
#  endif
#  if !defined(__IPHONE_5_1)
#       define __IPHONE_5_1 50100
#  endif
#  if !defined(__IPHONE_6_0)
#       define __IPHONE_6_0 60000
#  endif
#  if !defined(__IPHONE_6_1)
#       define __IPHONE_6_1 60100
#  endif
#  if !defined(__IPHONE_7_0)
#       define __IPHONE_7_0 70000
#  endif
#  if !defined(__IPHONE_7_1)
#       define __IPHONE_7_1 70100
#  endif
#  if !defined(__IPHONE_8_0)
#       define __IPHONE_8_0 80000
#  endif
#  if !defined(__IPHONE_8_1)
#       define __IPHONE_8_1 80100
#  endif
#  if !defined(__IPHONE_8_2)
#       define __IPHONE_8_2 80200
#  endif
#  if !defined(__IPHONE_8_3)
#       define __IPHONE_8_3 80300
#  endif
<<<<<<< HEAD
=======
#  if !defined(__IPHONE_8_4)
#       define __IPHONE_8_4 80400
#  endif
#  if !defined(__IPHONE_9_0)
#       define __IPHONE_9_0 90000
#  endif
>>>>>>> 49049d90
#endif

#ifdef __LSB_VERSION__
#  if __LSB_VERSION__ < 40
#    error "This version of the Linux Standard Base is unsupported"
#  endif
#ifndef QT_LINUXBASE
#  define QT_LINUXBASE
#endif
#endif

#endif // QSYSTEMDETECTION_H<|MERGE_RESOLUTION|>--- conflicted
+++ resolved
@@ -285,15 +285,12 @@
 #  if !defined(__IPHONE_8_3)
 #       define __IPHONE_8_3 80300
 #  endif
-<<<<<<< HEAD
-=======
 #  if !defined(__IPHONE_8_4)
 #       define __IPHONE_8_4 80400
 #  endif
 #  if !defined(__IPHONE_9_0)
 #       define __IPHONE_9_0 90000
 #  endif
->>>>>>> 49049d90
 #endif
 
 #ifdef __LSB_VERSION__
