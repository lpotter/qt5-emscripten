--- conflicted
+++ resolved
@@ -2380,11 +2380,10 @@
 
     This enum type specifies the storage format used by QSettings.
 
-<<<<<<< HEAD
     \value NativeFormat     Store the settings using the most
                             appropriate storage format for the platform.
                             On Windows, this means the system registry;
-                            on OS X and iOS, this means the CFPreferences
+                            on \macos and iOS, this means the CFPreferences
                             API; on Unix, this means textual
                             configuration files in INI format.
     \value Registry32Format Windows only: Explicitly access the 32-bit system registry
@@ -2399,16 +2398,6 @@
                             This enum value was added in Qt 5.7.
     \value IniFormat        Store the settings in INI files.
     \value InvalidFormat    Special value returned by registerFormat().
-=======
-    \value NativeFormat  Store the settings using the most
-                         appropriate storage format for the platform.
-                         On Windows, this means the system registry;
-                         on \macos and iOS, this means the CFPreferences
-                         API; on Unix, this means textual
-                         configuration files in INI format.
-    \value IniFormat  Store the settings in INI files.
-    \value InvalidFormat Special value returned by registerFormat().
->>>>>>> d9e66f63
     \omitvalue CustomFormat1
     \omitvalue CustomFormat2
     \omitvalue CustomFormat3
