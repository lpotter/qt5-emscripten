/****************************************************************************
**
** Copyright (C) 2015 The Qt Company Ltd.
** Contact: http://www.qt.io/licensing/
**
** This file is part of the QtCore module of the Qt Toolkit.
**
** $QT_BEGIN_LICENSE:LGPL21$
** Commercial License Usage
** Licensees holding valid commercial Qt licenses may use this file in
** accordance with the commercial license agreement provided with the
** Software or, alternatively, in accordance with the terms contained in
** a written agreement between you and The Qt Company. For licensing terms
** and conditions see http://www.qt.io/terms-conditions. For further
** information use the contact form at http://www.qt.io/contact-us.
**
** GNU Lesser General Public License Usage
** Alternatively, this file may be used under the terms of the GNU Lesser
** General Public License version 2.1 or version 3 as published by the Free
** Software Foundation and appearing in the file LICENSE.LGPLv21 and
** LICENSE.LGPLv3 included in the packaging of this file. Please review the
** following information to ensure the GNU Lesser General Public License
** requirements will be met: https://www.gnu.org/licenses/lgpl.html and
** http://www.gnu.org/licenses/old-licenses/lgpl-2.1.html.
**
** As a special exception, The Qt Company gives you certain additional
** rights. These rights are described in The Qt Company LGPL Exception
** version 1.1, included in the file LGPL_EXCEPTION.txt in this package.
**
** $QT_END_LICENSE$
**
****************************************************************************/

#ifndef QNONCONTIGUOUSBYTEDEVICE_P_H
#define QNONCONTIGUOUSBYTEDEVICE_P_H

//
//  W A R N I N G
//  -------------
//
// This file is not part of the Qt API.  It exists for the convenience
// of a number of Qt sources files.  This header file may change from
// version to version without notice, or even be removed.
//
// We mean it.
//

#include <QtCore/qobject.h>
#include <QtCore/qbytearray.h>
#include <QtCore/qbuffer.h>
#include <QtCore/qiodevice.h>
#include <QtCore/QSharedPointer>
#include "private/qringbuffer_p.h"

QT_BEGIN_NAMESPACE

class Q_CORE_EXPORT QNonContiguousByteDevice : public QObject
{
    Q_OBJECT
public:
    virtual const char* readPointer(qint64 maximumLength, qint64 &len) = 0;
    virtual bool advanceReadPointer(qint64 amount) = 0;
    virtual bool atEnd() = 0;
    virtual qint64 pos() { return -1; }
    virtual bool reset() = 0;
    virtual qint64 size() = 0;

    virtual ~QNonContiguousByteDevice();

protected:
    QNonContiguousByteDevice();


Q_SIGNALS:
    void readyRead();
    void readProgress(qint64 current, qint64 total);
};

class Q_CORE_EXPORT QNonContiguousByteDeviceFactory
{
public:
    static QNonContiguousByteDevice* create(QIODevice *device);
    static QSharedPointer<QNonContiguousByteDevice> createShared(QIODevice *device);

    static QNonContiguousByteDevice* create(QByteArray *byteArray);
    static QSharedPointer<QNonContiguousByteDevice> createShared(QByteArray *byteArray);

    static QNonContiguousByteDevice* create(QSharedPointer<QRingBuffer> ringBuffer);
    static QSharedPointer<QNonContiguousByteDevice> createShared(QSharedPointer<QRingBuffer> ringBuffer);

    static QIODevice* wrap(QNonContiguousByteDevice* byteDevice);
};

// the actual implementations
//

class QNonContiguousByteDeviceByteArrayImpl : public QNonContiguousByteDevice
{
public:
    QNonContiguousByteDeviceByteArrayImpl(QByteArray *ba);
    ~QNonContiguousByteDeviceByteArrayImpl();
<<<<<<< HEAD
    const char* readPointer(qint64 maximumLength, qint64 &len) Q_DECL_OVERRIDE;
    bool advanceReadPointer(qint64 amount) Q_DECL_OVERRIDE;
    bool atEnd() Q_DECL_OVERRIDE;
    bool reset() Q_DECL_OVERRIDE;
    qint64 size() Q_DECL_OVERRIDE;
=======
    const char* readPointer(qint64 maximumLength, qint64 &len);
    bool advanceReadPointer(qint64 amount);
    bool atEnd();
    bool reset();
    qint64 size();
    qint64 pos() Q_DECL_OVERRIDE;
>>>>>>> 3545ef41
protected:
    QByteArray* byteArray;
    qint64 currentPosition;
};

class QNonContiguousByteDeviceRingBufferImpl : public QNonContiguousByteDevice
{
public:
    QNonContiguousByteDeviceRingBufferImpl(QSharedPointer<QRingBuffer> rb);
    ~QNonContiguousByteDeviceRingBufferImpl();
<<<<<<< HEAD
    const char* readPointer(qint64 maximumLength, qint64 &len) Q_DECL_OVERRIDE;
    bool advanceReadPointer(qint64 amount) Q_DECL_OVERRIDE;
    bool atEnd() Q_DECL_OVERRIDE;
    bool reset() Q_DECL_OVERRIDE;
    qint64 size() Q_DECL_OVERRIDE;
=======
    const char* readPointer(qint64 maximumLength, qint64 &len);
    bool advanceReadPointer(qint64 amount);
    bool atEnd();
    bool reset();
    qint64 size();
    qint64 pos() Q_DECL_OVERRIDE;
>>>>>>> 3545ef41
protected:
    QSharedPointer<QRingBuffer> ringBuffer;
    qint64 currentPosition;
};


class QNonContiguousByteDeviceIoDeviceImpl : public QNonContiguousByteDevice
{
    Q_OBJECT
public:
    QNonContiguousByteDeviceIoDeviceImpl(QIODevice *d);
    ~QNonContiguousByteDeviceIoDeviceImpl();
<<<<<<< HEAD
    const char* readPointer(qint64 maximumLength, qint64 &len) Q_DECL_OVERRIDE;
    bool advanceReadPointer(qint64 amount) Q_DECL_OVERRIDE;
    bool atEnd() Q_DECL_OVERRIDE;
    bool reset() Q_DECL_OVERRIDE;
    qint64 size() Q_DECL_OVERRIDE;
=======
    const char* readPointer(qint64 maximumLength, qint64 &len);
    bool advanceReadPointer(qint64 amount);
    bool atEnd();
    bool reset();
    qint64 size();
    qint64 pos() Q_DECL_OVERRIDE;
>>>>>>> 3545ef41
protected:
    QIODevice* device;
    QByteArray* currentReadBuffer;
    qint64 currentReadBufferSize;
    qint64 currentReadBufferAmount;
    qint64 currentReadBufferPosition;
    qint64 totalAdvancements;
    bool eof;
    qint64 initialPosition;
};

class QNonContiguousByteDeviceBufferImpl : public QNonContiguousByteDevice
{
    Q_OBJECT
public:
    QNonContiguousByteDeviceBufferImpl(QBuffer *b);
    ~QNonContiguousByteDeviceBufferImpl();
    const char* readPointer(qint64 maximumLength, qint64 &len) Q_DECL_OVERRIDE;
    bool advanceReadPointer(qint64 amount) Q_DECL_OVERRIDE;
    bool atEnd() Q_DECL_OVERRIDE;
    bool reset() Q_DECL_OVERRIDE;
    qint64 size() Q_DECL_OVERRIDE;
protected:
    QBuffer* buffer;
    QByteArray byteArray;
    QNonContiguousByteDeviceByteArrayImpl* arrayImpl;
};

// ... and the reverse thing
class QByteDeviceWrappingIoDevice : public QIODevice
{
public:
    QByteDeviceWrappingIoDevice (QNonContiguousByteDevice *bd);
    ~QByteDeviceWrappingIoDevice ();
    virtual bool isSequential () const Q_DECL_OVERRIDE;
    virtual bool atEnd () const Q_DECL_OVERRIDE;
    virtual bool reset () Q_DECL_OVERRIDE;
    virtual qint64 size () const Q_DECL_OVERRIDE;
protected:
     virtual qint64 readData ( char * data, qint64 maxSize ) Q_DECL_OVERRIDE;
     virtual qint64 writeData ( const char * data, qint64 maxSize ) Q_DECL_OVERRIDE;

     QNonContiguousByteDevice *byteDevice;
};

QT_END_NAMESPACE

#endif<|MERGE_RESOLUTION|>--- conflicted
+++ resolved
@@ -99,20 +99,12 @@
 public:
     QNonContiguousByteDeviceByteArrayImpl(QByteArray *ba);
     ~QNonContiguousByteDeviceByteArrayImpl();
-<<<<<<< HEAD
     const char* readPointer(qint64 maximumLength, qint64 &len) Q_DECL_OVERRIDE;
     bool advanceReadPointer(qint64 amount) Q_DECL_OVERRIDE;
     bool atEnd() Q_DECL_OVERRIDE;
     bool reset() Q_DECL_OVERRIDE;
     qint64 size() Q_DECL_OVERRIDE;
-=======
-    const char* readPointer(qint64 maximumLength, qint64 &len);
-    bool advanceReadPointer(qint64 amount);
-    bool atEnd();
-    bool reset();
-    qint64 size();
     qint64 pos() Q_DECL_OVERRIDE;
->>>>>>> 3545ef41
 protected:
     QByteArray* byteArray;
     qint64 currentPosition;
@@ -123,20 +115,12 @@
 public:
     QNonContiguousByteDeviceRingBufferImpl(QSharedPointer<QRingBuffer> rb);
     ~QNonContiguousByteDeviceRingBufferImpl();
-<<<<<<< HEAD
     const char* readPointer(qint64 maximumLength, qint64 &len) Q_DECL_OVERRIDE;
     bool advanceReadPointer(qint64 amount) Q_DECL_OVERRIDE;
     bool atEnd() Q_DECL_OVERRIDE;
     bool reset() Q_DECL_OVERRIDE;
     qint64 size() Q_DECL_OVERRIDE;
-=======
-    const char* readPointer(qint64 maximumLength, qint64 &len);
-    bool advanceReadPointer(qint64 amount);
-    bool atEnd();
-    bool reset();
-    qint64 size();
     qint64 pos() Q_DECL_OVERRIDE;
->>>>>>> 3545ef41
 protected:
     QSharedPointer<QRingBuffer> ringBuffer;
     qint64 currentPosition;
@@ -149,20 +133,12 @@
 public:
     QNonContiguousByteDeviceIoDeviceImpl(QIODevice *d);
     ~QNonContiguousByteDeviceIoDeviceImpl();
-<<<<<<< HEAD
     const char* readPointer(qint64 maximumLength, qint64 &len) Q_DECL_OVERRIDE;
     bool advanceReadPointer(qint64 amount) Q_DECL_OVERRIDE;
     bool atEnd() Q_DECL_OVERRIDE;
     bool reset() Q_DECL_OVERRIDE;
     qint64 size() Q_DECL_OVERRIDE;
-=======
-    const char* readPointer(qint64 maximumLength, qint64 &len);
-    bool advanceReadPointer(qint64 amount);
-    bool atEnd();
-    bool reset();
-    qint64 size();
     qint64 pos() Q_DECL_OVERRIDE;
->>>>>>> 3545ef41
 protected:
     QIODevice* device;
     QByteArray* currentReadBuffer;
