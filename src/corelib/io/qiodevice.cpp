--- conflicted
+++ resolved
@@ -1168,18 +1168,11 @@
     Q_D(QIODevice);
     QByteArray result;
 
-<<<<<<< HEAD
-=======
-    CHECK_MAXLEN(read, result);
-    CHECK_MAXBYTEARRAYSIZE(read);
-
->>>>>>> 6feec9da
 #if defined QIODEVICE_DEBUG
     printf("%p QIODevice::read(%lld), d->pos = %lld, d->buffer.size() = %lld\n",
            this, maxSize, d->pos, d->buffer.size());
 #endif
 
-<<<<<<< HEAD
     // Try to prevent the data from being copied, if we have a chunk
     // with the same size in the read buffer.
     if (maxSize == d->buffer.nextDataBlockSize() && !d->transactionStarted
@@ -1193,31 +1186,10 @@
     }
 
     CHECK_MAXLEN(read, result);
-    if (maxSize >= MaxByteArraySize) {
-        checkWarnMessage(this, "read", "maxSize argument exceeds QByteArray size limit");
-        maxSize = MaxByteArraySize - 1;
-    }
+    CHECK_MAXBYTEARRAYSIZE(read);
 
     result.resize(int(maxSize));
     qint64 readBytes = read(result.data(), result.size());
-=======
-    qint64 readBytes = 0;
-    if (maxSize) {
-        result.resize(int(maxSize));
-        if (!result.size()) {
-            // If resize fails, read incrementally.
-            qint64 readResult;
-            do {
-                result.resize(int(qMin(maxSize, qint64(result.size() + d->readBufferChunkSize))));
-                readResult = read(result.data() + readBytes, result.size() - readBytes);
-                if (readResult > 0 || readBytes == 0)
-                    readBytes += readResult;
-            } while (readResult == d->readBufferChunkSize);
-        } else {
-            readBytes = read(result.data(), result.size());
-        }
-    }
->>>>>>> 6feec9da
 
     if (readBytes <= 0)
         result.clear();
