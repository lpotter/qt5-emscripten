--- conflicted
+++ resolved
@@ -152,21 +152,12 @@
 Q_CORE_EXPORT int qt_ntfs_permission_lookup = 0;
 
 #if defined(Q_OS_WINRT)
-<<<<<<< HEAD
-// As none of the functions we try to resolve do exist on WinRT
-// we use QT_NO_LIBRARY to shorten everything up a little bit.
-#  ifndef QT_NO_LIBRARY
-#    define QT_NO_LIBRARY 1
-#  endif
-=======
-static QString qfsPrivateCurrentDir = QLatin1String("");
 // As none of the functions we try to resolve do exist on WinRT we
 // avoid library loading on WinRT in general to shorten everything
 // up a little bit.
 #  define QT_FEATURE_fslibs -1
 #else
 #  define QT_FEATURE_fslibs QT_FEATURE_library
->>>>>>> 3a1f4b18
 #endif // Q_OS_WINRT
 
 #if QT_CONFIG(fslibs)
