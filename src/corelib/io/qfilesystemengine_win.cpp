--- conflicted
+++ resolved
@@ -216,19 +216,13 @@
                 ::CloseHandle(token);
             }
 
-<<<<<<< HEAD
-            {
-=======
             token = nullptr;
             if (::OpenProcessToken(hnd, TOKEN_IMPERSONATE | TOKEN_QUERY | TOKEN_DUPLICATE | STANDARD_RIGHTS_READ, &token)) {
                 ::DuplicateToken(token, SecurityImpersonation, &currentUserImpersonatedToken);
                 ::CloseHandle(token);
             }
 
-            typedef BOOL (WINAPI *PtrAllocateAndInitializeSid)(PSID_IDENTIFIER_AUTHORITY, BYTE, DWORD, DWORD, DWORD, DWORD, DWORD, DWORD, DWORD, DWORD, PSID*);
-            PtrAllocateAndInitializeSid ptrAllocateAndInitializeSid = (PtrAllocateAndInitializeSid)GetProcAddress(advapiHnd, "AllocateAndInitializeSid");
-            if (ptrAllocateAndInitializeSid) {
->>>>>>> 44da5b86
+            {
                 // Create TRUSTEE for Everyone (World)
                 SID_IDENTIFIER_AUTHORITY worldAuth = { SECURITY_WORLD_SID_AUTHORITY };
                 if (AllocateAndInitializeSid(&worldAuth, 1, SECURITY_WORLD_RID, 0, 0, 0, 0, 0, 0, 0, &worldSID))
@@ -742,17 +736,6 @@
                 ACCESS_MASK access_mask;
                 TRUSTEE_W trustee;
                 if (what & QFileSystemMetaData::UserPermissions) { // user
-<<<<<<< HEAD
-                    data.knownFlagsMask |= QFileSystemMetaData::UserPermissions;
-                    if (GetEffectiveRightsFromAcl(pDacl, &currentUserTrusteeW, &access_mask) != ERROR_SUCCESS)
-                        access_mask = (ACCESS_MASK)-1;
-                    if(access_mask & ReadMask)
-                        data.entryFlags |= QFileSystemMetaData::UserReadPermission;
-                    if(access_mask & WriteMask)
-                        data.entryFlags|= QFileSystemMetaData::UserWritePermission;
-                    if(access_mask & ExecMask)
-                        data.entryFlags|= QFileSystemMetaData::UserExecutePermission;
-=======
                     // Using AccessCheck because GetEffectiveRightsFromAcl doesn't account for elevation
                     if (currentUserImpersonatedToken) {
                         GENERIC_MAPPING mapping = {FILE_GENERIC_READ, FILE_GENERIC_WRITE, FILE_GENERIC_EXECUTE, FILE_ALL_ACCESS};
@@ -787,7 +770,7 @@
                         }
                     } else { // fallback to GetEffectiveRightsFromAcl
                         data.knownFlagsMask |= QFileSystemMetaData::UserPermissions;
-                        if (ptrGetEffectiveRightsFromAclW(pDacl, &currentUserTrusteeW, &access_mask) != ERROR_SUCCESS)
+                        if (GetEffectiveRightsFromAclW(pDacl, &currentUserTrusteeW, &access_mask) != ERROR_SUCCESS)
                             access_mask = ACCESS_MASK(-1);
                         if (access_mask & ReadMask)
                             data.entryFlags |= QFileSystemMetaData::UserReadPermission;
@@ -796,7 +779,6 @@
                         if (access_mask & ExecMask)
                             data.entryFlags|= QFileSystemMetaData::UserExecutePermission;
                     }
->>>>>>> 44da5b86
                 }
                 if (what & QFileSystemMetaData::OwnerPermissions) { // owner
                     data.knownFlagsMask |= QFileSystemMetaData::OwnerPermissions;
