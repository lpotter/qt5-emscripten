--- conflicted
+++ resolved
@@ -260,12 +260,7 @@
  Creates a QJsonDocument from the QVariant \a variant.
 
  If the \a variant contains any other type than a QVariantMap,
-<<<<<<< HEAD
- QVariantHash, QVariantList or QStringList, the returned document
- document is invalid.
-=======
- QVariantList or QStringList, the returned document is invalid.
->>>>>>> 8e20daae
+ QVariantHash, QVariantList or QStringList, the returned document is invalid.
 
  \sa toVariant()
  */
