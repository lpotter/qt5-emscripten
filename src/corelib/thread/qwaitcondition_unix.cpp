/****************************************************************************
**
** Copyright (C) 2015 The Qt Company Ltd.
** Contact: http://www.qt.io/licensing/
**
** This file is part of the QtCore module of the Qt Toolkit.
**
** $QT_BEGIN_LICENSE:LGPL21$
** Commercial License Usage
** Licensees holding valid commercial Qt licenses may use this file in
** accordance with the commercial license agreement provided with the
** Software or, alternatively, in accordance with the terms contained in
** a written agreement between you and The Qt Company. For licensing terms
** and conditions see http://www.qt.io/terms-conditions. For further
** information use the contact form at http://www.qt.io/contact-us.
**
** GNU Lesser General Public License Usage
** Alternatively, this file may be used under the terms of the GNU Lesser
** General Public License version 2.1 or version 3 as published by the Free
** Software Foundation and appearing in the file LICENSE.LGPLv21 and
** LICENSE.LGPLv3 included in the packaging of this file. Please review the
** following information to ensure the GNU Lesser General Public License
** requirements will be met: https://www.gnu.org/licenses/lgpl.html and
** http://www.gnu.org/licenses/old-licenses/lgpl-2.1.html.
**
** As a special exception, The Qt Company gives you certain additional
** rights. These rights are described in The Qt Company LGPL Exception
** version 1.1, included in the file LGPL_EXCEPTION.txt in this package.
**
** $QT_END_LICENSE$
**
****************************************************************************/

#include "qplatformdefs.h"
#include "qwaitcondition.h"
#include "qmutex.h"
#include "qreadwritelock.h"
#include "qatomic.h"
#include "qstring.h"
#include "qelapsedtimer.h"
#include "private/qcore_unix_p.h"

#include "qmutex_p.h"
#include "qreadwritelock_p.h"

#include <errno.h>
#include <sys/time.h>
#include <time.h>

#ifndef QT_NO_THREAD

QT_BEGIN_NAMESPACE

#ifdef Q_OS_ANDROID
// pthread_condattr_setclock is available only since Android 5.0. On older versions, there's
// a private function for relative waits (hidden in 5.0).
// Use weakref so we can determine at runtime whether each of them is present.
static int local_condattr_setclock(pthread_condattr_t*, clockid_t)
__attribute__((weakref("pthread_condattr_setclock")));

static int local_cond_timedwait_relative(pthread_cond_t*, pthread_mutex_t *, const timespec *)
__attribute__((weakref("__pthread_cond_timedwait_relative")));
#endif

static void report_error(int code, const char *where, const char *what)
{
    if (code != 0)
        qWarning("%s: %s failure: %s", where, what, qPrintable(qt_error_string(code)));
}

void qt_initialize_pthread_cond(pthread_cond_t *cond, const char *where)
{
    pthread_condattr_t condattr;

    pthread_condattr_init(&condattr);
<<<<<<< HEAD
#if !defined(Q_OS_MAC) && !defined(Q_OS_ANDROID) && !defined(Q_OS_HAIKU) && (_POSIX_MONOTONIC_CLOCK-0 >= 0)
=======
#if (_POSIX_MONOTONIC_CLOCK-0 >= 0)
#if defined(Q_OS_ANDROID)
    if (local_condattr_setclock && QElapsedTimer::clockType() == QElapsedTimer::MonotonicClock)
        local_condattr_setclock(&condattr, CLOCK_MONOTONIC);
#elif !defined(Q_OS_MAC)
>>>>>>> edd55542
    if (QElapsedTimer::clockType() == QElapsedTimer::MonotonicClock)
        pthread_condattr_setclock(&condattr, CLOCK_MONOTONIC);
#endif
#endif
    report_error(pthread_cond_init(cond, &condattr), where, "cv init");
    pthread_condattr_destroy(&condattr);
}

void qt_abstime_for_timeout(timespec *ts, int timeout)
{
#ifdef Q_OS_MAC
    // on Mac, qt_gettime() (on qelapsedtimer_mac.cpp) returns ticks related to the Mach absolute time
    // that doesn't work with pthread
    // Mac also doesn't have clock_gettime
    struct timeval tv;
    gettimeofday(&tv, 0);
    ts->tv_sec = tv.tv_sec;
    ts->tv_nsec = tv.tv_usec * 1000;
#else
    *ts = qt_gettime();
#endif

    ts->tv_sec += timeout / 1000;
    ts->tv_nsec += timeout % 1000 * Q_UINT64_C(1000) * 1000;
    normalizedTimespec(*ts);
}

class QWaitConditionPrivate {
public:
    pthread_mutex_t mutex;
    pthread_cond_t cond;
    int waiters;
    int wakeups;

    int wait_relative(unsigned long time)
    {
        timespec ti;
#ifdef Q_OS_ANDROID
        if (local_cond_timedwait_relative) {
            ti.tv_sec = time / 1000;
            ti.tv_nsec = time % 1000 * Q_UINT64_C(1000) * 1000;
            return local_cond_timedwait_relative(&cond, &mutex, &ti);
        }
#endif
        qt_abstime_for_timeout(&ti, time);
        return pthread_cond_timedwait(&cond, &mutex, &ti);
    }

    bool wait(unsigned long time)
    {
        int code;
        forever {
            if (time != ULONG_MAX) {
                code = wait_relative(time);
            } else {
                code = pthread_cond_wait(&cond, &mutex);
            }
            if (code == 0 && wakeups == 0) {
                // many vendors warn of spurious wakeups from
                // pthread_cond_wait(), especially after signal delivery,
                // even though POSIX doesn't allow for it... sigh
                continue;
            }
            break;
        }

        Q_ASSERT_X(waiters > 0, "QWaitCondition::wait", "internal error (waiters)");
        --waiters;
        if (code == 0) {
            Q_ASSERT_X(wakeups > 0, "QWaitCondition::wait", "internal error (wakeups)");
            --wakeups;
        }
        report_error(pthread_mutex_unlock(&mutex), "QWaitCondition::wait()", "mutex unlock");

        if (code && code != ETIMEDOUT)
            report_error(code, "QWaitCondition::wait()", "cv wait");

        return (code == 0);
    }
};


QWaitCondition::QWaitCondition()
{
    d = new QWaitConditionPrivate;
    report_error(pthread_mutex_init(&d->mutex, NULL), "QWaitCondition", "mutex init");
    qt_initialize_pthread_cond(&d->cond, "QWaitCondition");
    d->waiters = d->wakeups = 0;
}


QWaitCondition::~QWaitCondition()
{
    report_error(pthread_cond_destroy(&d->cond), "QWaitCondition", "cv destroy");
    report_error(pthread_mutex_destroy(&d->mutex), "QWaitCondition", "mutex destroy");
    delete d;
}

void QWaitCondition::wakeOne()
{
    report_error(pthread_mutex_lock(&d->mutex), "QWaitCondition::wakeOne()", "mutex lock");
    d->wakeups = qMin(d->wakeups + 1, d->waiters);
    report_error(pthread_cond_signal(&d->cond), "QWaitCondition::wakeOne()", "cv signal");
    report_error(pthread_mutex_unlock(&d->mutex), "QWaitCondition::wakeOne()", "mutex unlock");
}

void QWaitCondition::wakeAll()
{
    report_error(pthread_mutex_lock(&d->mutex), "QWaitCondition::wakeAll()", "mutex lock");
    d->wakeups = d->waiters;
    report_error(pthread_cond_broadcast(&d->cond), "QWaitCondition::wakeAll()", "cv broadcast");
    report_error(pthread_mutex_unlock(&d->mutex), "QWaitCondition::wakeAll()", "mutex unlock");
}

bool QWaitCondition::wait(QMutex *mutex, unsigned long time)
{
    if (! mutex)
        return false;
    if (mutex->isRecursive()) {
        qWarning("QWaitCondition: cannot wait on recursive mutexes");
        return false;
    }

    report_error(pthread_mutex_lock(&d->mutex), "QWaitCondition::wait()", "mutex lock");
    ++d->waiters;
    mutex->unlock();

    bool returnValue = d->wait(time);

    mutex->lock();

    return returnValue;
}

bool QWaitCondition::wait(QReadWriteLock *readWriteLock, unsigned long time)
{
    if (!readWriteLock || readWriteLock->d->accessCount == 0)
        return false;
    if (readWriteLock->d->accessCount < -1) {
        qWarning("QWaitCondition: cannot wait on QReadWriteLocks with recursive lockForWrite()");
        return false;
    }

    report_error(pthread_mutex_lock(&d->mutex), "QWaitCondition::wait()", "mutex lock");
    ++d->waiters;

    int previousAccessCount = readWriteLock->d->accessCount;
    readWriteLock->unlock();

    bool returnValue = d->wait(time);

    if (previousAccessCount < 0)
        readWriteLock->lockForWrite();
    else
        readWriteLock->lockForRead();

    return returnValue;
}

QT_END_NAMESPACE

#endif // QT_NO_THREAD<|MERGE_RESOLUTION|>--- conflicted
+++ resolved
@@ -73,15 +73,11 @@
     pthread_condattr_t condattr;
 
     pthread_condattr_init(&condattr);
-<<<<<<< HEAD
-#if !defined(Q_OS_MAC) && !defined(Q_OS_ANDROID) && !defined(Q_OS_HAIKU) && (_POSIX_MONOTONIC_CLOCK-0 >= 0)
-=======
 #if (_POSIX_MONOTONIC_CLOCK-0 >= 0)
 #if defined(Q_OS_ANDROID)
     if (local_condattr_setclock && QElapsedTimer::clockType() == QElapsedTimer::MonotonicClock)
         local_condattr_setclock(&condattr, CLOCK_MONOTONIC);
-#elif !defined(Q_OS_MAC)
->>>>>>> edd55542
+#elif !defined(Q_OS_MAC) && !defined(Q_OS_HAIKU)
     if (QElapsedTimer::clockType() == QElapsedTimer::MonotonicClock)
         pthread_condattr_setclock(&condattr, CLOCK_MONOTONIC);
 #endif
