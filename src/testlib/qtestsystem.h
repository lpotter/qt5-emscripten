/****************************************************************************
**
** Copyright (C) 2016 The Qt Company Ltd.
** Contact: https://www.qt.io/licensing/
**
** This file is part of the QtTest module of the Qt Toolkit.
**
** $QT_BEGIN_LICENSE:LGPL$
** Commercial License Usage
** Licensees holding valid commercial Qt licenses may use this file in
** accordance with the commercial license agreement provided with the
** Software or, alternatively, in accordance with the terms contained in
** a written agreement between you and The Qt Company. For licensing terms
** and conditions see https://www.qt.io/terms-conditions. For further
** information use the contact form at https://www.qt.io/contact-us.
**
** GNU Lesser General Public License Usage
** Alternatively, this file may be used under the terms of the GNU Lesser
** General Public License version 3 as published by the Free Software
** Foundation and appearing in the file LICENSE.LGPL3 included in the
** packaging of this file. Please review the following information to
** ensure the GNU Lesser General Public License version 3 requirements
** will be met: https://www.gnu.org/licenses/lgpl-3.0.html.
**
** GNU General Public License Usage
** Alternatively, this file may be used under the terms of the GNU
** General Public License version 2.0 or (at your option) the GNU General
** Public license version 3 or any later version approved by the KDE Free
** Qt Foundation. The licenses are as published by the Free Software
** Foundation and appearing in the file LICENSE.GPL2 and LICENSE.GPL3
** included in the packaging of this file. Please review the following
** information to ensure the GNU General Public License requirements will
** be met: https://www.gnu.org/licenses/gpl-2.0.html and
** https://www.gnu.org/licenses/gpl-3.0.html.
**
** $QT_END_LICENSE$
**
****************************************************************************/

#ifndef QTESTSYSTEM_H
#define QTESTSYSTEM_H

#include <QtTest/qtestcase.h>
#include <QtCore/qcoreapplication.h>
#include <QtCore/qdeadlinetimer.h>
#ifdef QT_GUI_LIB
#  include <QtGui/QWindow>
#endif
#ifdef QT_WIDGETS_LIB
#  include <QtWidgets/QWidget>
#endif

QT_BEGIN_NAMESPACE

namespace QTest
{
    template <typename Functor>
    static Q_REQUIRED_RESULT bool qWaitFor(Functor predicate, int timeout = 5000)
    {
        // We should not spint the event loop in case the predicate is already true,
        // otherwise we might send new events that invalidate the predicate.
        if (predicate())
            return true;

        // qWait() is expected to spin the event loop, even when called with a small
        // timeout like 1ms, so we we can't use a simple while-loop here based on
        // the deadline timer not having timed out. Use do-while instead.

        int remaining = timeout;
        QDeadlineTimer deadline(remaining, Qt::PreciseTimer);

        do {
            QCoreApplication::processEvents(QEventLoop::AllEvents, remaining);
            QCoreApplication::sendPostedEvents(nullptr, QEvent::DeferredDelete);
<<<<<<< HEAD
            remaining = timer.remainingTime();
            if (remaining <= 0)
                break;
            QTest::qSleep(qMin(10, remaining));
            remaining = timer.remainingTime();
=======

            remaining = deadline.remainingTime();
            if (remaining > 0) {
                QTest::qSleep(qMin(10, remaining));
                remaining = deadline.remainingTime();
            }

            if (predicate())
                return true;

            remaining = deadline.remainingTime();
>>>>>>> a732e16d
        } while (remaining > 0);

        return predicate(); // Last chance
    }

    Q_DECL_UNUSED inline static void qWait(int ms)
    {
        Q_ASSERT(QCoreApplication::instance());
        auto unconditionalWait = []() { return false; };
        bool timedOut = !qWaitFor(unconditionalWait, ms);
        Q_UNUSED(timedOut);
    }

#ifdef QT_GUI_LIB
    inline static bool qWaitForWindowActive(QWindow *window, int timeout = 5000)
    {
<<<<<<< HEAD
        QDeadlineTimer timer(timeout, Qt::PreciseTimer);
        int remaining = timeout;
        while (!window->isActive() && remaining > 0) {
            QCoreApplication::processEvents(QEventLoop::AllEvents, remaining);
            QCoreApplication::sendPostedEvents(nullptr, QEvent::DeferredDelete);
            QTest::qSleep(10);
            remaining = timer.remainingTime();
        }
=======
        bool becameActive = qWaitFor([&]() { return window->isActive(); }, timeout);

>>>>>>> a732e16d
        // Try ensuring the platform window receives the real position.
        // (i.e. that window->pos() reflects reality)
        // isActive() ( == FocusIn in case of X) does not guarantee this. It seems some WMs randomly
        // send the final ConfigureNotify (the one with the non-bogus 0,0 position) after the FocusIn.
        // If we just let things go, every mapTo/FromGlobal call the tests perform directly after
        // qWaitForWindowShown() will generate bogus results.
        if (becameActive) {
            int waitNo = 0; // 0, 0 might be a valid position after all, so do not wait for ever
            while (window->position().isNull()) {
                if (waitNo++ > timeout / 10)
                    break;
                qWait(10);
            }
        }
        return window->isActive();
    }

    inline static bool qWaitForWindowExposed(QWindow *window, int timeout = 5000)
    {
<<<<<<< HEAD
        QDeadlineTimer timer(timeout, Qt::PreciseTimer);
        int remaining = timeout;
        while (!window->isExposed() && remaining > 0) {
            QCoreApplication::processEvents(QEventLoop::AllEvents, remaining);
            QCoreApplication::sendPostedEvents(nullptr, QEvent::DeferredDelete);
            QTest::qSleep(10);
            remaining = timer.remainingTime();
        }
        return window->isExposed();
=======
        return qWaitFor([&]() { return window->isExposed(); }, timeout);
>>>>>>> a732e16d
    }
#endif

#ifdef QT_WIDGETS_LIB
    inline static bool qWaitForWindowActive(QWidget *widget, int timeout = 5000)
    {
        if (QWindow *window = widget->window()->windowHandle())
            return qWaitForWindowActive(window, timeout);
        return false;
    }

    inline static bool qWaitForWindowExposed(QWidget *widget, int timeout = 5000)
    {
        if (QWindow *window = widget->window()->windowHandle())
            return qWaitForWindowExposed(window, timeout);
        return false;
    }
#endif

#if QT_DEPRECATED_SINCE(5, 0)
#  ifdef QT_WIDGETS_LIB
    QT_DEPRECATED inline static bool qWaitForWindowShown(QWidget *widget, int timeout = 5000)
    {
        return qWaitForWindowExposed(widget, timeout);
    }
#  endif // QT_WIDGETS_LIB
#endif // QT_DEPRECATED_SINCE(5, 0)
}

QT_END_NAMESPACE

#endif
<|MERGE_RESOLUTION|>--- conflicted
+++ resolved
@@ -72,13 +72,6 @@
         do {
             QCoreApplication::processEvents(QEventLoop::AllEvents, remaining);
             QCoreApplication::sendPostedEvents(nullptr, QEvent::DeferredDelete);
-<<<<<<< HEAD
-            remaining = timer.remainingTime();
-            if (remaining <= 0)
-                break;
-            QTest::qSleep(qMin(10, remaining));
-            remaining = timer.remainingTime();
-=======
 
             remaining = deadline.remainingTime();
             if (remaining > 0) {
@@ -90,7 +83,6 @@
                 return true;
 
             remaining = deadline.remainingTime();
->>>>>>> a732e16d
         } while (remaining > 0);
 
         return predicate(); // Last chance
@@ -107,19 +99,8 @@
 #ifdef QT_GUI_LIB
     inline static bool qWaitForWindowActive(QWindow *window, int timeout = 5000)
     {
-<<<<<<< HEAD
-        QDeadlineTimer timer(timeout, Qt::PreciseTimer);
-        int remaining = timeout;
-        while (!window->isActive() && remaining > 0) {
-            QCoreApplication::processEvents(QEventLoop::AllEvents, remaining);
-            QCoreApplication::sendPostedEvents(nullptr, QEvent::DeferredDelete);
-            QTest::qSleep(10);
-            remaining = timer.remainingTime();
-        }
-=======
         bool becameActive = qWaitFor([&]() { return window->isActive(); }, timeout);
 
->>>>>>> a732e16d
         // Try ensuring the platform window receives the real position.
         // (i.e. that window->pos() reflects reality)
         // isActive() ( == FocusIn in case of X) does not guarantee this. It seems some WMs randomly
@@ -139,19 +120,7 @@
 
     inline static bool qWaitForWindowExposed(QWindow *window, int timeout = 5000)
     {
-<<<<<<< HEAD
-        QDeadlineTimer timer(timeout, Qt::PreciseTimer);
-        int remaining = timeout;
-        while (!window->isExposed() && remaining > 0) {
-            QCoreApplication::processEvents(QEventLoop::AllEvents, remaining);
-            QCoreApplication::sendPostedEvents(nullptr, QEvent::DeferredDelete);
-            QTest::qSleep(10);
-            remaining = timer.remainingTime();
-        }
-        return window->isExposed();
-=======
         return qWaitFor([&]() { return window->isExposed(); }, timeout);
->>>>>>> a732e16d
     }
 #endif
 
