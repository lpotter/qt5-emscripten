/****************************************************************************
**
** Copyright (C) 2016 The Qt Company Ltd.
** Contact: https://www.qt.io/licensing/
**
** This file is part of the QtWidgets module of the Qt Toolkit.
**
** $QT_BEGIN_LICENSE:LGPL$
** Commercial License Usage
** Licensees holding valid commercial Qt licenses may use this file in
** accordance with the commercial license agreement provided with the
** Software or, alternatively, in accordance with the terms contained in
** a written agreement between you and The Qt Company. For licensing terms
** and conditions see https://www.qt.io/terms-conditions. For further
** information use the contact form at https://www.qt.io/contact-us.
**
** GNU Lesser General Public License Usage
** Alternatively, this file may be used under the terms of the GNU Lesser
** General Public License version 3 as published by the Free Software
** Foundation and appearing in the file LICENSE.LGPL3 included in the
** packaging of this file. Please review the following information to
** ensure the GNU Lesser General Public License version 3 requirements
** will be met: https://www.gnu.org/licenses/lgpl-3.0.html.
**
** GNU General Public License Usage
** Alternatively, this file may be used under the terms of the GNU
** General Public License version 2.0 or (at your option) the GNU General
** Public license version 3 or any later version approved by the KDE Free
** Qt Foundation. The licenses are as published by the Free Software
** Foundation and appearing in the file LICENSE.GPL2 and LICENSE.GPL3
** included in the packaging of this file. Please review the following
** information to ensure the GNU General Public License requirements will
** be met: https://www.gnu.org/licenses/gpl-2.0.html and
** https://www.gnu.org/licenses/gpl-3.0.html.
**
** $QT_END_LICENSE$
**
****************************************************************************/

#include "qplatformdefs.h"
#include "qabstracteventdispatcher.h"
#include "qapplication.h"
#include "qclipboard.h"
#include "qcursor.h"
#include "qdesktopwidget.h"
#include "qdir.h"
#include "qevent.h"
#include "qfile.h"
#include "qfileinfo.h"
#include "qgraphicsscene.h"
#include "qhash.h"
#include "qset.h"
#include "qlayout.h"
#include "qstyle.h"
#include "qstyleoption.h"
#include "qstylefactory.h"
#include "qtextcodec.h"
#include "qtooltip.h"
#include "qtranslator.h"
#include "qvariant.h"
#include "qwidget.h"
#include "private/qdnd_p.h"
#include "private/qguiapplication_p.h"
#include "qcolormap.h"
#include "qdebug.h"
#include "private/qstylesheetstyle_p.h"
#include "private/qstyle_p.h"
#include "qmessagebox.h"
#include "qwidgetwindow_p.h"
#include <QtWidgets/qgraphicsproxywidget.h>
#include <QtGui/qstylehints.h>
#include <QtGui/qinputmethod.h>
#include <QtGui/private/qwindow_p.h>
#include <QtGui/qtouchdevice.h>
#include <qpa/qplatformtheme.h>
#ifndef QT_NO_WHATSTHIS
#include <QtWidgets/QWhatsThis>
#endif

#include "private/qkeymapper_p.h"
#include "private/qaccessiblewidgetfactory_p.h"

#include <qthread.h>
#include <private/qthread_p.h>

#include <private/qfont_p.h>

#include <stdlib.h>

#include "qapplication_p.h"
#include "private/qevent_p.h"
#include "qwidget_p.h"

#include "qgesture.h"
#include "private/qgesturemanager_p.h"
#include <qpa/qplatformfontdatabase.h>

#ifdef Q_OS_WIN
#include <QtCore/qt_windows.h> // for qt_win_display_dc()
#endif

#include "qdatetime.h"

#ifdef Q_OS_WINCE
extern bool qt_wince_is_smartphone(); //qguifunctions_wince.cpp
extern bool qt_wince_is_mobile();     //qguifunctions_wince.cpp
extern bool qt_wince_is_pocket_pc();  //qguifunctions_wince.cpp
#endif

#include <qpa/qplatformwindow.h>

//#define ALIEN_DEBUG

static void initResources()
{
#if defined(Q_OS_WINCE)
    Q_INIT_RESOURCE(qstyle_wince);
#else
    Q_INIT_RESOURCE(qstyle);
#endif
    Q_INIT_RESOURCE(qmessagebox);

}

QT_BEGIN_NAMESPACE

// Helper macro for static functions to check on the existence of the application class.
#define CHECK_QAPP_INSTANCE(...) \
    if (Q_LIKELY(QCoreApplication::instance())) { \
    } else { \
        qWarning("Must construct a QApplication first."); \
        return __VA_ARGS__; \
    }

Q_CORE_EXPORT void qt_call_post_routines();

QApplicationPrivate *QApplicationPrivate::self = 0;

static void initSystemPalette()
{
    if (!QApplicationPrivate::sys_pal) {
        QPalette defaultPlatte;
        if (QApplicationPrivate::app_style)
            defaultPlatte = QApplicationPrivate::app_style->standardPalette();
        if (const QPalette *themePalette = QGuiApplicationPrivate::platformTheme()->palette()) {
            QApplicationPrivate::setSystemPalette(themePalette->resolve(defaultPlatte));
            QApplicationPrivate::initializeWidgetPaletteHash();
        } else {
            QApplicationPrivate::setSystemPalette(defaultPlatte);
        }
    }
}

static void clearSystemPalette()
{
    delete QApplicationPrivate::sys_pal;
    QApplicationPrivate::sys_pal = 0;
}

static QByteArray get_style_class_name()
{
    QScopedPointer<QStyle> s(QStyleFactory::create(QApplicationPrivate::desktopStyleKey()));
    if (!s.isNull())
        return s->metaObject()->className();
    return QByteArray();
}

static QByteArray nativeStyleClassName()
{
    static QByteArray name = get_style_class_name();
    return name;
}

#ifdef Q_OS_WINCE
int QApplicationPrivate::autoMaximizeThreshold = -1;
bool QApplicationPrivate::autoSipEnabled = false;
#else
bool QApplicationPrivate::autoSipEnabled = true;
#endif

QApplicationPrivate::QApplicationPrivate(int &argc, char **argv, int flags)
    : QApplicationPrivateBase(argc, argv, flags)
{
    application_type = QApplicationPrivate::Gui;

#ifndef QT_NO_GESTURES
    gestureManager = 0;
    gestureWidget = 0;
#endif // QT_NO_GESTURES

    if (!self)
        self = this;
}

QApplicationPrivate::~QApplicationPrivate()
{
    if (self == this)
        self = 0;
}

void QApplicationPrivate::createEventDispatcher()
{
    QGuiApplicationPrivate::createEventDispatcher();
}

/*!
    \class QApplication
    \brief The QApplication class manages the GUI application's control
    flow and main settings.

    \inmodule QtWidgets

    QApplication specializes QGuiApplication with some functionality needed
    for QWidget-based applications. It handles widget specific initialization,
    finalization.

    For any GUI application using Qt, there is precisely \b one QApplication
    object, no matter whether the application has 0, 1, 2 or more windows at
    any given time. For non-QWidget based Qt applications, use QGuiApplication instead,
    as it does not depend on the \l QtWidgets library.

    Some GUI applications provide a special batch mode ie. provide command line
    arguments for executing tasks without manual intervention. In such non-GUI
    mode, it is often sufficient to instantiate a plain QCoreApplication to
    avoid unnecessarily initializing resources needed for a graphical user
    interface. The following example shows how to dynamically create an
    appropriate type of application instance:

    \snippet code/src_gui_kernel_qapplication.cpp 0

    The QApplication object is accessible through the instance() function that
    returns a pointer equivalent to the global qApp pointer.

    QApplication's main areas of responsibility are:
        \list
            \li  It initializes the application with the user's desktop settings
                such as palette(), font() and doubleClickInterval(). It keeps
                track of these properties in case the user changes the desktop
                globally, for example through some kind of control panel.

            \li  It performs event handling, meaning that it receives events
                from the underlying window system and dispatches them to the
                relevant widgets. By using sendEvent() and postEvent() you can
                send your own events to widgets.

            \li  It parses common command line arguments and sets its internal
                state accordingly. See the \l{QApplication::QApplication()}
                {constructor documentation} below for more details.

            \li  It defines the application's look and feel, which is
                encapsulated in a QStyle object. This can be changed at runtime
                with setStyle().

            \li  It specifies how the application is to allocate colors. See
                setColorSpec() for details.

            \li  It provides localization of strings that are visible to the
                user via translate().

            \li  It provides some magical objects like the desktop() and the
                clipboard().

            \li  It knows about the application's windows. You can ask which
                widget is at a certain position using widgetAt(), get a list of
                topLevelWidgets() and closeAllWindows(), etc.

            \li  It manages the application's mouse cursor handling, see
                setOverrideCursor()
        \endlist

    Since the QApplication object does so much initialization, it \e{must} be
    created before any other objects related to the user interface are created.
    QApplication also deals with common command line arguments. Hence, it is
    usually a good idea to create it \e before any interpretation or
    modification of \c argv is done in the application itself.

    \table
    \header
        \li{2,1} Groups of functions

        \row
        \li  System settings
        \li  desktopSettingsAware(),
            setDesktopSettingsAware(),
            cursorFlashTime(),
            setCursorFlashTime(),
            doubleClickInterval(),
            setDoubleClickInterval(),
            setKeyboardInputInterval(),
            wheelScrollLines(),
            setWheelScrollLines(),
            palette(),
            setPalette(),
            font(),
            setFont(),
            fontMetrics().

        \row
        \li  Event handling
        \li  exec(),
            processEvents(),
            exit(),
            quit().
            sendEvent(),
            postEvent(),
            sendPostedEvents(),
            removePostedEvents(),
            hasPendingEvents(),
            notify().

        \row
        \li  GUI Styles
        \li  style(),
            setStyle().

        \row
        \li  Color usage
        \li  colorSpec(),
            setColorSpec().

        \row
        \li  Text handling
        \li  installTranslator(),
            removeTranslator()
            translate().

        \row
        \li  Widgets
        \li  allWidgets(),
            topLevelWidgets(),
            desktop(),
            activePopupWidget(),
            activeModalWidget(),
            clipboard(),
            focusWidget(),
            activeWindow(),
            widgetAt().

        \row
        \li  Advanced cursor handling
        \li  overrideCursor(),
            setOverrideCursor(),
            restoreOverrideCursor().

        \row
        \li  Miscellaneous
        \li  closeAllWindows(),
            startingUp(),
            closingDown().
    \endtable

    \sa QCoreApplication, QAbstractEventDispatcher, QEventLoop, QSettings
*/

/*!
    \enum QApplication::ColorSpec

    \value NormalColor the default color allocation policy
    \value CustomColor the same as NormalColor for X11; allocates colors
    to a palette on demand under Windows
    \value ManyColor the right choice for applications that use thousands of
    colors

    See setColorSpec() for full details.
*/

/*!
    \fn QApplication::setGraphicsSystem(const QString &)
    \obsolete

    This call has no effect.

    Use the QPA framework instead.
*/

/*!
    \fn QWidget *QApplication::topLevelAt(const QPoint &point)

    Returns the top-level widget at the given \a point; returns 0 if
    there is no such widget.
*/
QWidget *QApplication::topLevelAt(const QPoint &pos)
{
    if (const QWindow *window = QGuiApplication::topLevelAt(pos)) {
        if (const QWidgetWindow *widgetWindow = qobject_cast<const QWidgetWindow *>(window))
            return widgetWindow->widget();
    }
    return 0;
}

/*!
    \fn QWidget *QApplication::topLevelAt(int x, int y)

    \overload

    Returns the top-level widget at the point (\a{x}, \a{y}); returns
    0 if there is no such widget.
*/

void qt_init(QApplicationPrivate *priv, int type
   );
void qt_init_tooltip_palette();
void qt_cleanup();

QStyle *QApplicationPrivate::app_style = 0;        // default application style
bool QApplicationPrivate::overrides_native_style = false; // whether native QApplication style is
                                                          // overridden, i.e. not native
#ifndef QT_NO_STYLE_STYLESHEET
QString QApplicationPrivate::styleSheet;           // default application stylesheet
#endif
QPointer<QWidget> QApplicationPrivate::leaveAfterRelease = 0;

int QApplicationPrivate::app_cspec = QApplication::NormalColor;

QPalette *QApplicationPrivate::sys_pal = 0;        // default system palette
QPalette *QApplicationPrivate::set_pal = 0;        // default palette set by programmer

QFont *QApplicationPrivate::sys_font = 0;        // default system font
QFont *QApplicationPrivate::set_font = 0;        // default font set by programmer

QWidget *QApplicationPrivate::main_widget = 0;        // main application widget
QWidget *QApplicationPrivate::focus_widget = 0;        // has keyboard input focus
QWidget *QApplicationPrivate::hidden_focus_widget = 0; // will get keyboard input focus after show()
QWidget *QApplicationPrivate::active_window = 0;        // toplevel with keyboard focus
#ifndef QT_NO_WHEELEVENT
int QApplicationPrivate::wheel_scroll_lines;   // number of lines to scroll
QPointer<QWidget> QApplicationPrivate::wheel_widget;
#endif
bool qt_in_tab_key_event = false;
int qt_antialiasing_threshold = -1;
QSize QApplicationPrivate::app_strut = QSize(0,0); // no default application strut
int QApplicationPrivate::enabledAnimations = QPlatformTheme::GeneralUiEffect;
bool QApplicationPrivate::widgetCount = false;
#ifdef QT_KEYPAD_NAVIGATION
Qt::NavigationMode QApplicationPrivate::navigationMode = Qt::NavigationModeKeypadTabOrder;
QWidget *QApplicationPrivate::oldEditFocus = 0;
#endif

inline bool QApplicationPrivate::isAlien(QWidget *widget)
{
    return widget && !widget->isWindow();
}

bool Q_WIDGETS_EXPORT qt_tab_all_widgets()
{
    return QGuiApplication::styleHints()->tabFocusBehavior() == Qt::TabFocusAllControls;
}

// ######## move to QApplicationPrivate
// Default application palettes and fonts (per widget type)
Q_GLOBAL_STATIC(PaletteHash, app_palettes)
PaletteHash *qt_app_palettes_hash()
{
    return app_palettes();
}

Q_GLOBAL_STATIC(FontHash, app_fonts)
FontHash *qt_app_fonts_hash()
{
    return app_fonts();
}

QWidgetList *QApplicationPrivate::popupWidgets = 0;        // has keyboard input focus

QDesktopWidget *qt_desktopWidget = 0;                // root window widgets

/*!
    \internal
*/
void QApplicationPrivate::process_cmdline()
{
    if (styleOverride.isEmpty() && qEnvironmentVariableIsSet("QT_STYLE_OVERRIDE"))
        styleOverride = QString::fromLocal8Bit(qgetenv("QT_STYLE_OVERRIDE"));

    if (!styleOverride.isEmpty()) {
        if (app_style) {
            delete app_style;
            app_style = 0;
        }
    }

    // process platform-indep command line
    if (!qt_is_gui_used || !argc)
        return;

    int i, j;

    j = 1;
    for (i=1; i<argc; i++) { // if you add anything here, modify QCoreApplication::arguments()
        if (!argv[i])
            continue;
        if (*argv[i] != '-') {
            argv[j++] = argv[i];
            continue;
        }
        const char *arg = argv[i];
        if (arg[1] == '-') // startsWith("--")
            ++arg;
        if (strcmp(arg, "-qdevel") == 0 || strcmp(arg, "-qdebug") == 0) {
            // obsolete argument
#ifndef QT_NO_STYLE_STYLESHEET
        } else if (strcmp(arg, "-stylesheet") == 0 && i < argc -1) {
            styleSheet = QLatin1String("file:///");
            styleSheet.append(QString::fromLocal8Bit(argv[++i]));
        } else if (strncmp(arg, "-stylesheet=", 12) == 0) {
            styleSheet = QLatin1String("file:///");
            styleSheet.append(QString::fromLocal8Bit(arg + 12));
#endif
        } else if (qstrcmp(arg, "-widgetcount") == 0) {
            widgetCount = true;
        } else {
            argv[j++] = argv[i];
        }
    }

    if(j < argc) {
        argv[j] = 0;
        argc = j;
    }
}

/*!
    Initializes the window system and constructs an application object with
    \a argc command line arguments in \a argv.

    \warning The data referred to by \a argc and \a argv must stay valid for
    the entire lifetime of the QApplication object. In addition, \a argc must
    be greater than zero and \a argv must contain at least one valid character
    string.

    The global \c qApp pointer refers to this application object. Only one
    application object should be created.

    This application object must be constructed before any \l{QPaintDevice}
    {paint devices} (including widgets, pixmaps, bitmaps etc.).

    \note \a argc and \a argv might be changed as Qt removes command line
    arguments that it recognizes.

    All Qt programs automatically support the following command line options:
    \list
        \li  -style= \e style, sets the application GUI style. Possible values
            depend on your system configuration. If you compiled Qt with
            additional styles or have additional styles as plugins these will
            be available to the \c -style command line option.  You can also
            set the style for all Qt applications by setting the
            \c QT_STYLE_OVERRIDE environment variable.
        \li  -style \e style, is the same as listed above.
        \li  -stylesheet= \e stylesheet, sets the application \l styleSheet. The
            value must be a path to a file that contains the Style Sheet.
            \note Relative URLs in the Style Sheet file are relative to the
            Style Sheet file's path.
        \li  -stylesheet \e stylesheet, is the same as listed above.
        \li  -widgetcount, prints debug message at the end about number of
            widgets left undestroyed and maximum number of widgets existed at
            the same time
        \li  -reverse, sets the application's layout direction to
            Qt::RightToLeft
        \li  -qmljsdebugger=, activates the QML/JS debugger with a specified port.
            The value must be of format port:1234[,block], where block is optional
            and will make the application wait until a debugger connects to it.
    \endlist

    \sa QCoreApplication::arguments()
*/

#ifdef Q_QDOC
QApplication::QApplication(int &argc, char **argv)
#else
QApplication::QApplication(int &argc, char **argv, int _internal)
#endif
    : QGuiApplication(*new QApplicationPrivate(argc, argv, _internal))
{
    Q_D(QApplication);
    d->init();
}

/*!
    \internal
*/
void QApplicationPrivate::init()
{
    QGuiApplicationPrivate::init();

    initResources();

    qt_is_gui_used = (application_type != QApplicationPrivate::Tty);
    process_cmdline();

    // Must be called before initialize()
    qt_init(this, application_type);
    initialize();
    eventDispatcher->startingUp();

#ifdef QT_EVAL
    extern void qt_gui_eval_init(QCoreApplicationPrivate::Type);
    qt_gui_eval_init(application_type);
#endif
#ifndef QT_NO_ACCESSIBILITY
    // factory for accessible interfaces for widgets shipped with Qt
    QAccessible::installFactory(&qAccessibleFactory);
#endif

}

void qt_init(QApplicationPrivate *priv, int type)
{
    Q_UNUSED(priv);
    Q_UNUSED(type);

    QColormap::initialize();

    qt_init_tooltip_palette();

    QApplicationPrivate::initializeWidgetFontHash();
}

void qt_init_tooltip_palette()
{
#ifndef QT_NO_TOOLTIP
    if (const QPalette *toolTipPalette = QGuiApplicationPrivate::platformTheme()->palette(QPlatformTheme::ToolTipPalette))
        QToolTip::setPalette(*toolTipPalette);
#endif
}

#ifndef QT_NO_STATEMACHINE
void qRegisterGuiStateMachine();
void qUnregisterGuiStateMachine();
#endif
extern void qRegisterWidgetsVariant();

/*!
  \fn void QApplicationPrivate::initialize()

  Initializes the QApplication object, called from the constructors.
*/
void QApplicationPrivate::initialize()
{
    is_app_running = false; // Starting up.

    QWidgetPrivate::mapper = new QWidgetMapper;
    QWidgetPrivate::allWidgets = new QWidgetSet;

    // needed for a static build.
    qRegisterWidgetsVariant();

    // needed for widgets in QML
    QAbstractDeclarativeData::setWidgetParent = QWidgetPrivate::setWidgetParentHelper;

    if (application_type != QApplicationPrivate::Tty)
        (void) QApplication::style();  // trigger creation of application style
#ifndef QT_NO_STATEMACHINE
    // trigger registering of QStateMachine's GUI types
    qRegisterGuiStateMachine();
#endif

    if (qEnvironmentVariableIntValue("QT_USE_NATIVE_WINDOWS") > 0)
        QCoreApplication::setAttribute(Qt::AA_NativeWindows);

#ifdef Q_OS_WINCE
#ifdef QT_AUTO_MAXIMIZE_THRESHOLD
    autoMaximizeThreshold = QT_AUTO_MAXIMIZE_THRESHOLD;
#else
    if (qt_wince_is_mobile())
        autoMaximizeThreshold = 50;
    else
        autoMaximizeThreshold = -1;
#endif //QT_AUTO_MAXIMIZE_THRESHOLD
#endif //Q_OS_WINCE

#ifndef QT_NO_WHEELEVENT
    QApplicationPrivate::wheel_scroll_lines = 3;
#endif

    if (qt_is_gui_used)
        initializeMultitouch();

    if (QApplication::desktopSettingsAware())
        if (const QPlatformTheme *theme = QGuiApplicationPrivate::platformTheme()) {
            QApplicationPrivate::enabledAnimations = theme->themeHint(QPlatformTheme::UiEffects).toInt();
#ifndef QT_NO_WHEELEVENT
            QApplicationPrivate::wheel_scroll_lines = theme->themeHint(QPlatformTheme::WheelScrollLines).toInt();
#endif
        }

    is_app_running = true; // no longer starting up
}

static void setPossiblePalette(const QPalette *palette, const char *className)
{
    if (palette == 0)
        return;
    QApplicationPrivate::setPalette_helper(*palette, className, false);
}

void QApplicationPrivate::initializeWidgetPaletteHash()
{
    QPlatformTheme *platformTheme = QGuiApplicationPrivate::platformTheme();
    if (!platformTheme)
        return;
    qt_app_palettes_hash()->clear();

    setPossiblePalette(platformTheme->palette(QPlatformTheme::ToolButtonPalette), "QToolButton");
    setPossiblePalette(platformTheme->palette(QPlatformTheme::ButtonPalette), "QAbstractButton");
    setPossiblePalette(platformTheme->palette(QPlatformTheme::CheckBoxPalette), "QCheckBox");
    setPossiblePalette(platformTheme->palette(QPlatformTheme::RadioButtonPalette), "QRadioButton");
    setPossiblePalette(platformTheme->palette(QPlatformTheme::HeaderPalette), "QHeaderView");
    setPossiblePalette(platformTheme->palette(QPlatformTheme::ItemViewPalette), "QAbstractItemView");
    setPossiblePalette(platformTheme->palette(QPlatformTheme::MessageBoxLabelPalette), "QMessageBoxLabel");
    setPossiblePalette(platformTheme->palette(QPlatformTheme::TabBarPalette), "QTabBar");
    setPossiblePalette(platformTheme->palette(QPlatformTheme::LabelPalette), "QLabel");
    setPossiblePalette(platformTheme->palette(QPlatformTheme::GroupBoxPalette), "QGroupBox");
    setPossiblePalette(platformTheme->palette(QPlatformTheme::MenuPalette), "QMenu");
    setPossiblePalette(platformTheme->palette(QPlatformTheme::MenuBarPalette), "QMenuBar");
    setPossiblePalette(platformTheme->palette(QPlatformTheme::TextEditPalette), "QTextEdit");
    setPossiblePalette(platformTheme->palette(QPlatformTheme::TextEditPalette), "QTextControl");
    setPossiblePalette(platformTheme->palette(QPlatformTheme::TextLineEditPalette), "QLineEdit");
}

void QApplicationPrivate::initializeWidgetFontHash()
{
    const QPlatformTheme *theme = QGuiApplicationPrivate::platformTheme();
    if (!theme)
        return;
    FontHash *fontHash = qt_app_fonts_hash();
    fontHash->clear();

    if (const QFont *font = theme->font(QPlatformTheme::MenuFont))
        fontHash->insert(QByteArrayLiteral("QMenu"), *font);
    if (const QFont *font = theme->font(QPlatformTheme::MenuBarFont))
        fontHash->insert(QByteArrayLiteral("QMenuBar"), *font);
    if (const QFont *font = theme->font(QPlatformTheme::MenuItemFont))
        fontHash->insert(QByteArrayLiteral("QMenuItem"), *font);
    if (const QFont *font = theme->font(QPlatformTheme::MessageBoxFont))
        fontHash->insert(QByteArrayLiteral("QMessageBox"), *font);
    if (const QFont *font = theme->font(QPlatformTheme::LabelFont))
        fontHash->insert(QByteArrayLiteral("QLabel"), *font);
    if (const QFont *font = theme->font(QPlatformTheme::TipLabelFont))
        fontHash->insert(QByteArrayLiteral("QTipLabel"), *font);
    if (const QFont *font = theme->font(QPlatformTheme::TitleBarFont))
        fontHash->insert(QByteArrayLiteral("QTitleBar"), *font);
    if (const QFont *font = theme->font(QPlatformTheme::StatusBarFont))
        fontHash->insert(QByteArrayLiteral("QStatusBar"), *font);
    if (const QFont *font = theme->font(QPlatformTheme::MdiSubWindowTitleFont))
        fontHash->insert(QByteArrayLiteral("QMdiSubWindowTitleBar"), *font);
    if (const QFont *font = theme->font(QPlatformTheme::DockWidgetTitleFont))
        fontHash->insert(QByteArrayLiteral("QDockWidgetTitle"), *font);
    if (const QFont *font = theme->font(QPlatformTheme::PushButtonFont))
        fontHash->insert(QByteArrayLiteral("QPushButton"), *font);
    if (const QFont *font = theme->font(QPlatformTheme::CheckBoxFont))
        fontHash->insert(QByteArrayLiteral("QCheckBox"), *font);
    if (const QFont *font = theme->font(QPlatformTheme::RadioButtonFont))
        fontHash->insert(QByteArrayLiteral("QRadioButton"), *font);
    if (const QFont *font = theme->font(QPlatformTheme::ToolButtonFont))
        fontHash->insert(QByteArrayLiteral("QToolButton"), *font);
    if (const QFont *font = theme->font(QPlatformTheme::ItemViewFont))
        fontHash->insert(QByteArrayLiteral("QAbstractItemView"), *font);
    if (const QFont *font = theme->font(QPlatformTheme::ListViewFont))
        fontHash->insert(QByteArrayLiteral("QListView"), *font);
    if (const QFont *font = theme->font(QPlatformTheme::HeaderViewFont))
        fontHash->insert(QByteArrayLiteral("QHeaderView"), *font);
    if (const QFont *font = theme->font(QPlatformTheme::ListBoxFont))
        fontHash->insert(QByteArrayLiteral("QListBox"), *font);
    if (const QFont *font = theme->font(QPlatformTheme::ComboMenuItemFont))
        fontHash->insert(QByteArrayLiteral("QComboMenuItem"), *font);
    if (const QFont *font = theme->font(QPlatformTheme::ComboLineEditFont))
        fontHash->insert(QByteArrayLiteral("QComboLineEdit"), *font);
    if (const QFont *font = theme->font(QPlatformTheme::SmallFont))
        fontHash->insert(QByteArrayLiteral("QSmallFont"), *font);
    if (const QFont *font = theme->font(QPlatformTheme::MiniFont))
        fontHash->insert(QByteArrayLiteral("QMiniFont"), *font);
}

/*****************************************************************************
  Functions returning the active popup and modal widgets.
 *****************************************************************************/

/*!
    Returns the active popup widget.

    A popup widget is a special top-level widget that sets the \c
    Qt::WType_Popup widget flag, e.g. the QMenu widget. When the application
    opens a popup widget, all events are sent to the popup. Normal widgets and
    modal widgets cannot be accessed before the popup widget is closed.

    Only other popup widgets may be opened when a popup widget is shown. The
    popup widgets are organized in a stack. This function returns the active
    popup widget at the top of the stack.

    \sa activeModalWidget(), topLevelWidgets()
*/

QWidget *QApplication::activePopupWidget()
{
    return QApplicationPrivate::popupWidgets && !QApplicationPrivate::popupWidgets->isEmpty() ?
        QApplicationPrivate::popupWidgets->constLast() : nullptr;
}


/*!
    Returns the active modal widget.

    A modal widget is a special top-level widget which is a subclass of QDialog
    that specifies the modal parameter of the constructor as true. A modal
    widget must be closed before the user can continue with other parts of the
    program.

    Modal widgets are organized in a stack. This function returns the active
    modal widget at the top of the stack.

    \sa activePopupWidget(), topLevelWidgets()
*/

QWidget *QApplication::activeModalWidget()
{
    QWidgetWindow *widgetWindow = qobject_cast<QWidgetWindow *>(modalWindow());
    return widgetWindow ? widgetWindow->widget() : 0;
}

/*!
    Cleans up any window system resources that were allocated by this
    application. Sets the global variable \c qApp to 0.
*/

QApplication::~QApplication()
{
    Q_D(QApplication);

    //### this should probable be done even later
    qt_call_post_routines();

    // kill timers before closing down the dispatcher
    d->toolTipWakeUp.stop();
    d->toolTipFallAsleep.stop();

    QApplicationPrivate::is_app_closing = true;
    QApplicationPrivate::is_app_running = false;

    delete QWidgetPrivate::mapper;
    QWidgetPrivate::mapper = 0;

    // delete all widgets
    if (QWidgetPrivate::allWidgets) {
        QWidgetSet *mySet = QWidgetPrivate::allWidgets;
        QWidgetPrivate::allWidgets = 0;
        for (QWidgetSet::ConstIterator it = mySet->constBegin(), cend = mySet->constEnd(); it != cend; ++it) {
            QWidget *w = *it;
            if (!w->parent())                        // window
                w->destroy(true, true);
        }
        delete mySet;
    }

    delete qt_desktopWidget;
    qt_desktopWidget = 0;

    delete QApplicationPrivate::app_pal;
    QApplicationPrivate::app_pal = 0;
    clearSystemPalette();
    delete QApplicationPrivate::set_pal;
    QApplicationPrivate::set_pal = 0;
    app_palettes()->clear();

    delete QApplicationPrivate::sys_font;
    QApplicationPrivate::sys_font = 0;
    delete QApplicationPrivate::set_font;
    QApplicationPrivate::set_font = 0;
    app_fonts()->clear();

    delete QApplicationPrivate::app_style;
    QApplicationPrivate::app_style = 0;

#ifndef QT_NO_DRAGANDDROP
    if (qt_is_gui_used)
        delete QDragManager::self();
#endif

    d->cleanupMultitouch();

    qt_cleanup();

    if (QApplicationPrivate::widgetCount)
        qDebug("Widgets left: %i    Max widgets: %i \n", QWidgetPrivate::instanceCounter, QWidgetPrivate::maxInstances);

    QApplicationPrivate::obey_desktop_settings = true;

    QApplicationPrivate::app_strut = QSize(0, 0);
    QApplicationPrivate::enabledAnimations = QPlatformTheme::GeneralUiEffect;
    QApplicationPrivate::widgetCount = false;

#ifndef QT_NO_STATEMACHINE
    // trigger unregistering of QStateMachine's GUI types
    qUnregisterGuiStateMachine();
#endif
}

#if defined(Q_OS_WIN) && !defined(Q_OS_WINRT)
// #fixme: Remove.
static HDC         displayDC        = 0;                // display device context

Q_WIDGETS_EXPORT HDC qt_win_display_dc()                        // get display DC
{
    Q_ASSERT(qApp && qApp->thread() == QThread::currentThread());
    if (!displayDC)
        displayDC = GetDC(0);
    return displayDC;
}
#endif

void qt_cleanup()
{
    QPixmapCache::clear();
    QColormap::cleanup();

    QApplicationPrivate::active_window = 0; //### this should not be necessary
#if defined(Q_OS_WIN) && !defined(Q_OS_WINRT)
    if (displayDC) {
        ReleaseDC(0, displayDC);
        displayDC = 0;
    }
#endif
}

/*!
    \fn QWidget *QApplication::widgetAt(const QPoint &point)

    Returns the widget at global screen position \a point, or 0 if there is no
    Qt widget there.

    This function can be slow.

    \sa QCursor::pos(), QWidget::grabMouse(), QWidget::grabKeyboard()
*/
QWidget *QApplication::widgetAt(const QPoint &p)
{
    QWidget *window = QApplication::topLevelAt(p);
    if (!window)
        return 0;

    QWidget *child = 0;

    if (!window->testAttribute(Qt::WA_TransparentForMouseEvents))
        child = window->childAt(window->mapFromGlobal(p));

    if (child)
        return child;

    if (window->testAttribute(Qt::WA_TransparentForMouseEvents)) {
        //shoot a hole in the widget and try once again,
        //suboptimal on Qt for Embedded Linux where we do
        //know the stacking order of the toplevels.
        int x = p.x();
        int y = p.y();
        QRegion oldmask = window->mask();
        QPoint wpoint = window->mapFromGlobal(QPoint(x, y));
        QRegion newmask = (oldmask.isEmpty() ? QRegion(window->rect()) : oldmask)
                          - QRegion(wpoint.x(), wpoint.y(), 1, 1);
        window->setMask(newmask);
        QWidget *recurse = 0;
        if (QApplication::topLevelAt(p) != window) // verify recursion will terminate
            recurse = widgetAt(x, y);
        if (oldmask.isEmpty())
            window->clearMask();
        else
            window->setMask(oldmask);
        return recurse;
    }
    return window;
}

/*!
    \fn QWidget *QApplication::widgetAt(int x, int y)

    \overload

    Returns the widget at global screen position (\a x, \a y), or 0 if there is
    no Qt widget there.
*/

/*!
    \internal
*/
bool QApplication::compressEvent(QEvent *event, QObject *receiver, QPostEventList *postedEvents)
{
    if ((event->type() == QEvent::UpdateRequest
          || event->type() == QEvent::LayoutRequest
          || event->type() == QEvent::Resize
          || event->type() == QEvent::Move
          || event->type() == QEvent::LanguageChange)) {
        for (QPostEventList::const_iterator it = postedEvents->constBegin(); it != postedEvents->constEnd(); ++it) {
            const QPostEvent &cur = *it;
            if (cur.receiver != receiver || cur.event == 0 || cur.event->type() != event->type())
                continue;
            if (cur.event->type() == QEvent::LayoutRequest
                 || cur.event->type() == QEvent::UpdateRequest) {
                ;
            } else if (cur.event->type() == QEvent::Resize) {
                ((QResizeEvent *)(cur.event))->s = ((QResizeEvent *)event)->s;
            } else if (cur.event->type() == QEvent::Move) {
                ((QMoveEvent *)(cur.event))->p = ((QMoveEvent *)event)->p;
            } else if (cur.event->type() == QEvent::LanguageChange) {
                ;
            } else {
                continue;
            }
            delete event;
            return true;
        }
        return false;
    }
    return QGuiApplication::compressEvent(event, receiver, postedEvents);
}

/*!
    \property QApplication::styleSheet
    \brief the application style sheet
    \since 4.2

    By default, this property returns an empty string unless the user specifies
    the \c{-stylesheet} option on the command line when running the application.

    \sa QWidget::setStyle(), {Qt Style Sheets}
*/

/*!
    \property QApplication::autoMaximizeThreshold
    \since 4.4
    \brief defines a threshold for auto maximizing widgets

    \b{The auto maximize threshold is only available as part of Qt for
    Windows CE.}

    This property defines a threshold for the size of a window as a percentage
    of the screen size. If the minimum size hint of a window exceeds the
    threshold, calling show() will cause the window to be maximized
    automatically.

    Setting the threshold to 100 or greater means that the widget will always
    be maximized. Alternatively, setting the threshold to 50 means that the
    widget will be maximized only if the vertical minimum size hint is at least
    50% of the vertical screen size.

    Setting the threshold to -1 disables the feature.

    On Windows CE the default is -1 (i.e., it is disabled).
    On Windows Mobile the default is 40.
*/

/*!
    \property QApplication::autoSipEnabled
    \since 4.5
    \brief toggles automatic SIP (software input panel) visibility

    Set this property to \c true to automatically display the SIP when entering
    widgets that accept keyboard input. This property only affects widgets with
    the WA_InputMethodEnabled attribute set, and is typically used to launch
    a virtual keyboard on devices which have very few or no keys.

    \b{ The property only has an effect on platforms which use software input
    panels, such as Windows CE.}

    The default is platform dependent.
*/

#ifdef Q_OS_WINCE
void QApplication::setAutoMaximizeThreshold(const int threshold)
{
    QApplicationPrivate::autoMaximizeThreshold = threshold;
}

int QApplication::autoMaximizeThreshold() const
{
    return QApplicationPrivate::autoMaximizeThreshold;
}
#endif

void QApplication::setAutoSipEnabled(const bool enabled)
{
    QApplicationPrivate::autoSipEnabled = enabled;
}

bool QApplication::autoSipEnabled() const
{
    return QApplicationPrivate::autoSipEnabled;
}

#ifndef QT_NO_STYLE_STYLESHEET

QString QApplication::styleSheet() const
{
    return QApplicationPrivate::styleSheet;
}

void QApplication::setStyleSheet(const QString& styleSheet)
{
    QApplicationPrivate::styleSheet = styleSheet;
    QStyleSheetStyle *proxy = qobject_cast<QStyleSheetStyle*>(QApplicationPrivate::app_style);
    if (styleSheet.isEmpty()) { // application style sheet removed
        if (!proxy)
            return; // there was no stylesheet before
        setStyle(proxy->base);
    } else if (proxy) { // style sheet update, just repolish
        proxy->repolish(qApp);
    } else { // stylesheet set the first time
        QStyleSheetStyle *newProxy = new QStyleSheetStyle(QApplicationPrivate::app_style);
        QApplicationPrivate::app_style->setParent(newProxy);
        setStyle(newProxy);
    }
}

#endif // QT_NO_STYLE_STYLESHEET

/*!
    Returns the application's style object.

    \sa setStyle(), QStyle
*/
QStyle *QApplication::style()
{
    if (QApplicationPrivate::app_style)
        return QApplicationPrivate::app_style;
    if (!qobject_cast<QApplication *>(QCoreApplication::instance())) {
        Q_ASSERT(!"No style available without QApplication!");
        return 0;
    }

    if (!QApplicationPrivate::app_style) {
        // Compile-time search for default style
        //
        QString style;
        if (!QApplicationPrivate::styleOverride.isEmpty()) {
<<<<<<< HEAD
            style = QApplicationPrivate::styleOverride.toLower();
        } else if (!envStyle.isEmpty()) {
            style = envStyle;
=======
            style = QApplicationPrivate::styleOverride;
>>>>>>> bbd1228b
        } else {
            style = QApplicationPrivate::desktopStyleKey();
        }

        QStyle *&app_style = QApplicationPrivate::app_style;
        app_style = QStyleFactory::create(style);
        if (!app_style) {
            const QStringList styles = QStyleFactory::keys();
            for (const auto &style : styles) {
                if ((app_style = QStyleFactory::create(style)))
                    break;
            }
        }
        if (!app_style) {
            Q_ASSERT(!"No styles available!");
            return 0;
        }
        QApplicationPrivate::overrides_native_style =
            app_style->objectName() != QApplicationPrivate::desktopStyleKey();
    }
    // take ownership of the style
    QApplicationPrivate::app_style->setParent(qApp);

    initSystemPalette();

    if (QApplicationPrivate::set_pal) // repolish set palette with the new style
        QApplication::setPalette(*QApplicationPrivate::set_pal);

#ifndef QT_NO_STYLE_STYLESHEET
    if (!QApplicationPrivate::styleSheet.isEmpty()) {
        qApp->setStyleSheet(QApplicationPrivate::styleSheet);
    } else
#endif
        QApplicationPrivate::app_style->polish(qApp);

    return QApplicationPrivate::app_style;
}

/*!
    Sets the application's GUI style to \a style. Ownership of the style object
    is transferred to QApplication, so QApplication will delete the style
    object on application exit or when a new style is set and the old style is
    still the parent of the application object.

    Example usage:
    \snippet code/src_gui_kernel_qapplication.cpp 1

    When switching application styles, the color palette is set back to the
    initial colors or the system defaults. This is necessary since certain
    styles have to adapt the color palette to be fully style-guide compliant.

    Setting the style before a palette has been set, i.e., before creating
    QApplication, will cause the application to use QStyle::standardPalette()
    for the palette.

    \warning Qt style sheets are currently not supported for custom QStyle
    subclasses. We plan to address this in some future release.

    \sa style(), QStyle, setPalette(), desktopSettingsAware()
*/
void QApplication::setStyle(QStyle *style)
{
    if (!style || style == QApplicationPrivate::app_style)
        return;

    QWidgetList all = allWidgets();

    // clean up the old style
    if (QApplicationPrivate::app_style) {
        if (QApplicationPrivate::is_app_running && !QApplicationPrivate::is_app_closing) {
            for (QWidgetList::ConstIterator it = all.constBegin(), cend = all.constEnd(); it != cend; ++it) {
                QWidget *w = *it;
                if (!(w->windowType() == Qt::Desktop) &&        // except desktop
                     w->testAttribute(Qt::WA_WState_Polished)) { // has been polished
                    QApplicationPrivate::app_style->unpolish(w);
                }
            }
        }
        QApplicationPrivate::app_style->unpolish(qApp);
    }

    QStyle *old = QApplicationPrivate::app_style; // save

    QApplicationPrivate::overrides_native_style =
        nativeStyleClassName() == QByteArray(style->metaObject()->className());

#ifndef QT_NO_STYLE_STYLESHEET
    if (!QApplicationPrivate::styleSheet.isEmpty() && !qobject_cast<QStyleSheetStyle *>(style)) {
        // we have a stylesheet already and a new style is being set
        QStyleSheetStyle *newProxy = new QStyleSheetStyle(style);
        style->setParent(newProxy);
        QApplicationPrivate::app_style = newProxy;
    } else
#endif // QT_NO_STYLE_STYLESHEET
        QApplicationPrivate::app_style = style;
    QApplicationPrivate::app_style->setParent(qApp); // take ownership

    // take care of possible palette requirements of certain gui
    // styles. Do it before polishing the application since the style
    // might call QApplication::setPalette() itself
    if (QApplicationPrivate::set_pal) {
        QApplication::setPalette(*QApplicationPrivate::set_pal);
    } else if (QApplicationPrivate::sys_pal) {
        clearSystemPalette();
        initSystemPalette();
        QApplicationPrivate::initializeWidgetPaletteHash();
        QApplicationPrivate::initializeWidgetFontHash();
        QApplicationPrivate::setPalette_helper(*QApplicationPrivate::sys_pal, /*className=*/0, /*clearWidgetPaletteHash=*/false);
    } else if (!QApplicationPrivate::sys_pal) {
        // Initialize the sys_pal if it hasn't happened yet...
        QApplicationPrivate::setSystemPalette(QApplicationPrivate::app_style->standardPalette());
    }

    // initialize the application with the new style
    QApplicationPrivate::app_style->polish(qApp);

    // re-polish existing widgets if necessary
    if (QApplicationPrivate::is_app_running && !QApplicationPrivate::is_app_closing) {
        for (QWidgetList::ConstIterator it = all.constBegin(), cend = all.constEnd(); it != cend; ++it) {
            QWidget *w = *it;
            if (w->windowType() != Qt::Desktop && w->testAttribute(Qt::WA_WState_Polished)) {
                if (w->style() == QApplicationPrivate::app_style)
                    QApplicationPrivate::app_style->polish(w);                // repolish
#ifndef QT_NO_STYLE_STYLESHEET
                else
                    w->setStyleSheet(w->styleSheet()); // touch
#endif
            }
        }

        for (QWidgetList::ConstIterator it = all.constBegin(), cend = all.constEnd(); it != cend; ++it) {
            QWidget *w = *it;
            if (w->windowType() != Qt::Desktop && !w->testAttribute(Qt::WA_SetStyle)) {
                    QEvent e(QEvent::StyleChange);
                    QApplication::sendEvent(w, &e);
                    w->update();
            }
        }
    }

#ifndef QT_NO_STYLE_STYLESHEET
    if (QStyleSheetStyle *oldProxy = qobject_cast<QStyleSheetStyle *>(old)) {
        oldProxy->deref();
    } else
#endif
    if (old && old->parent() == qApp) {
        delete old;
    }

    if (QApplicationPrivate::focus_widget) {
        QFocusEvent in(QEvent::FocusIn, Qt::OtherFocusReason);
        QApplication::sendEvent(QApplicationPrivate::focus_widget->style(), &in);
        QApplicationPrivate::focus_widget->update();
    }
}

/*!
    \overload

    Requests a QStyle object for \a style from the QStyleFactory.

    The string must be one of the QStyleFactory::keys(), typically one of
    "windows", "fusion", "windowsxp", or "macintosh". Style
    names are case insensitive.

    Returns 0 if an unknown \a style is passed, otherwise the QStyle object
    returned is set as the application's GUI style.

    \warning To ensure that the application's style is set correctly, it is
    best to call this function before the QApplication constructor, if
    possible.
*/
QStyle* QApplication::setStyle(const QString& style)
{
    QStyle *s = QStyleFactory::create(style);
    if (!s)
        return 0;

    setStyle(s);
    return s;
}

/*!
    Returns the color specification.

    \sa QApplication::setColorSpec()
*/

int QApplication::colorSpec()
{
    return QApplicationPrivate::app_cspec;
}

/*!
    Sets the color specification for the application to \a spec.

    The color specification controls how the application allocates colors when
    run on a display with a limited amount of colors, e.g. 8 bit / 256 color
    displays.

    The color specification must be set before you create the QApplication
    object.

    The options are:
    \list
        \li  QApplication::NormalColor. This is the default color allocation
            strategy. Use this option if your application uses buttons, menus,
            texts and pixmaps with few colors. With this option, the
            application uses system global colors. This works fine for most
            applications under X11, but on the Windows platform, it may cause
            dithering of non-standard colors.
        \li  QApplication::CustomColor. Use this option if your application
            needs a small number of custom colors. On X11, this option is the
            same as NormalColor. On Windows, Qt creates a Windows palette, and
            allocates colors to it on demand.
        \li  QApplication::ManyColor. Use this option if your application is
            very color hungry, e.g., it requires thousands of colors. \br
            Under X11 the effect is:
            \list
                \li  For 256-color displays which have at best a 256 color true
                    color visual, the default visual is used, and colors are
                    allocated from a color cube. The color cube is the 6x6x6
                    (216 color) "Web palette" (the red, green, and blue
                    components always have one of the following values: 0x00,
                    0x33, 0x66, 0x99, 0xCC, or 0xFF), but the number of colors
                    can be changed by the \e -ncols option. The user can force
                    the application to use the true color visual with the
                    \l{QApplication::QApplication()}{-visual} option.
                \li  For 256-color displays which have a true color visual with
                    more than 256 colors, use that visual. Silicon Graphics X
                    servers this feature, for example. They provide an 8 bit
                    visual by default but can deliver true color when asked.
            \endlist
            On Windows, Qt creates a Windows palette, and fills it with a color
            cube.
    \endlist

    Be aware that the CustomColor and ManyColor choices may lead to colormap
    flashing: The foreground application gets (most) of the available colors,
    while the background windows will look less attractive.

    Example:

    \snippet code/src_gui_kernel_qapplication.cpp 2

    \sa colorSpec()
*/

void QApplication::setColorSpec(int spec)
{
    if (Q_UNLIKELY(qApp))
        qWarning("QApplication::setColorSpec: This function must be "
                 "called before the QApplication object is created");
    QApplicationPrivate::app_cspec = spec;
}

/*!
    \property QApplication::globalStrut
    \brief the minimum size that any GUI element that the user can interact
           with should have

    For example, no button should be resized to be smaller than the global
    strut size. The strut size should be considered when reimplementing GUI
    controls that may be used on touch-screens or similar I/O devices.

    Example:

    \snippet code/src_gui_kernel_qapplication.cpp 3

    By default, this property contains a QSize object with zero width and height.
*/
QSize QApplication::globalStrut()
{
    return QApplicationPrivate::app_strut;
}

void QApplication::setGlobalStrut(const QSize& strut)
{
    QApplicationPrivate::app_strut = strut;
}


/*!
    \fn QPalette QApplication::palette(const QWidget* widget)
    \overload

    If a \a widget is passed, the default palette for the widget's class is
    returned. This may or may not be the application palette. In most cases
    there is no special palette for certain types of widgets, but one notable
    exception is the popup menu under Windows, if the user has defined a
    special background color for menus in the display settings.

    \sa setPalette(), QWidget::palette()
*/
QPalette QApplication::palette(const QWidget* w)
{
    typedef PaletteHash::const_iterator PaletteHashConstIt;

    PaletteHash *hash = app_palettes();
    if (w && hash && hash->size()) {
        PaletteHashConstIt it = hash->constFind(w->metaObject()->className());
        const PaletteHashConstIt cend = hash->constEnd();
        if (it != cend)
            return *it;
        for (it = hash->constBegin(); it != cend; ++it) {
            if (w->inherits(it.key()))
                return it.value();
        }
    }
    return palette();
}

/*!
    \overload

    Returns the palette for widgets of the given \a className.

    \sa setPalette(), QWidget::palette()
*/
QPalette QApplication::palette(const char *className)
{
    if (!QApplicationPrivate::app_pal)
        palette();
    PaletteHash *hash = app_palettes();
    if (className && hash && hash->size()) {
        QHash<QByteArray, QPalette>::ConstIterator it = hash->constFind(className);
        if (it != hash->constEnd())
            return *it;
    }
    return *QApplicationPrivate::app_pal;
}

void QApplicationPrivate::setPalette_helper(const QPalette &palette, const char* className, bool clearWidgetPaletteHash)
{
    QPalette pal = palette;

    if (QApplicationPrivate::app_style)
        QApplicationPrivate::app_style->polish(pal); // NB: non-const reference

    bool all = false;
    PaletteHash *hash = app_palettes();
    if (!className) {
        if (QApplicationPrivate::app_pal && pal.isCopyOf(*QApplicationPrivate::app_pal))
            return;
        if (!QApplicationPrivate::app_pal)
            QApplicationPrivate::app_pal = new QPalette(pal);
        else
            *QApplicationPrivate::app_pal = pal;
        if (hash && hash->size()) {
            all = true;
            if (clearWidgetPaletteHash)
                hash->clear();
        }
    } else if (hash) {
        hash->insert(className, pal);
    }

    if (QApplicationPrivate::is_app_running && !QApplicationPrivate::is_app_closing) {
        // Send ApplicationPaletteChange to qApp itself, and to the widgets.
        QEvent e(QEvent::ApplicationPaletteChange);
        QApplication::sendEvent(QApplication::instance(), &e);

        QWidgetList wids = QApplication::allWidgets();
        for (QWidgetList::ConstIterator it = wids.constBegin(), cend = wids.constEnd(); it != cend; ++it) {
            QWidget *w = *it;
            if (all || (!className && w->isWindow()) || w->inherits(className)) // matching class
                QApplication::sendEvent(w, &e);
        }

        // Send to all scenes as well.
#ifndef QT_NO_GRAPHICSVIEW
        QList<QGraphicsScene *> &scenes = qApp->d_func()->scene_list;
        for (QList<QGraphicsScene *>::ConstIterator it = scenes.constBegin();
             it != scenes.constEnd(); ++it) {
            QApplication::sendEvent(*it, &e);
        }
#endif //QT_NO_GRAPHICSVIEW
    }
    if (!className && (!QApplicationPrivate::sys_pal || !palette.isCopyOf(*QApplicationPrivate::sys_pal))) {
        if (!QApplicationPrivate::set_pal)
            QApplicationPrivate::set_pal = new QPalette(palette);
        else
            *QApplicationPrivate::set_pal = palette;
        QCoreApplication::setAttribute(Qt::AA_SetPalette);
    }
}

/*!
    Changes the default application palette to \a palette.

    If \a className is passed, the change applies only to widgets that inherit
    \a className (as reported by QObject::inherits()). If \a className is left
    0, the change affects all widgets, thus overriding any previously set class
    specific palettes.

    The palette may be changed according to the current GUI style in
    QStyle::polish().

    \warning Do not use this function in conjunction with \l{Qt Style Sheets}.
    When using style sheets, the palette of a widget can be customized using
    the "color", "background-color", "selection-color",
    "selection-background-color" and "alternate-background-color".

    \note Some styles do not use the palette for all drawing, for instance, if
    they make use of native theme engines. This is the case for the Windows XP,
    Windows Vista, and OS X styles.

    \sa QWidget::setPalette(), palette(), QStyle::polish()
*/

void QApplication::setPalette(const QPalette &palette, const char* className)
{
    QApplicationPrivate::setPalette_helper(palette, className, /*clearWidgetPaletteHash=*/ true);
}



void QApplicationPrivate::setSystemPalette(const QPalette &pal)
{
    QPalette adjusted;

#if 0
    // adjust the system palette to avoid dithering
    QColormap cmap = QColormap::instance();
    if (cmap.depths() > 4 && cmap.depths() < 24) {
        for (int g = 0; g < QPalette::NColorGroups; g++)
            for (int i = 0; i < QPalette::NColorRoles; i++) {
                QColor color = pal.color((QPalette::ColorGroup)g, (QPalette::ColorRole)i);
                color = cmap.colorAt(cmap.pixel(color));
                adjusted.setColor((QPalette::ColorGroup)g, (QPalette::ColorRole) i, color);
            }
    }
#else
    adjusted = pal;
#endif

    if (!sys_pal)
        sys_pal = new QPalette(adjusted);
    else
        *sys_pal = adjusted;


    if (!QApplicationPrivate::set_pal)
        QApplication::setPalette(*sys_pal);
}

/*!
    Returns the default application font.

    \sa fontMetrics(), QWidget::font()
*/
QFont QApplication::font()
{
    return QGuiApplication::font();
}

/*!
    \overload

    Returns the default font for the \a widget.

    \sa fontMetrics(), QWidget::setFont()
*/

QFont QApplication::font(const QWidget *widget)
{
    typedef FontHash::const_iterator FontHashConstIt;

    FontHash *hash = app_fonts();

    if (widget && hash  && hash->size()) {
#ifdef Q_OS_MAC
        // short circuit for small and mini controls
        if (widget->testAttribute(Qt::WA_MacSmallSize)) {
            return hash->value(QByteArrayLiteral("QSmallFont"));
        } else if (widget->testAttribute(Qt::WA_MacMiniSize)) {
            return hash->value(QByteArrayLiteral("QMiniFont"));
        }
#endif
        FontHashConstIt it = hash->constFind(widget->metaObject()->className());
        const FontHashConstIt cend = hash->constEnd();
        if (it != cend)
            return it.value();
        for (it = hash->constBegin(); it != cend; ++it) {
            if (widget->inherits(it.key()))
                return it.value();
        }
    }
    return font();
}

/*!
    \overload

    Returns the font for widgets of the given \a className.

    \sa setFont(), QWidget::font()
*/
QFont QApplication::font(const char *className)
{
    FontHash *hash = app_fonts();
    if (className && hash && hash->size()) {
        QHash<QByteArray, QFont>::ConstIterator it = hash->constFind(className);
        if (it != hash->constEnd())
            return *it;
    }
    return font();
}


/*!
    Changes the default application font to \a font. If \a className is passed,
    the change applies only to classes that inherit \a className (as reported
    by QObject::inherits()).

    On application start-up, the default font depends on the window system. It
    can vary depending on both the window system version and the locale. This
    function lets you override the default font; but overriding may be a bad
    idea because, for example, some locales need extra large fonts to support
    their special characters.

    \warning Do not use this function in conjunction with \l{Qt Style Sheets}.
    The font of an application can be customized using the "font" style sheet
    property. To set a bold font for all QPushButtons, set the application
    styleSheet() as "QPushButton { font: bold }"

    \sa font(), fontMetrics(), QWidget::setFont()
*/

void QApplication::setFont(const QFont &font, const char *className)
{
    bool all = false;
    FontHash *hash = app_fonts();
    if (!className) {
        QGuiApplication::setFont(font);
        if (hash && hash->size()) {
            all = true;
            hash->clear();
        }
    } else if (hash) {
        hash->insert(className, font);
    }
    if (QApplicationPrivate::is_app_running && !QApplicationPrivate::is_app_closing) {
        // Send ApplicationFontChange to qApp itself, and to the widgets.
        QEvent e(QEvent::ApplicationFontChange);
        QApplication::sendEvent(QApplication::instance(), &e);

        QWidgetList wids = QApplication::allWidgets();
        for (QWidgetList::ConstIterator it = wids.constBegin(), cend = wids.constEnd(); it != cend; ++it) {
            QWidget *w = *it;
            if (all || (!className && w->isWindow()) || w->inherits(className)) // matching class
                sendEvent(w, &e);
        }

#ifndef QT_NO_GRAPHICSVIEW
        // Send to all scenes as well.
        QList<QGraphicsScene *> &scenes = qApp->d_func()->scene_list;
        for (QList<QGraphicsScene *>::ConstIterator it = scenes.constBegin();
             it != scenes.constEnd(); ++it) {
            QApplication::sendEvent(*it, &e);
        }
#endif //QT_NO_GRAPHICSVIEW
    }
    if (!className && (!QApplicationPrivate::sys_font || !font.isCopyOf(*QApplicationPrivate::sys_font))) {
        if (!QApplicationPrivate::set_font)
            QApplicationPrivate::set_font = new QFont(font);
        else
            *QApplicationPrivate::set_font = font;
    }
}

/*! \internal
*/
void QApplicationPrivate::setSystemFont(const QFont &font)
{
     if (!sys_font)
        sys_font = new QFont(font);
    else
        *sys_font = font;

    if (!QApplicationPrivate::set_font)
        QApplication::setFont(*sys_font);
}

/*! \internal
*/
QString QApplicationPrivate::desktopStyleKey()
{
    // The platform theme might return a style that is not available, find
    // first valid one.
    if (const QPlatformTheme *theme = QGuiApplicationPrivate::platformTheme()) {
        const QStringList availableKeys = QStyleFactory::keys();
        const auto styles = theme->themeHint(QPlatformTheme::StyleNames).toStringList();
        for (const QString &style : styles) {
            if (availableKeys.contains(style, Qt::CaseInsensitive))
                return style;
        }
    }
    return QString();
}

#if QT_VERSION < 0x060000 // remove these forwarders in Qt 6
/*!
    \property QApplication::windowIcon
    \brief the default window icon

    \sa QWidget::setWindowIcon(), {Setting the Application Icon}
*/
QIcon QApplication::windowIcon()
{
    return QGuiApplication::windowIcon();
}

void QApplication::setWindowIcon(const QIcon &icon)
{
    QGuiApplication::setWindowIcon(icon);
}
#endif

void QApplicationPrivate::notifyWindowIconChanged()
{
    QEvent ev(QEvent::ApplicationWindowIconChange);
    const QWidgetList list = QApplication::topLevelWidgets();
    QWindowList windowList = QGuiApplication::topLevelWindows();

    // send to all top-level QWidgets
    for (auto *w : list) {
        windowList.removeOne(w->windowHandle());
        QCoreApplication::sendEvent(w, &ev);
    }

    // in case there are any plain QWindows in this QApplication-using
    // application, also send the notification to them
    for (int i = 0; i < windowList.size(); ++i)
        QCoreApplication::sendEvent(windowList.at(i), &ev);
}

/*!
    Returns a list of the top-level widgets (windows) in the application.

    \note Some of the top-level widgets may be hidden, for example a tooltip if
    no tooltip is currently shown.

    Example:

    \snippet code/src_gui_kernel_qapplication.cpp 4

    \sa allWidgets(), QWidget::isWindow(), QWidget::isHidden()
*/
QWidgetList QApplication::topLevelWidgets()
{
    QWidgetList list;
    QWidgetList all = allWidgets();

    for (QWidgetList::ConstIterator it = all.constBegin(), cend = all.constEnd(); it != cend; ++it) {
        QWidget *w = *it;
        if (w->isWindow() && w->windowType() != Qt::Desktop)
            list.append(w);
    }
    return list;
}

/*!
    Returns a list of all the widgets in the application.

    The list is empty (QList::isEmpty()) if there are no widgets.

    \note Some of the widgets may be hidden.

    Example:
    \snippet code/src_gui_kernel_qapplication.cpp 5

    \sa topLevelWidgets(), QWidget::isVisible()
*/

QWidgetList QApplication::allWidgets()
{
    if (QWidgetPrivate::allWidgets)
        return QWidgetPrivate::allWidgets->toList();
    return QWidgetList();
}

/*!
    Returns the application widget that has the keyboard input focus, or 0 if
    no widget in this application has the focus.

    \sa QWidget::setFocus(), QWidget::hasFocus(), activeWindow(), focusChanged()
*/

QWidget *QApplication::focusWidget()
{
    return QApplicationPrivate::focus_widget;
}

void QApplicationPrivate::setFocusWidget(QWidget *focus, Qt::FocusReason reason)
{
#ifndef QT_NO_GRAPHICSVIEW
    if (focus && focus->window()->graphicsProxyWidget())
        return;
#endif

    hidden_focus_widget = 0;

    if (focus != focus_widget) {
        if (focus && focus->isHidden()) {
            hidden_focus_widget = focus;
            return;
        }

        if (focus && (reason == Qt::BacktabFocusReason || reason == Qt::TabFocusReason)
            && qt_in_tab_key_event)
            focus->window()->setAttribute(Qt::WA_KeyboardFocusChange);
        else if (focus && reason == Qt::ShortcutFocusReason) {
            focus->window()->setAttribute(Qt::WA_KeyboardFocusChange);
        }
        QWidget *prev = focus_widget;
        focus_widget = focus;

        if(focus_widget)
            focus_widget->d_func()->setFocus_sys();

        if (reason != Qt::NoFocusReason) {

            //send events
            if (prev) {
#ifdef QT_KEYPAD_NAVIGATION
                if (QApplication::keypadNavigationEnabled()) {
                    if (prev->hasEditFocus() && reason != Qt::PopupFocusReason)
                        prev->setEditFocus(false);
                }
#endif
                QFocusEvent out(QEvent::FocusOut, reason);
                QPointer<QWidget> that = prev;
                QApplication::sendEvent(prev, &out);
                if (that)
                    QApplication::sendEvent(that->style(), &out);
            }
            if(focus && QApplicationPrivate::focus_widget == focus) {
                QFocusEvent in(QEvent::FocusIn, reason);
                QPointer<QWidget> that = focus;
                QApplication::sendEvent(focus, &in);
                if (that)
                    QApplication::sendEvent(that->style(), &in);
            }
            emit qApp->focusChanged(prev, focus_widget);
        }
    }
}


/*!
    Returns the application top-level window that has the keyboard input focus,
    or 0 if no application window has the focus. There might be an
    activeWindow() even if there is no focusWidget(), for example if no widget
    in that window accepts key events.

    \sa QWidget::setFocus(), QWidget::hasFocus(), focusWidget()
*/

QWidget *QApplication::activeWindow()
{
    return QApplicationPrivate::active_window;
}

/*!
    Returns display (screen) font metrics for the application font.

    \sa font(), setFont(), QWidget::fontMetrics(), QPainter::fontMetrics()
*/

QFontMetrics QApplication::fontMetrics()
{
    return desktop()->fontMetrics();
}

bool QApplicationPrivate::tryCloseAllWidgetWindows(QWindowList *processedWindows)
{
    Q_ASSERT(processedWindows);
    while (QWidget *w = QApplication::activeModalWidget()) {
        if (!w->isVisible() || w->data->is_closing)
            break;
        QWindow *window = w->windowHandle();
        if (!window->close()) // Qt::WA_DeleteOnClose may cause deletion.
            return false;
        if (window)
            processedWindows->append(window);
    }

retry:
    const QWidgetList list = QApplication::topLevelWidgets();
    for (auto *w : list) {
        if (w->isVisible() && w->windowType() != Qt::Desktop &&
                !w->testAttribute(Qt::WA_DontShowOnScreen) && !w->data->is_closing) {
            QWindow *window = w->windowHandle();
            if (!window->close())  // Qt::WA_DeleteOnClose may cause deletion.
                return false;
            if (window)
                processedWindows->append(window);
            goto retry;
        }
    }
    return true;
}

bool QApplicationPrivate::tryCloseAllWindows()
{
    QWindowList processedWindows;
    return QApplicationPrivate::tryCloseAllWidgetWindows(&processedWindows)
        && QGuiApplicationPrivate::tryCloseRemainingWindows(processedWindows);
}

/*!
    Closes all top-level windows.

    This function is particularly useful for applications with many top-level
    windows. It could, for example, be connected to a \uicontrol{Exit} entry in the
    \uicontrol{File} menu:

    \snippet mainwindows/mdi/mainwindow.cpp 0

    The windows are closed in random order, until one window does not accept
    the close event. The application quits when the last window was
    successfully closed; this can be turned off by setting
    \l quitOnLastWindowClosed to false.

    \sa quitOnLastWindowClosed, lastWindowClosed(), QWidget::close(),
    QWidget::closeEvent(), lastWindowClosed(), QCoreApplication::quit(), topLevelWidgets(),
    QWidget::isWindow()
*/
void QApplication::closeAllWindows()
{
    QWindowList processedWindows;
    QApplicationPrivate::tryCloseAllWidgetWindows(&processedWindows);
}

/*!
    Displays a simple message box about Qt. The message includes the version
    number of Qt being used by the application.

    This is useful for inclusion in the \uicontrol Help menu of an application, as
    shown in the \l{mainwindows/menus}{Menus} example.

    This function is a convenience slot for QMessageBox::aboutQt().
*/
void QApplication::aboutQt()
{
#ifndef QT_NO_MESSAGEBOX
    QMessageBox::aboutQt(activeWindow());
#endif // QT_NO_MESSAGEBOX
}

/*!
    \since 4.1
    \fn void QApplication::focusChanged(QWidget *old, QWidget *now)

    This signal is emitted when the widget that has keyboard focus changed from
    \a old to \a now, i.e., because the user pressed the tab-key, clicked into
    a widget or changed the active window. Both \a old and \a now can be the
    null-pointer.

    The signal is emitted after both widget have been notified about the change
    through QFocusEvent.

    \sa QWidget::setFocus(), QWidget::clearFocus(), Qt::FocusReason
*/

/*!\reimp

*/
bool QApplication::event(QEvent *e)
{
    Q_D(QApplication);
    if(e->type() == QEvent::Close) {
        QCloseEvent *ce = static_cast<QCloseEvent*>(e);
        ce->accept();
        closeAllWindows();

        const QWidgetList list = topLevelWidgets();
        for (auto *w : list) {
            if (w->isVisible() && !(w->windowType() == Qt::Desktop) && !(w->windowType() == Qt::Popup) &&
                 (!(w->windowType() == Qt::Dialog) || !w->parentWidget())) {
                ce->ignore();
                break;
            }
        }
        if (ce->isAccepted()) {
            return true;
        }
#ifndef Q_OS_WIN
    } else if (e->type() == QEvent::LocaleChange) {
        // on Windows the event propagation is taken care by the
        // WM_SETTINGCHANGE event handler.
        const QWidgetList list = topLevelWidgets();
        for (auto *w : list) {
            if (!(w->windowType() == Qt::Desktop)) {
                if (!w->testAttribute(Qt::WA_SetLocale))
                    w->d_func()->setLocale_helper(QLocale(), true);
            }
        }
#endif
    } else if (e->type() == QEvent::Timer) {
        QTimerEvent *te = static_cast<QTimerEvent*>(e);
        Q_ASSERT(te != 0);
        if (te->timerId() == d->toolTipWakeUp.timerId()) {
            d->toolTipWakeUp.stop();
            if (d->toolTipWidget) {
                QWidget *w = d->toolTipWidget->window();
                // show tooltip if WA_AlwaysShowToolTips is set, or if
                // any ancestor of d->toolTipWidget is the active
                // window
                bool showToolTip = w->testAttribute(Qt::WA_AlwaysShowToolTips);
                while (w && !showToolTip) {
                    showToolTip = w->isActiveWindow();
                    w = w->parentWidget();
                    w = w ? w->window() : 0;
                }
                if (showToolTip) {
                    QHelpEvent e(QEvent::ToolTip, d->toolTipPos, d->toolTipGlobalPos);
                    QApplication::sendEvent(d->toolTipWidget, &e);
                    if (e.isAccepted()) {
                        QStyle *s = d->toolTipWidget->style();
                        int sleepDelay = s->styleHint(QStyle::SH_ToolTip_FallAsleepDelay, 0, d->toolTipWidget, 0);
                        d->toolTipFallAsleep.start(sleepDelay, this);
                    }
                }
            }
        } else if (te->timerId() == d->toolTipFallAsleep.timerId()) {
            d->toolTipFallAsleep.stop();
        }
#ifndef QT_NO_WHATSTHIS
    } else if (e->type() == QEvent::EnterWhatsThisMode) {
        QWhatsThis::enterWhatsThisMode();
        return true;
#endif
    }

    if(e->type() == QEvent::LanguageChange) {
        const QWidgetList list = topLevelWidgets();
        for (auto *w : list) {
            if (!(w->windowType() == Qt::Desktop))
                postEvent(w, new QEvent(QEvent::LanguageChange));
        }
    }

    return QGuiApplication::event(e);
}

/*!
   \fn void QApplication::syncX()
    Was used to synchronize with the X server in 4.x, here for source compatibility.
    \internal
    \obsolete
*/

// ### FIXME: topLevelWindows does not contain QWidgets without a parent
// until create_sys is called. So we have to override the
// QGuiApplication::notifyLayoutDirectionChange
// to do the right thing.
void QApplicationPrivate::notifyLayoutDirectionChange()
{
    const QWidgetList list = QApplication::topLevelWidgets();
    QWindowList windowList = QGuiApplication::topLevelWindows();

    // send to all top-level QWidgets
    for (auto *w : list) {
        windowList.removeAll(w->windowHandle());
        QEvent ev(QEvent::ApplicationLayoutDirectionChange);
        QCoreApplication::sendEvent(w, &ev);
    }

    // in case there are any plain QWindows in this QApplication-using
    // application, also send the notification to them
    for (int i = 0; i < windowList.size(); ++i) {
        QEvent ev(QEvent::ApplicationLayoutDirectionChange);
        QCoreApplication::sendEvent(windowList.at(i), &ev);
    }
}

/*!
    \fn void QApplication::setActiveWindow(QWidget* active)

    Sets the active window to the \a active widget in response to a system
    event. The function is called from the platform specific event handlers.

    \warning This function does \e not set the keyboard focus to the active
    widget. Call QWidget::activateWindow() instead.

    It sets the activeWindow() and focusWidget() attributes and sends proper
    \l{QEvent::WindowActivate}{WindowActivate}/\l{QEvent::WindowDeactivate}
    {WindowDeactivate} and \l{QEvent::FocusIn}{FocusIn}/\l{QEvent::FocusOut}
    {FocusOut} events to all appropriate widgets. The window will then be
    painted in active state (e.g. cursors in line edits will blink), and it
    will have tool tips enabled.

    \sa activeWindow(), QWidget::activateWindow()
*/
void QApplication::setActiveWindow(QWidget* act)
{
    QWidget* window = act?act->window():0;

    if (QApplicationPrivate::active_window == window)
        return;

#ifndef QT_NO_GRAPHICSVIEW
    if (window && window->graphicsProxyWidget()) {
        // Activate the proxy's view->viewport() ?
        return;
    }
#endif

    QWidgetList toBeActivated;
    QWidgetList toBeDeactivated;

    if (QApplicationPrivate::active_window) {
        if (style()->styleHint(QStyle::SH_Widget_ShareActivation, 0, QApplicationPrivate::active_window)) {
            const QWidgetList list = topLevelWidgets();
            for (auto *w : list) {
                if (w->isVisible() && w->isActiveWindow())
                    toBeDeactivated.append(w);
            }
        } else {
            toBeDeactivated.append(QApplicationPrivate::active_window);
        }
    }

    if (QApplicationPrivate::focus_widget) {
        if (QApplicationPrivate::focus_widget->testAttribute(Qt::WA_InputMethodEnabled))
            QGuiApplication::inputMethod()->commit();

        QFocusEvent focusAboutToChange(QEvent::FocusAboutToChange, Qt::ActiveWindowFocusReason);
        QApplication::sendEvent(QApplicationPrivate::focus_widget, &focusAboutToChange);
    }

    QApplicationPrivate::active_window = window;

    if (QApplicationPrivate::active_window) {
        if (style()->styleHint(QStyle::SH_Widget_ShareActivation, 0, QApplicationPrivate::active_window)) {
            const QWidgetList list = topLevelWidgets();
            for (auto *w : list) {
                if (w->isVisible() && w->isActiveWindow())
                    toBeActivated.append(w);
            }
        } else {
            toBeActivated.append(QApplicationPrivate::active_window);
        }

    }

    // first the activation/deactivation events
    QEvent activationChange(QEvent::ActivationChange);
    QEvent windowActivate(QEvent::WindowActivate);
    QEvent windowDeactivate(QEvent::WindowDeactivate);

    for (int i = 0; i < toBeActivated.size(); ++i) {
        QWidget *w = toBeActivated.at(i);
        sendSpontaneousEvent(w, &windowActivate);
        sendSpontaneousEvent(w, &activationChange);
    }

    for(int i = 0; i < toBeDeactivated.size(); ++i) {
        QWidget *w = toBeDeactivated.at(i);
        sendSpontaneousEvent(w, &windowDeactivate);
        sendSpontaneousEvent(w, &activationChange);
    }

    if (QApplicationPrivate::popupWidgets == 0) { // !inPopupMode()
        // then focus events
        if (!QApplicationPrivate::active_window && QApplicationPrivate::focus_widget) {
            QApplicationPrivate::setFocusWidget(0, Qt::ActiveWindowFocusReason);
        } else if (QApplicationPrivate::active_window) {
            QWidget *w = QApplicationPrivate::active_window->focusWidget();
            if (w && w->isVisible() /*&& w->focusPolicy() != QWidget::NoFocus*/)
                w->setFocus(Qt::ActiveWindowFocusReason);
            else {
                w = QApplicationPrivate::focusNextPrevChild_helper(QApplicationPrivate::active_window, true);
                if (w) {
                    w->setFocus(Qt::ActiveWindowFocusReason);
                } else {
                    // If the focus widget is not in the activate_window, clear the focus
                    w = QApplicationPrivate::focus_widget;
                    if (!w && QApplicationPrivate::active_window->focusPolicy() != Qt::NoFocus)
                        QApplicationPrivate::setFocusWidget(QApplicationPrivate::active_window, Qt::ActiveWindowFocusReason);
                    else if (!QApplicationPrivate::active_window->isAncestorOf(w))
                        QApplicationPrivate::setFocusWidget(0, Qt::ActiveWindowFocusReason);
                }
            }
        }
    }
}

QWidget *qt_tlw_for_window(QWindow *wnd)
{
    // QTBUG-32177, wnd might be a QQuickView embedded via window container.
    while (wnd && !wnd->isTopLevel()) {
        QWindow *parent = wnd->parent();
        // Don't end up in windows not belonging to this application
        if (parent && parent->type() != Qt::ForeignWindow)
            wnd = wnd->parent();
        else
            break;
    }
    if (wnd) {
        const auto tlws = qApp->topLevelWidgets();
        for (QWidget *tlw : tlws) {
            if (tlw->windowHandle() == wnd)
                return tlw;
        }
    }
    return 0;
}

void QApplicationPrivate::notifyActiveWindowChange(QWindow *previous)
{
    Q_UNUSED(previous);
    QWindow *wnd = QGuiApplicationPrivate::focus_window;
    if (inPopupMode()) // some delayed focus event to ignore
        return;
    QWidget *tlw = qt_tlw_for_window(wnd);
    QApplication::setActiveWindow(tlw);
    // QTBUG-37126, Active X controls may set the focus on native child widgets.
    if (wnd && tlw && wnd != tlw->windowHandle()) {
        if (QWidgetWindow *widgetWindow = qobject_cast<QWidgetWindow *>(wnd)) {
            if (widgetWindow->widget()->inherits("QAxHostWidget"))
                widgetWindow->widget()->setFocus(Qt::ActiveWindowFocusReason);
        }
    }
}

/*!internal
 * Helper function that returns the new focus widget, but does not set the focus reason.
 * Returns 0 if a new focus widget could not be found.
 * Shared with QGraphicsProxyWidgetPrivate::findFocusChild()
*/
QWidget *QApplicationPrivate::focusNextPrevChild_helper(QWidget *toplevel, bool next,
                                                        bool *wrappingOccurred)
{
    uint focus_flag = qt_tab_all_widgets() ? Qt::TabFocus : Qt::StrongFocus;

    QWidget *f = toplevel->focusWidget();
    if (!f)
        f = toplevel;

    QWidget *w = f;
    QWidget *test = f->d_func()->focus_next;
    bool seenWindow = false;
    bool focusWidgetAfterWindow = false;
    while (test && test != f) {
        if (test->isWindow())
            seenWindow = true;

        if ((test->focusPolicy() & focus_flag) == focus_flag
            && !(test->d_func()->extra && test->d_func()->extra->focus_proxy)
            && test->isVisibleTo(toplevel) && test->isEnabled()
            && !(w->windowType() == Qt::SubWindow && !w->isAncestorOf(test))
            && (toplevel->windowType() != Qt::SubWindow || toplevel->isAncestorOf(test))) {
            w = test;
            if (seenWindow)
                focusWidgetAfterWindow = true;
            if (next)
                break;
        }
        test = test->d_func()->focus_next;
    }

    if (wrappingOccurred != 0)
        *wrappingOccurred = next ? focusWidgetAfterWindow : !focusWidgetAfterWindow;

    if (w == f) {
        if (qt_in_tab_key_event) {
            w->window()->setAttribute(Qt::WA_KeyboardFocusChange);
            w->update();
        }
        return 0;
    }
    return w;
}

/*!
    \fn void QApplicationPrivate::dispatchEnterLeave(QWidget* enter, QWidget* leave, const QPointF &globalPosF)
    \internal

    Creates the proper Enter/Leave event when widget \a enter is entered and
    widget \a leave is left.
 */
void QApplicationPrivate::dispatchEnterLeave(QWidget* enter, QWidget* leave, const QPointF &globalPosF)
{
#if 0
    if (leave) {
        QEvent e(QEvent::Leave);
        QApplication::sendEvent(leave, & e);
    }
    if (enter) {
        const QPoint windowPos = enter->window()->mapFromGlobal(globalPos);
        QEnterEvent e(enter->mapFromGlobal(globalPos), windowPos, globalPos);
        QApplication::sendEvent(enter, & e);
    }
    return;
#endif

    if ((!enter && !leave) || (enter == leave))
        return;
#ifdef ALIEN_DEBUG
    qDebug() << "QApplicationPrivate::dispatchEnterLeave, ENTER:" << enter << "LEAVE:" << leave;
#endif
    QWidgetList leaveList;
    QWidgetList enterList;

    bool sameWindow = leave && enter && leave->window() == enter->window();
    if (leave && !sameWindow) {
        auto *w = leave;
        do {
            leaveList.append(w);
        } while (!w->isWindow() && (w = w->parentWidget()));
    }
    if (enter && !sameWindow) {
        auto *w = enter;
        do {
            enterList.append(w);
        } while (!w->isWindow() && (w = w->parentWidget()));
    }
    if (sameWindow) {
        int enterDepth = 0;
        int leaveDepth = 0;
        auto *e = enter;
        while (!e->isWindow() && (e = e->parentWidget()))
            enterDepth++;
        auto *l = leave;
        while (!l->isWindow() && (l = l->parentWidget()))
            leaveDepth++;
        QWidget* wenter = enter;
        QWidget* wleave = leave;
        while (enterDepth > leaveDepth) {
            wenter = wenter->parentWidget();
            enterDepth--;
        }
        while (leaveDepth > enterDepth) {
            wleave = wleave->parentWidget();
            leaveDepth--;
        }
        while (!wenter->isWindow() && wenter != wleave) {
            wenter = wenter->parentWidget();
            wleave = wleave->parentWidget();
        }

        for (auto *w = leave; w != wleave; w = w->parentWidget())
            leaveList.append(w);

        for (auto *w = enter; w != wenter; w = w->parentWidget())
            enterList.append(w);
    }

    QEvent leaveEvent(QEvent::Leave);
    for (int i = 0; i < leaveList.size(); ++i) {
        auto *w = leaveList.at(i);
        if (!QApplication::activeModalWidget() || QApplicationPrivate::tryModalHelper(w, 0)) {
            QApplication::sendEvent(w, &leaveEvent);
            if (w->testAttribute(Qt::WA_Hover) &&
                (!QApplication::activePopupWidget() || QApplication::activePopupWidget() == w->window())) {
                Q_ASSERT(instance());
                QHoverEvent he(QEvent::HoverLeave, QPoint(-1, -1), w->mapFromGlobal(QApplicationPrivate::instance()->hoverGlobalPos),
                               QApplication::keyboardModifiers());
                qApp->d_func()->notify_helper(w, &he);
            }
        }
    }
    if (!enterList.isEmpty()) {
        // Guard against QGuiApplicationPrivate::lastCursorPosition initialized to qInf(), qInf().
        const QPoint globalPos = qIsInf(globalPosF.x())
            ? QPoint(QWIDGETSIZE_MAX, QWIDGETSIZE_MAX)
            : globalPosF.toPoint();
        const QPoint windowPos = qAsConst(enterList).back()->window()->mapFromGlobal(globalPos);
        for (auto it = enterList.crbegin(), end = enterList.crend(); it != end; ++it) {
            auto *w = *it;
            if (!QApplication::activeModalWidget() || QApplicationPrivate::tryModalHelper(w, 0)) {
                const QPointF localPos = w->mapFromGlobal(globalPos);
                QEnterEvent enterEvent(localPos, windowPos, globalPosF);
                QApplication::sendEvent(w, &enterEvent);
                if (w->testAttribute(Qt::WA_Hover) &&
                        (!QApplication::activePopupWidget() || QApplication::activePopupWidget() == w->window())) {
                    QHoverEvent he(QEvent::HoverEnter, localPos, QPoint(-1, -1),
                                   QApplication::keyboardModifiers());
                    qApp->d_func()->notify_helper(w, &he);
                }
            }
        }
    }

#ifndef QT_NO_CURSOR
    // Update cursor for alien/graphics widgets.

    const bool enterOnAlien = (enter && (isAlien(enter) || enter->testAttribute(Qt::WA_DontShowOnScreen)));
    // Whenever we leave an alien widget on X11/QPA, we need to reset its nativeParentWidget()'s cursor.
    // This is not required on Windows as the cursor is reset on every single mouse move.
    QWidget *parentOfLeavingCursor = 0;
    for (int i = 0; i < leaveList.size(); ++i) {
        auto *w = leaveList.at(i);
        if (!isAlien(w))
            break;
        if (w->testAttribute(Qt::WA_SetCursor)) {
            QWidget *parent = w->parentWidget();
            while (parent && parent->d_func()->data.in_destructor)
                parent = parent->parentWidget();
            parentOfLeavingCursor = parent;
            //continue looping, we need to find the downest alien widget with a cursor.
            // (downest on the screen)
        }
    }
    //check that we will not call qt_x11_enforce_cursor twice with the same native widget
    if (parentOfLeavingCursor && (!enterOnAlien
        || parentOfLeavingCursor->effectiveWinId() != enter->effectiveWinId())) {
#ifndef QT_NO_GRAPHICSVIEW
        if (!parentOfLeavingCursor->window()->graphicsProxyWidget())
#endif
        {
            if (enter == QApplication::desktop()) {
                qt_qpa_set_cursor(enter, true);
            } else {
                qt_qpa_set_cursor(parentOfLeavingCursor, true);
            }
        }
    }
    if (enterOnAlien) {
        QWidget *cursorWidget = enter;
        while (!cursorWidget->isWindow() && !cursorWidget->isEnabled())
            cursorWidget = cursorWidget->parentWidget();

        if (!cursorWidget)
            return;

#ifndef QT_NO_GRAPHICSVIEW
        if (cursorWidget->window()->graphicsProxyWidget()) {
            QWidgetPrivate::nearestGraphicsProxyWidget(cursorWidget)->setCursor(cursorWidget->cursor());
        } else
#endif
        {
            qt_qpa_set_cursor(cursorWidget, true);
        }
    }
#endif
}

/* exported for the benefit of testing tools */
Q_WIDGETS_EXPORT bool qt_tryModalHelper(QWidget *widget, QWidget **rettop)
{
    return QApplicationPrivate::tryModalHelper(widget, rettop);
}

/*! \internal
    Returns \c true if \a widget is blocked by a modal window.
 */
bool QApplicationPrivate::isBlockedByModal(QWidget *widget)
{
    widget = widget->window();
    QWindow *window = widget->windowHandle();
    return window && self->isWindowBlocked(window);
}

bool QApplicationPrivate::isWindowBlocked(QWindow *window, QWindow **blockingWindow) const
{
    QWindow *unused = 0;
    if (Q_UNLIKELY(!window)) {
        qWarning().nospace() << "window == 0 passed.";
        return false;
    }
    if (!blockingWindow)
        blockingWindow = &unused;

    if (modalWindowList.isEmpty()) {
        *blockingWindow = 0;
        return false;
    }
    QWidget *popupWidget = QApplication::activePopupWidget();
    QWindow *popupWindow = popupWidget ? popupWidget->windowHandle() : 0;
    if (popupWindow == window || (!popupWindow && QWindowPrivate::get(window)->isPopup())) {
        *blockingWindow = 0;
        return false;
    }

    for (int i = 0; i < modalWindowList.count(); ++i) {
        QWindow *modalWindow = modalWindowList.at(i);

        {
            // check if the modal window is our window or a (transient) parent of our window
            QWindow *w = window;
            while (w) {
                if (w == modalWindow) {
                    *blockingWindow = 0;
                    return false;
                }
                QWindow *p = w->parent();
                if (!p)
                    p = w->transientParent();
                w = p;
            }

            // Embedded in-process windows are not visible in normal parent-child chain,
            // so check the native parent chain, too.
            const QPlatformWindow *platWin = window->handle();
            const QPlatformWindow *modalPlatWin = modalWindow->handle();
            if (platWin && modalPlatWin && platWin->isEmbedded(modalPlatWin))
                return false;
        }

        Qt::WindowModality windowModality = modalWindow->modality();
        QWidgetWindow *modalWidgetWindow = qobject_cast<QWidgetWindow *>(modalWindow);
        if (windowModality == Qt::NonModal) {
            // determine the modality type if it hasn't been set on the
            // modalWindow's widget, this normally happens when waiting for a
            // native dialog. use WindowModal if we are the child of a group
            // leader; otherwise use ApplicationModal.
            QWidget *m = modalWidgetWindow ? modalWidgetWindow->widget() : 0;
            while (m && !m->testAttribute(Qt::WA_GroupLeader)) {
                m = m->parentWidget();
                if (m)
                    m = m->window();
            }
            windowModality = (m && m->testAttribute(Qt::WA_GroupLeader))
                             ? Qt::WindowModal
                             : Qt::ApplicationModal;
        }

        switch (windowModality) {
        case Qt::ApplicationModal:
        {
            QWidgetWindow *widgetWindow = qobject_cast<QWidgetWindow *>(window);
            QWidget *groupLeaderForWidget = widgetWindow ? widgetWindow->widget() : 0;
            while (groupLeaderForWidget && !groupLeaderForWidget->testAttribute(Qt::WA_GroupLeader))
                groupLeaderForWidget = groupLeaderForWidget->parentWidget();

            if (groupLeaderForWidget) {
                // if \a widget has WA_GroupLeader, it can only be blocked by ApplicationModal children
                QWidget *m = modalWidgetWindow ? modalWidgetWindow->widget() : 0;
                while (m && m != groupLeaderForWidget && !m->testAttribute(Qt::WA_GroupLeader))
                    m = m->parentWidget();
                if (m == groupLeaderForWidget) {
                    *blockingWindow = m->windowHandle();
                    return true;
                }
            } else if (modalWindow != window) {
                *blockingWindow = modalWindow;
                return true;
            }
            break;
        }
        case Qt::WindowModal:
        {
            QWindow *w = window;
            do {
                QWindow *m = modalWindow;
                do {
                    if (m == w) {
                        *blockingWindow = m;
                        return true;
                    }
                    QWindow *p = m->parent();
                    if (!p)
                        p = m->transientParent();
                    m = p;
                } while (m);
                QWindow *p = w->parent();
                if (!p)
                    p = w->transientParent();
                w = p;
            } while (w);
            break;
        }
        default:
            Q_ASSERT_X(false, "QApplication", "internal error, a modal window cannot be modeless");
            break;
        }
    }
    *blockingWindow = 0;
    return false;
}

/*!\internal

  Called from qapplication_\e{platform}.cpp, returns \c true
  if the widget should accept the event.
 */
bool QApplicationPrivate::tryModalHelper(QWidget *widget, QWidget **rettop)
{
    QWidget *top = QApplication::activeModalWidget();
    if (rettop)
        *rettop = top;

    // the active popup widget always gets the input event
    if (QApplication::activePopupWidget())
        return true;

    return !isBlockedByModal(widget->window());
}

bool qt_try_modal(QWidget *widget, QEvent::Type type)
{
    QWidget * top = 0;

    if (QApplicationPrivate::tryModalHelper(widget, &top))
        return true;

    bool block_event  = false;

    switch (type) {
#if 0
    case QEvent::Focus:
        if (!static_cast<QWSFocusEvent*>(event)->simpleData.get_focus)
            break;
        // drop through
#endif
    case QEvent::MouseButtonPress:                        // disallow mouse/key events
    case QEvent::MouseButtonRelease:
    case QEvent::MouseMove:
    case QEvent::KeyPress:
    case QEvent::KeyRelease:
        block_event         = true;
        break;
    default:
        break;
    }

    if (block_event && top && top->parentWidget() == 0)
        top->raise();

    return !block_event;
}

bool QApplicationPrivate::modalState()
{
    return !self->modalWindowList.isEmpty();
}

/*
   \internal
*/
QWidget *QApplicationPrivate::pickMouseReceiver(QWidget *candidate, const QPoint &windowPos,
                                                QPoint *pos, QEvent::Type type,
                                                Qt::MouseButtons buttons, QWidget *buttonDown,
                                                QWidget *alienWidget)
{
    Q_ASSERT(candidate);

    QWidget *mouseGrabber = QWidget::mouseGrabber();
    if (((type == QEvent::MouseMove && buttons) || (type == QEvent::MouseButtonRelease))
            && !buttonDown && !mouseGrabber) {
        return 0;
    }

    if (alienWidget && alienWidget->internalWinId())
        alienWidget = 0;

    QWidget *receiver = candidate;

    if (!mouseGrabber)
        mouseGrabber = (buttonDown && !isBlockedByModal(buttonDown)) ? buttonDown : alienWidget;

    if (mouseGrabber && mouseGrabber != candidate) {
        receiver = mouseGrabber;
        *pos = receiver->mapFromGlobal(candidate->mapToGlobal(windowPos));
#ifdef ALIEN_DEBUG
        qDebug() << "  ** receiver adjusted to:" << receiver << "pos:" << pos;
#endif
    }

    return receiver;

}

/*
   \internal
*/
bool QApplicationPrivate::sendMouseEvent(QWidget *receiver, QMouseEvent *event,
                                         QWidget *alienWidget, QWidget *nativeWidget,
                                         QWidget **buttonDown, QPointer<QWidget> &lastMouseReceiver,
                                         bool spontaneous)
{
    Q_ASSERT(receiver);
    Q_ASSERT(event);
    Q_ASSERT(nativeWidget);
    Q_ASSERT(buttonDown);

    if (alienWidget && !isAlien(alienWidget))
        alienWidget = 0;

    QPointer<QWidget> receiverGuard = receiver;
    QPointer<QWidget> nativeGuard = nativeWidget;
    QPointer<QWidget> alienGuard = alienWidget;
    QPointer<QWidget> activePopupWidget = QApplication::activePopupWidget();

    const bool graphicsWidget = nativeWidget->testAttribute(Qt::WA_DontShowOnScreen);

    bool widgetUnderMouse = QRectF(receiver->rect()).contains(event->localPos());

    // Clear the obsolete leaveAfterRelease value, if mouse button has been released but
    // leaveAfterRelease has not been updated.
    // This happens e.g. when modal dialog or popup is shown as a response to button click.
    if (leaveAfterRelease && !*buttonDown && !event->buttons())
        leaveAfterRelease = 0;

    if (*buttonDown) {
        if (!graphicsWidget) {
            // Register the widget that shall receive a leave event
            // after the last button is released.
            if ((alienWidget || !receiver->internalWinId()) && !leaveAfterRelease && !QWidget::mouseGrabber())
                leaveAfterRelease = *buttonDown;
            if (event->type() == QEvent::MouseButtonRelease && !event->buttons())
                *buttonDown = 0;
        }
    } else if (lastMouseReceiver && widgetUnderMouse) {
        // Dispatch enter/leave if we move:
        // 1) from an alien widget to another alien widget or
        //    from a native widget to an alien widget (first OR case)
        // 2) from an alien widget to a native widget (second OR case)
        if ((alienWidget && alienWidget != lastMouseReceiver)
            || (isAlien(lastMouseReceiver) && !alienWidget)) {
            if (activePopupWidget) {
                if (!QWidget::mouseGrabber())
                    dispatchEnterLeave(alienWidget ? alienWidget : nativeWidget, lastMouseReceiver, event->screenPos());
            } else {
                dispatchEnterLeave(receiver, lastMouseReceiver, event->screenPos());
            }

        }
    }

#ifdef ALIEN_DEBUG
    qDebug() << "QApplicationPrivate::sendMouseEvent: receiver:" << receiver
             << "pos:" << event->pos() << "alien" << alienWidget << "button down"
             << *buttonDown << "last" << lastMouseReceiver << "leave after release"
             << leaveAfterRelease;
#endif

    // We need this quard in case someone opens a modal dialog / popup. If that's the case
    // leaveAfterRelease is set to null, but we shall not update lastMouseReceiver.
    const bool wasLeaveAfterRelease = leaveAfterRelease != 0;
    bool result;
    if (spontaneous)
        result = QApplication::sendSpontaneousEvent(receiver, event);
    else
        result = QApplication::sendEvent(receiver, event);

    if (!graphicsWidget && leaveAfterRelease && event->type() == QEvent::MouseButtonRelease
        && !event->buttons() && QWidget::mouseGrabber() != leaveAfterRelease) {
        // Dispatch enter/leave if:
        // 1) the mouse grabber is an alien widget
        // 2) the button is released on an alien widget
        QWidget *enter = 0;
        if (nativeGuard)
            enter = alienGuard ? alienWidget : nativeWidget;
        else // The receiver is typically deleted on mouse release with drag'n'drop.
            enter = QApplication::widgetAt(event->globalPos());
        dispatchEnterLeave(enter, leaveAfterRelease, event->screenPos());
        leaveAfterRelease = 0;
        lastMouseReceiver = enter;
    } else if (!wasLeaveAfterRelease) {
        if (activePopupWidget) {
            if (!QWidget::mouseGrabber())
                lastMouseReceiver = alienGuard ? alienWidget : (nativeGuard ? nativeWidget : 0);
        } else {
            lastMouseReceiver = receiverGuard ? receiver : QApplication::widgetAt(event->globalPos());
        }
    }

    return result;
}

/*
    This function should only be called when the widget changes visibility, i.e.
    when the \a widget is shown, hidden or deleted. This function does nothing
    if the widget is a top-level or native, i.e. not an alien widget. In that
    case enter/leave events are genereated by the underlying windowing system.
*/
extern QPointer<QWidget> qt_last_mouse_receiver;
extern QWidget *qt_button_down;
void QApplicationPrivate::sendSyntheticEnterLeave(QWidget *widget)
{
#ifndef QT_NO_CURSOR
    if (!widget || widget->isWindow())
        return;
    const bool widgetInShow = widget->isVisible() && !widget->data->in_destructor;
    if (!widgetInShow && widget != qt_last_mouse_receiver)
        return; // Widget was not under the cursor when it was hidden/deleted.

    if (widgetInShow && widget->parentWidget()->data->in_show)
        return; // Ingore recursive show.

    QWidget *mouseGrabber = QWidget::mouseGrabber();
    if (mouseGrabber && mouseGrabber != widget)
        return; // Someone else has the grab; enter/leave should not occur.

    QWidget *tlw = widget->window();
    if (tlw->data->in_destructor || tlw->data->is_closing)
        return; // Closing down the business.

    if (widgetInShow && (!qt_last_mouse_receiver || qt_last_mouse_receiver->window() != tlw))
        return; // Mouse cursor not inside the widget's top-level.

    const QPoint globalPos(QCursor::pos());
    QPoint windowPos = tlw->mapFromGlobal(globalPos);

    // Find the current widget under the mouse. If this function was called from
    // the widget's destructor, we have to make sure childAt() doesn't take into
    // account widgets that are about to be destructed.
    QWidget *widgetUnderCursor = tlw->d_func()->childAt_helper(windowPos, widget->data->in_destructor);
    if (!widgetUnderCursor)
        widgetUnderCursor = tlw;
    QPoint pos = widgetUnderCursor->mapFrom(tlw, windowPos);

    if (widgetInShow && widgetUnderCursor != widget && !widget->isAncestorOf(widgetUnderCursor))
        return; // Mouse cursor not inside the widget or any of its children.

    if (widget->data->in_destructor && qt_button_down == widget)
        qt_button_down = 0;

    // Send enter/leave events followed by a mouse move on the entered widget.
    QMouseEvent e(QEvent::MouseMove, pos, windowPos, globalPos, Qt::NoButton, Qt::NoButton, Qt::NoModifier);
    sendMouseEvent(widgetUnderCursor, &e, widgetUnderCursor, tlw, &qt_button_down, qt_last_mouse_receiver);
#endif // QT_NO_CURSOR
}

/*!
    Returns the desktop widget (also called the root window).

    The desktop may be composed of multiple screens, so it would be incorrect,
    for example, to attempt to \e center some widget in the desktop's geometry.
    QDesktopWidget has various functions for obtaining useful geometries upon
    the desktop, such as QDesktopWidget::screenGeometry() and
    QDesktopWidget::availableGeometry().

    On X11, it is also possible to draw on the desktop.
*/
QDesktopWidget *QApplication::desktop()
{
    CHECK_QAPP_INSTANCE(Q_NULLPTR)
    if (!qt_desktopWidget || // not created yet
         !(qt_desktopWidget->windowType() == Qt::Desktop)) { // reparented away
        qt_desktopWidget = new QDesktopWidget();
    }
    return qt_desktopWidget;
}

/*
  Sets the time after which a drag should start to \a ms ms.

  \sa startDragTime()
*/

void QApplication::setStartDragTime(int ms)
{
    QGuiApplication::styleHints()->setStartDragTime(ms);
}

/*!
    \property QApplication::startDragTime
    \brief the time in milliseconds that a mouse button must be held down
    before a drag and drop operation will begin

    If you support drag and drop in your application, and want to start a drag
    and drop operation after the user has held down a mouse button for a
    certain amount of time, you should use this property's value as the delay.

    Qt also uses this delay internally, e.g. in QTextEdit and QLineEdit, for
    starting a drag.

    The default value is 500 ms.

    \sa startDragDistance(), {Drag and Drop}
*/

int QApplication::startDragTime()
{
    return QGuiApplication::styleHints()->startDragTime();
}

/*
    Sets the distance after which a drag should start to \a l pixels.

    \sa startDragDistance()
*/

void QApplication::setStartDragDistance(int l)
{
    QGuiApplication::styleHints()->setStartDragDistance(l);
}

/*!
    \property QApplication::startDragDistance

    If you support drag and drop in your application, and want to start a drag
    and drop operation after the user has moved the cursor a certain distance
    with a button held down, you should use this property's value as the
    minimum distance required.

    For example, if the mouse position of the click is stored in \c startPos
    and the current position (e.g. in the mouse move event) is \c currentPos,
    you can find out if a drag should be started with code like this:

    \snippet code/src_gui_kernel_qapplication.cpp 6

    Qt uses this value internally, e.g. in QFileDialog.

    The default value (if the platform doesn't provide a different default)
    is 10 pixels.

    \sa startDragTime(), QPoint::manhattanLength(), {Drag and Drop}
*/

int QApplication::startDragDistance()
{
    return QGuiApplication::styleHints()->startDragDistance();
}

/*!
    Enters the main event loop and waits until exit() is called, then returns
    the value that was set to exit() (which is 0 if exit() is called via
    quit()).

    It is necessary to call this function to start event handling. The main
    event loop receives events from the window system and dispatches these to
    the application widgets.

    Generally, no user interaction can take place before calling exec(). As a
    special case, modal widgets like QMessageBox can be used before calling
    exec(), because modal widgets call exec() to start a local event loop.

    To make your application perform idle processing, i.e., executing a special
    function whenever there are no pending events, use a QTimer with 0 timeout.
    More advanced idle processing schemes can be achieved using processEvents().

    We recommend that you connect clean-up code to the
    \l{QCoreApplication::}{aboutToQuit()} signal, instead of putting it in your
    application's \c{main()} function. This is because, on some platforms the
    QApplication::exec() call may not return. For example, on the Windows
    platform, when the user logs off, the system terminates the process after Qt
    closes all top-level windows. Hence, there is \e{no guarantee} that the
    application will have time to exit its event loop and execute code at the
    end of the \c{main()} function, after the QApplication::exec() call.

    \sa quitOnLastWindowClosed, QCoreApplication::quit(), QCoreApplication::exit(),
        QCoreApplication::processEvents(), QCoreApplication::exec()
*/
int QApplication::exec()
{
    return QGuiApplication::exec();
}

bool QApplicationPrivate::shouldQuit()
{
    /* if there is no non-withdrawn primary window left (except
        the ones without QuitOnClose), we emit the lastWindowClosed
        signal */
    QWidgetList list = QApplication::topLevelWidgets();
    QWindowList processedWindows;
    for (int i = 0; i < list.size(); ++i) {
        QWidget *w = list.at(i);
        if (QWindow *window = w->windowHandle()) { // Menus, popup widgets may not have a QWindow
            processedWindows.push_back(window);
            if (w->isVisible() && !w->parentWidget() && w->testAttribute(Qt::WA_QuitOnClose))
                return false;
        }
    }
    return QGuiApplicationPrivate::shouldQuitInternal(processedWindows);
}

static inline void closeAllPopups()
{
    // Close all popups: In case some popup refuses to close,
    // we give up after 1024 attempts (to avoid an infinite loop).
    int maxiter = 1024;
    QWidget *popup;
    while ((popup = QApplication::activePopupWidget()) && maxiter--)
        popup->close();
}

/*! \reimp
 */
bool QApplication::notify(QObject *receiver, QEvent *e)
{
    Q_D(QApplication);
    // no events are delivered after ~QCoreApplication() has started
    if (QApplicationPrivate::is_app_closing)
        return true;

    if (Q_UNLIKELY(!receiver)) {                        // serious error
        qWarning("QApplication::notify: Unexpected null receiver");
        return true;
    }

#ifndef QT_NO_DEBUG
    d->checkReceiverThread(receiver);
#endif

    if (receiver->isWindowType())
        QGuiApplicationPrivate::sendQWindowEventToQPlatformWindow(static_cast<QWindow *>(receiver), e);

    if(e->spontaneous()) {
        // Capture the current mouse and keyboard states. Doing so here is
        // required in order to support Qt Test synthesized events. Real mouse
        // and keyboard state updates from the platform plugin are managed by
        // QGuiApplicationPrivate::process(Mouse|Wheel|Key|Touch|Tablet)Event();
        switch (e->type()) {
        case QEvent::MouseButtonPress:
            {
                QMouseEvent *me = static_cast<QMouseEvent*>(e);
                QApplicationPrivate::modifier_buttons = me->modifiers();
                QApplicationPrivate::mouse_buttons |= me->button();
                break;
            }
        case QEvent::MouseButtonDblClick:
            {
                QMouseEvent *me = static_cast<QMouseEvent*>(e);
                QApplicationPrivate::modifier_buttons = me->modifiers();
                QApplicationPrivate::mouse_buttons |= me->button();
                break;
            }
        case QEvent::MouseButtonRelease:
            {
                QMouseEvent *me = static_cast<QMouseEvent*>(e);
                QApplicationPrivate::modifier_buttons = me->modifiers();
                QApplicationPrivate::mouse_buttons &= ~me->button();
                break;
            }
        case QEvent::KeyPress:
        case QEvent::KeyRelease:
        case QEvent::MouseMove:
#ifndef QT_NO_WHEELEVENT
        case QEvent::Wheel:
#endif
        case QEvent::TouchBegin:
        case QEvent::TouchUpdate:
        case QEvent::TouchEnd:
#ifndef QT_NO_TABLETEVENT
        case QEvent::TabletMove:
        case QEvent::TabletPress:
        case QEvent::TabletRelease:
#endif
            {
                QInputEvent *ie = static_cast<QInputEvent*>(e);
                QApplicationPrivate::modifier_buttons = ie->modifiers();
                break;
            }
        default:
            break;
        }
    }

#ifndef QT_NO_GESTURES
    // walk through parents and check for gestures
    if (d->gestureManager) {
        switch (e->type()) {
        case QEvent::Paint:
        case QEvent::MetaCall:
        case QEvent::DeferredDelete:
        case QEvent::DragEnter: case QEvent::DragMove: case QEvent::DragLeave:
        case QEvent::Drop: case QEvent::DragResponse:
        case QEvent::ChildAdded: case QEvent::ChildPolished:
        case QEvent::ChildRemoved:
        case QEvent::UpdateRequest:
        case QEvent::UpdateLater:
        case QEvent::LocaleChange:
        case QEvent::Style:
        case QEvent::IconDrag:
        case QEvent::StyleChange:
        case QEvent::GraphicsSceneDragEnter:
        case QEvent::GraphicsSceneDragMove:
        case QEvent::GraphicsSceneDragLeave:
        case QEvent::GraphicsSceneDrop:
        case QEvent::DynamicPropertyChange:
        case QEvent::NetworkReplyUpdated:
            break;
        default:
            if (d->gestureManager->thread() == QThread::currentThread()) {
                if (receiver->isWidgetType()) {
                    if (d->gestureManager->filterEvent(static_cast<QWidget *>(receiver), e))
                        return true;
                } else {
                    // a special case for events that go to QGesture objects.
                    // We pass the object to the gesture manager and it'll figure
                    // out if it's QGesture or not.
                    if (d->gestureManager->filterEvent(receiver, e))
                        return true;
                }
            }
            break;
        }
    }
#endif // QT_NO_GESTURES

    switch (e->type()) {
    case QEvent::ApplicationDeactivate:
        // Close all popups (triggers when switching applications
        // by pressing ALT-TAB on Windows, which is not receive as key event.
        closeAllPopups();
        break;
    case QEvent::Wheel: // User input and window activation makes tooltips sleep
    case QEvent::ActivationChange:
    case QEvent::KeyPress:
    case QEvent::KeyRelease:
    case QEvent::FocusOut:
    case QEvent::FocusIn:
    case QEvent::MouseButtonPress:
    case QEvent::MouseButtonRelease:
    case QEvent::MouseButtonDblClick:
        d->toolTipFallAsleep.stop();
        // fall-through
    case QEvent::Leave:
        d->toolTipWakeUp.stop();
    default:
        break;
    }

    switch (e->type()) {
        case QEvent::KeyPress: {
                int key = static_cast<QKeyEvent*>(e)->key();
                qt_in_tab_key_event = (key == Qt::Key_Backtab
                        || key == Qt::Key_Tab
                        || key == Qt::Key_Left
                        || key == Qt::Key_Up
                        || key == Qt::Key_Right
                        || key == Qt::Key_Down);
        }
        default:
            break;
    }

    bool res = false;
    if (!receiver->isWidgetType()) {
        res = d->notify_helper(receiver, e);
    } else switch (e->type()) {
    case QEvent::ShortcutOverride:
    case QEvent::KeyPress:
    case QEvent::KeyRelease:
        {
            bool isWidget = receiver->isWidgetType();
#ifndef QT_NO_GRAPHICSVIEW
            const bool isGraphicsWidget = !isWidget && qobject_cast<QGraphicsWidget *>(receiver);
#endif
            QKeyEvent* key = static_cast<QKeyEvent*>(e);
            bool def = key->isAccepted();
            QPointer<QObject> pr = receiver;
            while (receiver) {
                if (def)
                    key->accept();
                else
                    key->ignore();
                res = d->notify_helper(receiver, e);
                QWidget *w = isWidget ? static_cast<QWidget *>(receiver) : 0;
#ifndef QT_NO_GRAPHICSVIEW
                QGraphicsWidget *gw = isGraphicsWidget ? static_cast<QGraphicsWidget *>(receiver) : 0;
#endif

                if ((res && key->isAccepted())
                    /*
                       QLineEdit will emit a signal on Key_Return, but
                       ignore the event, and sometimes the connected
                       slot deletes the QLineEdit (common in itemview
                       delegates), so we have to check if the widget
                       was destroyed even if the event was ignored (to
                       prevent a crash)

                       note that we don't have to reset pw while
                       propagating (because the original receiver will
                       be destroyed if one of its ancestors is)
                    */
                    || !pr
                    || (isWidget && (w->isWindow() || !w->parentWidget()))
#ifndef QT_NO_GRAPHICSVIEW
                    || (isGraphicsWidget && (gw->isWindow() || !gw->parentWidget()))
#endif
                    ) {
                    break;
                }

#ifndef QT_NO_GRAPHICSVIEW
                receiver = w ? (QObject *)w->parentWidget() : (QObject *)gw->parentWidget();
#else
                receiver = w->parentWidget();
#endif
            }
            qt_in_tab_key_event = false;
        }
        break;
    case QEvent::MouseButtonPress:
    case QEvent::MouseButtonRelease:
    case QEvent::MouseButtonDblClick:
    case QEvent::MouseMove:
        {
            QWidget* w = static_cast<QWidget *>(receiver);

            QMouseEvent* mouse = static_cast<QMouseEvent*>(e);
            QPoint relpos = mouse->pos();

            if (e->spontaneous()) {
                if (e->type() != QEvent::MouseMove)
                    QApplicationPrivate::giveFocusAccordingToFocusPolicy(w, e, relpos);

                // ### Qt 5 These dynamic tool tips should be an OPT-IN feature. Some platforms
                // like OS X (probably others too), can optimize their views by not
                // dispatching mouse move events. We have attributes to control hover,
                // and mouse tracking, but as long as we are deciding to implement this
                // feature without choice of opting-in or out, you ALWAYS have to have
                // tracking enabled. Therefore, the other properties give a false sense of
                // performance enhancement.
                if (e->type() == QEvent::MouseMove && mouse->buttons() == 0
                    && w->rect().contains(relpos)) { // Outside due to mouse grab?
                    d->toolTipWidget = w;
                    d->toolTipPos = relpos;
                    d->toolTipGlobalPos = mouse->globalPos();
                    QStyle *s = d->toolTipWidget->style();
                    int wakeDelay = s->styleHint(QStyle::SH_ToolTip_WakeUpDelay, 0, d->toolTipWidget, 0);
                    d->toolTipWakeUp.start(d->toolTipFallAsleep.isActive() ? 20 : wakeDelay, this);
                }
            }

            bool eventAccepted = mouse->isAccepted();

            QPointer<QWidget> pw = w;
            while (w) {
                QMouseEvent me(mouse->type(), relpos, mouse->windowPos(), mouse->globalPos(),
                               mouse->button(), mouse->buttons(), mouse->modifiers(), mouse->source());
                me.spont = mouse->spontaneous();
                me.setTimestamp(mouse->timestamp());
                QGuiApplicationPrivate::setMouseEventFlags(&me, mouse->flags());
                // throw away any mouse-tracking-only mouse events
                if (!w->hasMouseTracking()
                    && mouse->type() == QEvent::MouseMove && mouse->buttons() == 0) {
                    // but still send them through all application event filters (normally done by notify_helper)
                    for (int i = 0; d->extraData && i < d->extraData->eventFilters.size(); ++i) {
                        QObject *obj = d->extraData->eventFilters.at(i);
                        if (!obj)
                            continue;
                        if (Q_UNLIKELY(obj->d_func()->threadData != w->d_func()->threadData)) {
                            qWarning("QApplication: Object event filter cannot be in a different thread.");
                            continue;
                        }
                        if (obj->eventFilter(w, w == receiver ? mouse : &me))
                            break;
                    }
                    res = true;
                } else {
                    w->setAttribute(Qt::WA_NoMouseReplay, false);
                    res = d->notify_helper(w, w == receiver ? mouse : &me);
                    e->spont = false;
                }
                eventAccepted = (w == receiver ? mouse : &me)->isAccepted();
                if (res && eventAccepted)
                    break;
                if (w->isWindow() || w->testAttribute(Qt::WA_NoMousePropagation))
                    break;
                relpos += w->pos();
                w = w->parentWidget();
            }

            mouse->setAccepted(eventAccepted);

            if (e->type() == QEvent::MouseMove) {
                if (!pw)
                    break;

                w = static_cast<QWidget *>(receiver);
                relpos = mouse->pos();
                QPoint diff = relpos - w->mapFromGlobal(d->hoverGlobalPos);
                while (w) {
                    if (w->testAttribute(Qt::WA_Hover) &&
                        (!QApplication::activePopupWidget() || QApplication::activePopupWidget() == w->window())) {
                        QHoverEvent he(QEvent::HoverMove, relpos, relpos - diff, mouse->modifiers());
                        d->notify_helper(w, &he);
                    }
                    if (w->isWindow() || w->testAttribute(Qt::WA_NoMousePropagation))
                        break;
                    relpos += w->pos();
                    w = w->parentWidget();
                }
            }

            d->hoverGlobalPos = mouse->globalPos();
        }
        break;
#ifndef QT_NO_WHEELEVENT
    case QEvent::Wheel:
        {
            QWidget* w = static_cast<QWidget *>(receiver);

            // QTBUG-40656, QTBUG-42731: ignore wheel events when a popup (QComboBox) is open.
            if (const QWidget *popup = QApplication::activePopupWidget()) {
                if (w->window() != popup)
                    return true;
            }

            QWheelEvent* wheel = static_cast<QWheelEvent*>(e);
            const bool spontaneous = wheel->spontaneous();
            const Qt::ScrollPhase phase = wheel->phase();

            // Ideally, we should lock on a widget when it starts receiving wheel
            // events. This avoids other widgets to start receiving those events
            // as the mouse cursor hovers them. However, given the way common
            // wheeled mice work, there's no certain way of connecting different
            // wheel events as a stream. This results in the NoScrollPhase case,
            // where we just send the event from the original receiver and up its
            // hierarchy until the event gets accepted.
            //
            // In the case of more evolved input devices, like Apple's trackpad or
            // Magic Mouse, we receive the scroll phase information. This helps us
            // connect wheel events as a stream and therefore makes it easier to
            // lock on the widget onto which the scrolling was initiated.
            //
            // We assume that, when supported, the phase cycle follows the pattern:
            //
            //         ScrollBegin (ScrollUpdate* ScrollEnd)+
            //
            // This means that we can have scrolling sequences (starting with ScrollBegin)
            // or partial sequences (after a ScrollEnd and starting with ScrollUpdate).
            // If wheel_widget is null because it was deleted, we also take the same
            // code path as an initial sequence.
            if (phase == Qt::NoScrollPhase || phase == Qt::ScrollBegin || !QApplicationPrivate::wheel_widget) {

                // A system-generated ScrollBegin event starts a new user scrolling
                // sequence, so we reset wheel_widget in case no one accepts the event
                // or if we didn't get (or missed) a ScrollEnd previously.
                if (spontaneous && phase == Qt::ScrollBegin)
                    QApplicationPrivate::wheel_widget = Q_NULLPTR;

                const QPoint &relpos = wheel->pos();

                if (spontaneous && (phase == Qt::NoScrollPhase || phase == Qt::ScrollUpdate))
                    QApplicationPrivate::giveFocusAccordingToFocusPolicy(w, e, relpos);

                QWheelEvent we(relpos, wheel->globalPos(), wheel->pixelDelta(), wheel->angleDelta(), wheel->delta(), wheel->orientation(), wheel->buttons(),
                               wheel->modifiers(), phase, wheel->source(), wheel->inverted());
                bool eventAccepted;
                while (w) {
                    we.spont = spontaneous && w == receiver;
                    we.ignore();
                    res = d->notify_helper(w, &we);
                    eventAccepted = we.isAccepted();
                    if (res && eventAccepted) {
                        // A new scrolling sequence or partial sequence starts and w has accepted
                        // the event. Therefore, we can set wheel_widget, but only if it's not
                        // the end of a sequence.
                        if (spontaneous && (phase == Qt::ScrollBegin || phase == Qt::ScrollUpdate))
                            QApplicationPrivate::wheel_widget = w;
                        break;
                    }
                    if (w->isWindow() || w->testAttribute(Qt::WA_NoMousePropagation))
                        break;

                    we.p += w->pos();
                    w = w->parentWidget();
                }
                wheel->setAccepted(eventAccepted);
            } else if (!spontaneous) {
                // wheel_widget may forward the wheel event to a delegate widget,
                // either directly or indirectly (e.g. QAbstractScrollArea will
                // forward to its QScrollBars through viewportEvent()). In that
                // case, the event will not be spontaneous but synthesized, so
                // we can send it straight to the receiver.
                d->notify_helper(w, wheel);
            } else {
                // The phase is either ScrollUpdate or ScrollEnd, and wheel_widget
                // is set. Since it accepted the wheel event previously, we continue
                // sending those events until we get a ScrollEnd, which signifies
                // the end of the natural scrolling sequence.
                const QPoint &relpos = QApplicationPrivate::wheel_widget->mapFromGlobal(wheel->globalPos());
                QWheelEvent we(relpos, wheel->globalPos(), wheel->pixelDelta(), wheel->angleDelta(), wheel->delta(), wheel->orientation(), wheel->buttons(),
                               wheel->modifiers(), wheel->phase(), wheel->source());
                we.spont = true;
                we.ignore();
                d->notify_helper(QApplicationPrivate::wheel_widget, &we);
                wheel->setAccepted(we.isAccepted());
                if (phase == Qt::ScrollEnd)
                    QApplicationPrivate::wheel_widget = Q_NULLPTR;
            }
        }
        break;
#endif
#ifndef QT_NO_CONTEXTMENU
    case QEvent::ContextMenu:
        {
            QWidget* w = static_cast<QWidget *>(receiver);
            QContextMenuEvent *context = static_cast<QContextMenuEvent*>(e);
            QPoint relpos = context->pos();
            bool eventAccepted = context->isAccepted();
            while (w) {
                QContextMenuEvent ce(context->reason(), relpos, context->globalPos(), context->modifiers());
                ce.spont = e->spontaneous();
                res = d->notify_helper(w, w == receiver ? context : &ce);
                eventAccepted = ((w == receiver) ? context : &ce)->isAccepted();
                e->spont = false;

                if ((res && eventAccepted)
                    || w->isWindow() || w->testAttribute(Qt::WA_NoMousePropagation))
                    break;

                relpos += w->pos();
                w = w->parentWidget();
            }
            context->setAccepted(eventAccepted);
        }
        break;
#endif // QT_NO_CONTEXTMENU
#ifndef QT_NO_TABLETEVENT
    case QEvent::TabletMove:
    case QEvent::TabletPress:
    case QEvent::TabletRelease:
        {
            QWidget *w = static_cast<QWidget *>(receiver);
            QTabletEvent *tablet = static_cast<QTabletEvent*>(e);
            QPointF relpos = tablet->posF();
            bool eventAccepted = tablet->isAccepted();
            while (w) {
                QTabletEvent te(tablet->type(), relpos, tablet->globalPosF(),
                                tablet->device(), tablet->pointerType(),
                                tablet->pressure(), tablet->xTilt(), tablet->yTilt(),
                                tablet->tangentialPressure(), tablet->rotation(), tablet->z(),
                                tablet->modifiers(), tablet->uniqueId(), tablet->button(), tablet->buttons());
                te.spont = e->spontaneous();
                res = d->notify_helper(w, w == receiver ? tablet : &te);
                eventAccepted = ((w == receiver) ? tablet : &te)->isAccepted();
                e->spont = false;
                if ((res && eventAccepted)
                     || w->isWindow()
                     || w->testAttribute(Qt::WA_NoMousePropagation))
                    break;

                relpos += w->pos();
                w = w->parentWidget();
            }
            tablet->setAccepted(eventAccepted);
        }
        break;
#endif // QT_NO_TABLETEVENT

#if !defined(QT_NO_TOOLTIP) || !defined(QT_NO_WHATSTHIS)
    case QEvent::ToolTip:
    case QEvent::WhatsThis:
    case QEvent::QueryWhatsThis:
        {
            QWidget* w = static_cast<QWidget *>(receiver);
            QHelpEvent *help = static_cast<QHelpEvent*>(e);
            QPoint relpos = help->pos();
            bool eventAccepted = help->isAccepted();
            while (w) {
                QHelpEvent he(help->type(), relpos, help->globalPos());
                he.spont = e->spontaneous();
                res = d->notify_helper(w, w == receiver ? help : &he);
                e->spont = false;
                eventAccepted = (w == receiver ? help : &he)->isAccepted();
                if ((res && eventAccepted) || w->isWindow())
                    break;

                relpos += w->pos();
                w = w->parentWidget();
            }
            help->setAccepted(eventAccepted);
        }
        break;
#endif
#if !defined(QT_NO_STATUSTIP) || !defined(QT_NO_WHATSTHIS)
    case QEvent::StatusTip:
    case QEvent::WhatsThisClicked:
        {
            QWidget *w = static_cast<QWidget *>(receiver);
            while (w) {
                res = d->notify_helper(w, e);
                if ((res && e->isAccepted()) || w->isWindow())
                    break;
                w = w->parentWidget();
            }
        }
        break;
#endif

#ifndef QT_NO_DRAGANDDROP
    case QEvent::DragEnter: {
            QWidget* w = static_cast<QWidget *>(receiver);
            QDragEnterEvent *dragEvent = static_cast<QDragEnterEvent *>(e);
#ifndef QT_NO_GRAPHICSVIEW
            // QGraphicsProxyWidget handles its own propagation,
            // and we must not change QDragManagers currentTarget.
            QWExtra *extra = w->window()->d_func()->extra;
            if (extra && extra->proxyWidget) {
                res = d->notify_helper(w, dragEvent);
                break;
            }
#endif
            while (w) {
                if (w->isEnabled() && w->acceptDrops()) {
                    res = d->notify_helper(w, dragEvent);
                    if (res && dragEvent->isAccepted()) {
                        QDragManager::self()->setCurrentTarget(w);
                        break;
                    }
                }
                if (w->isWindow())
                    break;
                dragEvent->p = w->mapToParent(dragEvent->p.toPoint());
                w = w->parentWidget();
            }
        }
        break;
    case QEvent::DragMove:
    case QEvent::Drop:
    case QEvent::DragLeave: {
            QWidget* w = static_cast<QWidget *>(receiver);
#ifndef QT_NO_GRAPHICSVIEW
            // QGraphicsProxyWidget handles its own propagation,
            // and we must not change QDragManagers currentTarget.
            QWExtra *extra = w->window()->d_func()->extra;
            bool isProxyWidget = extra && extra->proxyWidget;
            if (!isProxyWidget)
#endif
                w = qobject_cast<QWidget *>(QDragManager::self()->currentTarget());

            if (!w) {
                    break;
            }
            if (e->type() == QEvent::DragMove || e->type() == QEvent::Drop) {
                QDropEvent *dragEvent = static_cast<QDropEvent *>(e);
                QWidget *origReciver = static_cast<QWidget *>(receiver);
                while (origReciver && w != origReciver) {
                    dragEvent->p = origReciver->mapToParent(dragEvent->p.toPoint());
                    origReciver = origReciver->parentWidget();
                }
            }
            res = d->notify_helper(w, e);
            if (e->type() != QEvent::DragMove
#ifndef QT_NO_GRAPHICSVIEW
                && !isProxyWidget
#endif
                )
                QDragManager::self()->setCurrentTarget(0, e->type() == QEvent::Drop);
        }
        break;
#endif
    case QEvent::TouchBegin:
    // Note: TouchUpdate and TouchEnd events are never propagated
    {
        QWidget *widget = static_cast<QWidget *>(receiver);
        QTouchEvent *touchEvent = static_cast<QTouchEvent *>(e);
        bool eventAccepted = touchEvent->isAccepted();
        bool acceptTouchEvents = widget->testAttribute(Qt::WA_AcceptTouchEvents);

        if (acceptTouchEvents && e->spontaneous()) {
            const QPoint localPos = touchEvent->touchPoints()[0].pos().toPoint();
            QApplicationPrivate::giveFocusAccordingToFocusPolicy(widget, e, localPos);
        }

#ifndef QT_NO_GESTURES
        QPointer<QWidget> gesturePendingWidget;
#endif

        while (widget) {
            // first, try to deliver the touch event
            acceptTouchEvents = widget->testAttribute(Qt::WA_AcceptTouchEvents);
            touchEvent->setTarget(widget);
            touchEvent->setAccepted(acceptTouchEvents);
            QPointer<QWidget> p = widget;
            res = acceptTouchEvents && d->notify_helper(widget, touchEvent);
            eventAccepted = touchEvent->isAccepted();
            if (p.isNull()) {
                // widget was deleted
                widget = 0;
            } else {
                widget->setAttribute(Qt::WA_WState_AcceptedTouchBeginEvent, res && eventAccepted);
            }
            touchEvent->spont = false;
            if (res && eventAccepted) {
                // the first widget to accept the TouchBegin gets an implicit grab.
                d->activateImplicitTouchGrab(widget, touchEvent);
                break;
            }
#ifndef QT_NO_GESTURES
            if (gesturePendingWidget.isNull() && widget && QGestureManager::gesturePending(widget))
                gesturePendingWidget = widget;
#endif
            if (p.isNull() || widget->isWindow() || widget->testAttribute(Qt::WA_NoMousePropagation))
                break;

            QPoint offset = widget->pos();
            widget = widget->parentWidget();
            touchEvent->setTarget(widget);
            for (int i = 0; i < touchEvent->_touchPoints.size(); ++i) {
                QTouchEvent::TouchPoint &pt = touchEvent->_touchPoints[i];
                QRectF rect = pt.rect();
                rect.translate(offset);
                pt.d->rect = rect;
                pt.d->startPos = pt.startPos() + offset;
                pt.d->lastPos = pt.lastPos() + offset;
            }
        }

#ifndef QT_NO_GESTURES
        if (!eventAccepted && !gesturePendingWidget.isNull()) {
            // the first widget subscribed to a gesture gets an implicit grab
            d->activateImplicitTouchGrab(gesturePendingWidget, touchEvent);
        }
#endif

        touchEvent->setAccepted(eventAccepted);
        break;
    }
    case QEvent::TouchUpdate:
    case QEvent::TouchEnd:
    {
        QWidget *widget = static_cast<QWidget *>(receiver);
        // We may get here if the widget is subscribed to a gesture,
        // but has not accepted TouchBegin. Propagate touch events
        // only if TouchBegin has been accepted.
        if (widget && widget->testAttribute(Qt::WA_WState_AcceptedTouchBeginEvent))
            res = d->notify_helper(widget, e);
        break;
    }
    case QEvent::RequestSoftwareInputPanel:
        inputMethod()->show();
        break;
    case QEvent::CloseSoftwareInputPanel:
        inputMethod()->hide();
        break;

#ifndef QT_NO_GESTURES
    case QEvent::NativeGesture:
    {
        // only propagate the first gesture event (after the GID_BEGIN)
        QWidget *w = static_cast<QWidget *>(receiver);
        while (w) {
            e->ignore();
            res = d->notify_helper(w, e);
            if ((res && e->isAccepted()) || w->isWindow())
                break;
            w = w->parentWidget();
        }
        break;
    }
    case QEvent::Gesture:
    case QEvent::GestureOverride:
    {
        if (receiver->isWidgetType()) {
            QWidget *w = static_cast<QWidget *>(receiver);
            QGestureEvent *gestureEvent = static_cast<QGestureEvent *>(e);
            QList<QGesture *> allGestures = gestureEvent->gestures();

            bool eventAccepted = gestureEvent->isAccepted();
            bool wasAccepted = eventAccepted;
            while (w) {
                // send only gestures the widget expects
                QList<QGesture *> gestures;
                QWidgetPrivate *wd = w->d_func();
                for (int i = 0; i < allGestures.size();) {
                    QGesture *g = allGestures.at(i);
                    Qt::GestureType type = g->gestureType();
                    QMap<Qt::GestureType, Qt::GestureFlags>::iterator contextit =
                            wd->gestureContext.find(type);
                    bool deliver = contextit != wd->gestureContext.end() &&
                        (g->state() == Qt::GestureStarted || w == receiver ||
                         (contextit.value() & Qt::ReceivePartialGestures));
                    if (deliver) {
                        allGestures.removeAt(i);
                        gestures.append(g);
                    } else {
                        ++i;
                    }
                }
                if (!gestures.isEmpty()) { // we have gestures for this w
                    QGestureEvent ge(gestures);
                    ge.t = gestureEvent->t;
                    ge.spont = gestureEvent->spont;
                    ge.m_accept = wasAccepted;
                    ge.m_accepted = gestureEvent->m_accepted;
                    res = d->notify_helper(w, &ge);
                    gestureEvent->spont = false;
                    eventAccepted = ge.isAccepted();
                    for (int i = 0; i < gestures.size(); ++i) {
                        QGesture *g = gestures.at(i);
                        // Ignore res [event return value] because handling of multiple gestures
                        // packed into a single QEvent depends on not consuming the event
                        if (eventAccepted || ge.isAccepted(g)) {
                            // if the gesture was accepted, mark the target widget for it
                            gestureEvent->m_targetWidgets[g->gestureType()] = w;
                            gestureEvent->setAccepted(g, true);
                        } else {
                            // if the gesture was explicitly ignored by the application,
                            // put it back so a parent can get it
                            allGestures.append(g);
                        }
                    }
                }
                if (allGestures.isEmpty()) // everything delivered
                    break;
                if (w->isWindow())
                    break;
                w = w->parentWidget();
            }
            foreach (QGesture *g, allGestures)
                gestureEvent->setAccepted(g, false);
            gestureEvent->m_accept = false; // to make sure we check individual gestures
        } else {
            res = d->notify_helper(receiver, e);
        }
        break;
    }
#endif // QT_NO_GESTURES
#ifdef Q_OS_MAC
    // Enable touch events on enter, disable on leave.
    typedef void (*RegisterTouchWindowFn)(QWindow *,  bool);
    case QEvent::Enter:
        if (receiver->isWidgetType()) {
            QWidget *w = static_cast<QWidget *>(receiver);
            if (w->testAttribute(Qt::WA_AcceptTouchEvents)) {
                RegisterTouchWindowFn registerTouchWindow = reinterpret_cast<RegisterTouchWindowFn>
                        (platformNativeInterface()->nativeResourceFunctionForIntegration("registertouchwindow"));
                if (registerTouchWindow)
                    registerTouchWindow(w->window()->windowHandle(), true);
            }
        }
        res = d->notify_helper(receiver, e);
    break;
    case QEvent::Leave:
        if (receiver->isWidgetType()) {
            QWidget *w = static_cast<QWidget *>(receiver);
            if (w->testAttribute(Qt::WA_AcceptTouchEvents)) {
                RegisterTouchWindowFn registerTouchWindow = reinterpret_cast<RegisterTouchWindowFn>
                        (platformNativeInterface()->nativeResourceFunctionForIntegration("registertouchwindow"));
                if (registerTouchWindow)
                    registerTouchWindow(w->window()->windowHandle(), false);
            }
        }
        res = d->notify_helper(receiver, e);
    break;
#endif
    default:
        res = d->notify_helper(receiver, e);
        break;
    }

    return res;
}

bool QApplicationPrivate::notify_helper(QObject *receiver, QEvent * e)
{
    // send to all application event filters
    if (threadRequiresCoreApplication()
        && receiver->d_func()->threadData->thread == mainThread()
        && sendThroughApplicationEventFilters(receiver, e))
        return true;

    if (receiver->isWidgetType()) {
        QWidget *widget = static_cast<QWidget *>(receiver);

#if !defined(Q_OS_WINCE) || (defined(GWES_ICONCURS) && !defined(QT_NO_CURSOR))
        // toggle HasMouse widget state on enter and leave
        if ((e->type() == QEvent::Enter || e->type() == QEvent::DragEnter) &&
            (!QApplication::activePopupWidget() || QApplication::activePopupWidget() == widget->window()))
            widget->setAttribute(Qt::WA_UnderMouse, true);
        else if (e->type() == QEvent::Leave || e->type() == QEvent::DragLeave)
            widget->setAttribute(Qt::WA_UnderMouse, false);
#endif

        if (QLayout *layout=widget->d_func()->layout) {
            layout->widgetEvent(e);
        }
    }

    // send to all receiver event filters
    if (sendThroughObjectEventFilters(receiver, e))
        return true;

    // deliver the event
    bool consumed = receiver->event(e);
    QCoreApplicationPrivate::setEventSpontaneous(e, false);
    return consumed;
}

bool QApplicationPrivate::inPopupMode()
{
    return QApplicationPrivate::popupWidgets != 0;
}

static void ungrabKeyboardForPopup(QWidget *popup)
{
    if (QWidget::keyboardGrabber())
        qt_widget_private(QWidget::keyboardGrabber())->stealKeyboardGrab(true);
    else
        qt_widget_private(popup)->stealKeyboardGrab(false);
}

static void ungrabMouseForPopup(QWidget *popup)
{
    if (QWidget::mouseGrabber())
        qt_widget_private(QWidget::mouseGrabber())->stealMouseGrab(true);
    else
        qt_widget_private(popup)->stealMouseGrab(false);
}

static bool popupGrabOk;

static void grabForPopup(QWidget *popup)
{
    Q_ASSERT(popup->testAttribute(Qt::WA_WState_Created));
    popupGrabOk = qt_widget_private(popup)->stealKeyboardGrab(true);
    if (popupGrabOk) {
        popupGrabOk = qt_widget_private(popup)->stealMouseGrab(true);
        if (!popupGrabOk) {
            // transfer grab back to the keyboard grabber if any
            ungrabKeyboardForPopup(popup);
        }
    }
}

extern QWidget *qt_button_down;
extern QWidget *qt_popup_down;
extern bool qt_replay_popup_mouse_event;

void QApplicationPrivate::closePopup(QWidget *popup)
{
    if (!popupWidgets)
        return;
    popupWidgets->removeAll(popup);

     if (popup == qt_popup_down) {
         qt_button_down = 0;
         qt_popup_down = 0;
     }

    if (QApplicationPrivate::popupWidgets->count() == 0) { // this was the last popup
        delete QApplicationPrivate::popupWidgets;
        QApplicationPrivate::popupWidgets = 0;

        if (popupGrabOk) {
            popupGrabOk = false;

            if (popup->geometry().contains(QPoint(QGuiApplicationPrivate::mousePressX,
                                                  QGuiApplicationPrivate::mousePressY))
                || popup->testAttribute(Qt::WA_NoMouseReplay)) {
                // mouse release event or inside
                qt_replay_popup_mouse_event = false;
            } else { // mouse press event
                qt_replay_popup_mouse_event = true;
            }

            // transfer grab back to mouse grabber if any, otherwise release the grab
            ungrabMouseForPopup(popup);

            // transfer grab back to keyboard grabber if any, otherwise release the grab
            ungrabKeyboardForPopup(popup);
        }

        if (active_window) {
            if (QWidget *fw = active_window->focusWidget()) {
                if (fw != QApplication::focusWidget()) {
                    fw->setFocus(Qt::PopupFocusReason);
                } else {
                    QFocusEvent e(QEvent::FocusIn, Qt::PopupFocusReason);
                    QCoreApplication::sendEvent(fw, &e);
                }
            }
        }

    } else {
        // A popup was closed, so the previous popup gets the focus.
        QWidget* aw = QApplicationPrivate::popupWidgets->constLast();
        if (QWidget *fw = aw->focusWidget())
            fw->setFocus(Qt::PopupFocusReason);

        if (QApplicationPrivate::popupWidgets->count() == 1) // grab mouse/keyboard
            grabForPopup(aw);
    }

}

int openPopupCount = 0;

void QApplicationPrivate::openPopup(QWidget *popup)
{
    openPopupCount++;
    if (!popupWidgets) // create list
        popupWidgets = new QWidgetList;
    popupWidgets->append(popup); // add to end of list

    if (QApplicationPrivate::popupWidgets->count() == 1) // grab mouse/keyboard
        grabForPopup(popup);

    // popups are not focus-handled by the window system (the first
    // popup grabbed the keyboard), so we have to do that manually: A
    // new popup gets the focus
    if (popup->focusWidget()) {
        popup->focusWidget()->setFocus(Qt::PopupFocusReason);
    } else if (popupWidgets->count() == 1) { // this was the first popup
        if (QWidget *fw = QApplication::focusWidget()) {
            QFocusEvent e(QEvent::FocusOut, Qt::PopupFocusReason);
            QApplication::sendEvent(fw, &e);
        }
    }
}

#ifdef QT_KEYPAD_NAVIGATION
/*!
    Sets the kind of focus navigation Qt should use to \a mode.

    This feature is available in Qt for Embedded Linux, and Windows CE
    only.

    \note On Windows CE this feature is disabled by default for touch device
          mkspecs. To enable keypad navigation, build Qt with
          QT_KEYPAD_NAVIGATION defined.

    \since 4.6

    \sa keypadNavigationEnabled()
*/
void QApplication::setNavigationMode(Qt::NavigationMode mode)
{
    QApplicationPrivate::navigationMode = mode;
}

/*!
    Returns what kind of focus navigation Qt is using.

    This feature is available in Qt for Embedded Linux, and Windows CE only.

    \note On Windows CE this feature is disabled by default for touch device
          mkspecs. To enable keypad navigation, build Qt with
          QT_KEYPAD_NAVIGATION defined.

    \since 4.6

    \sa keypadNavigationEnabled()
*/
Qt::NavigationMode QApplication::navigationMode()
{
    return QApplicationPrivate::navigationMode;
}

/*!
    Sets whether Qt should use focus navigation suitable for use with a
    minimal keypad.

    This feature is available in Qt for Embedded Linux, and Windows CE only.

    \note On Windows CE this feature is disabled by default for touch device
          mkspecs. To enable keypad navigation, build Qt with
          QT_KEYPAD_NAVIGATION defined.

    \deprecated

    \sa setNavigationMode()
*/
void QApplication::setKeypadNavigationEnabled(bool enable)
{
    if (enable) {
        QApplication::setNavigationMode(Qt::NavigationModeKeypadTabOrder);
    } else {
        QApplication::setNavigationMode(Qt::NavigationModeNone);
    }
}

/*!
    Returns \c true if Qt is set to use keypad navigation; otherwise returns
    false.  The default value is false.

    This feature is available in Qt for Embedded Linux, and Windows CE only.

    \note On Windows CE this feature is disabled by default for touch device
          mkspecs. To enable keypad navigation, build Qt with
          QT_KEYPAD_NAVIGATION defined.

    \deprecated

    \sa navigationMode()
*/
bool QApplication::keypadNavigationEnabled()
{
    return QApplicationPrivate::navigationMode == Qt::NavigationModeKeypadTabOrder ||
        QApplicationPrivate::navigationMode == Qt::NavigationModeKeypadDirectional;
}
#endif

/*!
    \fn void QApplication::alert(QWidget *widget, int msec)
    \since 4.3

    Causes an alert to be shown for \a widget if the window is not the active
    window. The alert is shown for \a msec miliseconds. If \a msec is zero (the
    default), then the alert is shown indefinitely until the window becomes
    active again.

    Currently this function does nothing on Qt for Embedded Linux.

    On OS X, this works more at the application level and will cause the
    application icon to bounce in the dock.

    On Windows, this causes the window's taskbar entry to flash for a time. If
    \a msec is zero, the flashing will stop and the taskbar entry will turn a
    different color (currently orange).

    On X11, this will cause the window to be marked as "demands attention", the
    window must not be hidden (i.e. not have hide() called on it, but be
    visible in some sort of way) in order for this to work.
*/
void QApplication::alert(QWidget *widget, int duration)
{
    if (widget) {
       if (widget->window()->isActiveWindow() && !(widget->window()->windowState() & Qt::WindowMinimized))
            return;
        if (QWindow *window= QApplicationPrivate::windowForWidget(widget))
            window->alert(duration);
    } else {
        const auto topLevels = topLevelWidgets();
        for (QWidget *topLevel : topLevels)
            QApplication::alert(topLevel, duration);
    }
}

/*!
    \property QApplication::cursorFlashTime
    \brief the text cursor's flash (blink) time in milliseconds

    The flash time is the time required to display, invert and restore the
    caret display. Usually the text cursor is displayed for half the cursor
    flash time, then hidden for the same amount of time, but this may vary.

    The default value on X11 is 1000 milliseconds. On Windows, the
    \uicontrol{Control Panel} value is used and setting this property sets the cursor
    flash time for all applications.

    We recommend that widgets do not cache this value as it may change at any
    time if the user changes the global desktop settings.

    \note This property may hold a negative value, for instance if cursor
    blinking is disabled.
*/
void QApplication::setCursorFlashTime(int msecs)
{
    QGuiApplication::styleHints()->setCursorFlashTime(msecs);
}

int QApplication::cursorFlashTime()
{
    return QGuiApplication::styleHints()->cursorFlashTime();
}

/*!
    \property QApplication::doubleClickInterval
    \brief the time limit in milliseconds that distinguishes a double click
    from two consecutive mouse clicks

    The default value on X11 is 400 milliseconds. On Windows and Mac OS, the
    operating system's value is used.
*/
void QApplication::setDoubleClickInterval(int ms)
{
    QGuiApplication::styleHints()->setMouseDoubleClickInterval(ms);
}

int QApplication::doubleClickInterval()
{
    return QGuiApplication::styleHints()->mouseDoubleClickInterval();
}

/*!
    \fn QApplication::keyboardInputDirection()
    \since 4.2
    \deprecated

    Returns the current keyboard input direction. Replaced with QInputMethod::inputDirection()
    \sa QInputMethod::inputDirection()
*/

/*!
    \property QApplication::keyboardInputInterval
    \brief the time limit in milliseconds that distinguishes a key press
    from two consecutive key presses
    \since 4.2

    The default value on X11 is 400 milliseconds. On Windows and Mac OS, the
    operating system's value is used.
*/
void QApplication::setKeyboardInputInterval(int ms)
{
    QGuiApplication::styleHints()->setKeyboardInputInterval(ms);
}

int QApplication::keyboardInputInterval()
{
    return QGuiApplication::styleHints()->keyboardInputInterval();
}

/*!
    \property QApplication::wheelScrollLines
    \brief the number of lines to scroll a widget, when the
    mouse wheel is rotated.

    If the value exceeds the widget's number of visible lines, the widget
    should interpret the scroll operation as a single \e{page up} or
    \e{page down}. If the widget is an \l{QAbstractItemView}{item view class},
    then the result of scrolling one \e line depends on the setting of the
    widget's \l{QAbstractItemView::verticalScrollMode()}{scroll mode}. Scroll
    one \e line can mean \l{QAbstractItemView::ScrollPerItem}{scroll one item}
    or \l{QAbstractItemView::ScrollPerPixel}{scroll one pixel}.

    By default, this property has a value of 3.
*/
#ifndef QT_NO_WHEELEVENT
int QApplication::wheelScrollLines()
{
    return QApplicationPrivate::wheel_scroll_lines;
}

void QApplication::setWheelScrollLines(int lines)
{
    QApplicationPrivate::wheel_scroll_lines = lines;
}
#endif

static inline int uiEffectToFlag(Qt::UIEffect effect)
{
    switch (effect) {
    case Qt::UI_General:
        return QPlatformTheme::GeneralUiEffect;
    case Qt::UI_AnimateMenu:
        return QPlatformTheme::AnimateMenuUiEffect;
    case Qt::UI_FadeMenu:
        return QPlatformTheme::FadeMenuUiEffect;
    case Qt::UI_AnimateCombo:
        return QPlatformTheme::AnimateComboUiEffect;
    case Qt::UI_AnimateTooltip:
        return QPlatformTheme::AnimateTooltipUiEffect;
    case Qt::UI_FadeTooltip:
        return QPlatformTheme::FadeTooltipUiEffect;
    case Qt::UI_AnimateToolBox:
        return QPlatformTheme::AnimateToolBoxUiEffect;
    }
    return 0;
}

/*!
    \fn void QApplication::setEffectEnabled(Qt::UIEffect effect, bool enable)

    Enables the UI effect \a effect if \a enable is true, otherwise the effect
    will not be used.

    \note All effects are disabled on screens running at less than 16-bit color
    depth.

    \sa isEffectEnabled(), Qt::UIEffect, setDesktopSettingsAware()
*/
void QApplication::setEffectEnabled(Qt::UIEffect effect, bool enable)
{
    int effectFlags = uiEffectToFlag(effect);
    if (enable) {
        if (effectFlags & QPlatformTheme::FadeMenuUiEffect)
            effectFlags |= QPlatformTheme::AnimateMenuUiEffect;
        if (effectFlags & QPlatformTheme::FadeTooltipUiEffect)
            effectFlags |= QPlatformTheme::AnimateTooltipUiEffect;
        QApplicationPrivate::enabledAnimations |= effectFlags;
    } else {
        QApplicationPrivate::enabledAnimations &= ~effectFlags;
    }
}

/*!
    \fn bool QApplication::isEffectEnabled(Qt::UIEffect effect)

    Returns \c true if \a effect is enabled; otherwise returns \c false.

    By default, Qt will try to use the desktop settings. To prevent this, call
    setDesktopSettingsAware(false).

    \note All effects are disabled on screens running at less than 16-bit color
    depth.

    \sa setEffectEnabled(), Qt::UIEffect
*/
bool QApplication::isEffectEnabled(Qt::UIEffect effect)
{
    CHECK_QAPP_INSTANCE(false)
    return QColormap::instance().depth() >= 16
           && (QApplicationPrivate::enabledAnimations & QPlatformTheme::GeneralUiEffect)
           && (QApplicationPrivate::enabledAnimations & uiEffectToFlag(effect));
}

/*!
    \fn void QApplication::beep()

    Sounds the bell, using the default volume and sound. The function is \e not
    available in Qt for Embedded Linux.
*/
void QApplication::beep()
{
    QGuiApplicationPrivate::platformIntegration()->beep();
}

/*!
    \macro qApp
    \relates QApplication

    A global pointer referring to the unique application object. It is
    equivalent to the pointer returned by the QCoreApplication::instance()
    function except that, in GUI applications, it is a pointer to a
    QApplication instance.

    Only one application object can be created.

    \sa QCoreApplication::instance()
*/

/*!
    \fn QLocale QApplication::keyboardInputLocale()
    \since 4.2
    \obsolete

    Returns the current keyboard input locale. Replaced with QInputMethod::locale()
*/

bool qt_sendSpontaneousEvent(QObject *receiver, QEvent *event)
{
    return QGuiApplication::sendSpontaneousEvent(receiver, event);
}

void QApplicationPrivate::giveFocusAccordingToFocusPolicy(QWidget *widget, QEvent *event, QPoint localPos)
{
    const bool setFocusOnRelease = QGuiApplication::styleHints()->setFocusOnTouchRelease();
    Qt::FocusPolicy focusPolicy = Qt::ClickFocus;
    static QPointer<QWidget> focusedWidgetOnTouchBegin = 0;

    switch (event->type()) {
        case QEvent::MouseButtonPress:
        case QEvent::MouseButtonDblClick:
        case QEvent::TouchBegin:
            focusedWidgetOnTouchBegin = QApplication::focusWidget();
            if (setFocusOnRelease)
                return;
            break;
        case QEvent::MouseButtonRelease:
        case QEvent::TouchEnd:
            if (!setFocusOnRelease)
                return;
            if (focusedWidgetOnTouchBegin != QApplication::focusWidget()) {
                // Focus widget was changed while delivering press/move events.
                // To not interfere with application logic, we leave focus as-is
                return;
            }
            break;
        case QEvent::Wheel:
            focusPolicy = Qt::WheelFocus;
            break;
        default:
            return;
    }

    QWidget *focusWidget = widget;
    while (focusWidget) {
        if (focusWidget->isEnabled()
            && focusWidget->rect().contains(localPos)
            && QApplicationPrivate::shouldSetFocus(focusWidget, focusPolicy)) {
            focusWidget->setFocus(Qt::MouseFocusReason);
            break;
        }
        if (focusWidget->isWindow())
            break;

        // find out whether this widget (or its proxy) already has focus
        QWidget *f = focusWidget;
        if (focusWidget->d_func()->extra && focusWidget->d_func()->extra->focus_proxy)
            f = focusWidget->d_func()->extra->focus_proxy;
        // if it has, stop here.
        // otherwise a click on the focused widget would remove its focus if ClickFocus isn't set
        if (f->hasFocus())
            break;

        localPos += focusWidget->pos();
        focusWidget = focusWidget->parentWidget();
    }
}

bool QApplicationPrivate::shouldSetFocus(QWidget *w, Qt::FocusPolicy policy)
{
    QWidget *f = w;
    while (f->d_func()->extra && f->d_func()->extra->focus_proxy)
        f = f->d_func()->extra->focus_proxy;

    if ((w->focusPolicy() & policy) != policy)
        return false;
    if (w != f && (f->focusPolicy() & policy) != policy)
        return false;
    return true;
}

bool QApplicationPrivate::updateTouchPointsForWidget(QWidget *widget, QTouchEvent *touchEvent)
{
    bool containsPress = false;
    for (int i = 0; i < touchEvent->touchPoints().count(); ++i) {
        QTouchEvent::TouchPoint &touchPoint = touchEvent->_touchPoints[i];

        // preserve the sub-pixel resolution
        QRectF rect = touchPoint.screenRect();
        const QPointF screenPos = rect.center();
        const QPointF delta = screenPos - screenPos.toPoint();

        rect.moveCenter(widget->mapFromGlobal(screenPos.toPoint()) + delta);
        touchPoint.d->rect = rect;
        touchPoint.d->startPos = widget->mapFromGlobal(touchPoint.startScreenPos().toPoint()) + delta;
        touchPoint.d->lastPos = widget->mapFromGlobal(touchPoint.lastScreenPos().toPoint()) + delta;

        if (touchPoint.state() == Qt::TouchPointPressed)
            containsPress = true;
    }
    return containsPress;
}

void QApplicationPrivate::initializeMultitouch()
{
    initializeMultitouch_sys();
}

void QApplicationPrivate::initializeMultitouch_sys()
{
}

void QApplicationPrivate::cleanupMultitouch()
{
    cleanupMultitouch_sys();
}

void QApplicationPrivate::cleanupMultitouch_sys()
{
}

QWidget *QApplicationPrivate::findClosestTouchPointTarget(QTouchDevice *device, const QTouchEvent::TouchPoint &touchPoint)
{
    const QPointF screenPos = touchPoint.screenPos();
    int closestTouchPointId = -1;
    QObject *closestTarget = 0;
    qreal closestDistance = qreal(0.);
    QHash<ActiveTouchPointsKey, ActiveTouchPointsValue>::const_iterator it = activeTouchPoints.constBegin(),
            ite = activeTouchPoints.constEnd();
    while (it != ite) {
        if (it.key().device == device && it.key().touchPointId != touchPoint.id()) {
            const QTouchEvent::TouchPoint &touchPoint = it->touchPoint;
            qreal dx = screenPos.x() - touchPoint.screenPos().x();
            qreal dy = screenPos.y() - touchPoint.screenPos().y();
            qreal distance = dx * dx + dy * dy;
            if (closestTouchPointId == -1 || distance < closestDistance) {
                closestTouchPointId = touchPoint.id();
                closestDistance = distance;
                closestTarget = it.value().target.data();
            }
        }
        ++it;
    }
    return static_cast<QWidget *>(closestTarget);
}

void QApplicationPrivate::activateImplicitTouchGrab(QWidget *widget, QTouchEvent *touchEvent)
{
    if (touchEvent->type() != QEvent::TouchBegin)
        return;

    for (int i = 0, tc = touchEvent->touchPoints().count(); i < tc; ++i) {
        const QTouchEvent::TouchPoint &touchPoint = touchEvent->touchPoints().at(i);
        activeTouchPoints[QGuiApplicationPrivate::ActiveTouchPointsKey(touchEvent->device(), touchPoint.id())].target = widget;
    }
}

bool QApplicationPrivate::translateRawTouchEvent(QWidget *window,
                                                 QTouchDevice *device,
                                                 const QList<QTouchEvent::TouchPoint> &touchPoints,
                                                 ulong timestamp)
{
    QApplicationPrivate *d = self;
    typedef QPair<Qt::TouchPointStates, QList<QTouchEvent::TouchPoint> > StatesAndTouchPoints;
    QHash<QWidget *, StatesAndTouchPoints> widgetsNeedingEvents;

    for (int i = 0; i < touchPoints.count(); ++i) {
        QTouchEvent::TouchPoint touchPoint = touchPoints.at(i);
        // explicitly detach from the original touch point that we got, so even
        // if the touchpoint structs are reused, we will make a copy that we'll
        // deliver to the user (which might want to store the struct for later use).
        touchPoint.d = touchPoint.d->detach();

        // update state
        QPointer<QObject> target;
        ActiveTouchPointsKey touchInfoKey(device, touchPoint.id());
        ActiveTouchPointsValue &touchInfo = d->activeTouchPoints[touchInfoKey];
        if (touchPoint.state() == Qt::TouchPointPressed) {
            if (device->type() == QTouchDevice::TouchPad) {
                // on touch-pads, send all touch points to the same widget
                target = d->activeTouchPoints.isEmpty()
                        ? QPointer<QObject>()
                        : d->activeTouchPoints.constBegin().value().target;
            }

            if (!target) {
                // determine which widget this event will go to
                if (!window)
                    window = QApplication::topLevelAt(touchPoint.screenPos().toPoint());
                if (!window)
                    continue;
                target = window->childAt(window->mapFromGlobal(touchPoint.screenPos().toPoint()));
                if (!target)
                    target = window;
            }

            if (device->type() == QTouchDevice::TouchScreen) {
                QWidget *closestWidget = d->findClosestTouchPointTarget(device, touchPoint);
                QWidget *widget = static_cast<QWidget *>(target.data());
                if (closestWidget
                        && (widget->isAncestorOf(closestWidget) || closestWidget->isAncestorOf(widget))) {
                    target = closestWidget;
                }
            }

            touchInfo.target = target;
        } else {
            target = touchInfo.target;
            if (!target)
                continue;
        }
        Q_ASSERT(target.data() != 0);

        QWidget *targetWidget = static_cast<QWidget *>(target.data());

#ifdef Q_OS_OSX
        // Single-touch events are normally not sent unless WA_TouchPadAcceptSingleTouchEvents is set.
        // In Qt 4 this check was in OS X-only code. That behavior is preserved here by the #ifdef.
        if (touchPoints.count() == 1
            && device->type() == QTouchDevice::TouchPad
            && !targetWidget->testAttribute(Qt::WA_TouchPadAcceptSingleTouchEvents))
            continue;
#endif

        StatesAndTouchPoints &maskAndPoints = widgetsNeedingEvents[targetWidget];
        maskAndPoints.first |= touchPoint.state();
        maskAndPoints.second.append(touchPoint);
    }

    if (widgetsNeedingEvents.isEmpty())
        return false;

    bool accepted = false;
    QHash<QWidget *, StatesAndTouchPoints>::ConstIterator it = widgetsNeedingEvents.constBegin();
    const QHash<QWidget *, StatesAndTouchPoints>::ConstIterator end = widgetsNeedingEvents.constEnd();
    for (; it != end; ++it) {
        const QPointer<QWidget> widget = it.key();
        if (!QApplicationPrivate::tryModalHelper(widget, 0))
            continue;

        QEvent::Type eventType;
        switch (it.value().first) {
        case Qt::TouchPointPressed:
            eventType = QEvent::TouchBegin;
            break;
        case Qt::TouchPointReleased:
            eventType = QEvent::TouchEnd;
            break;
        case Qt::TouchPointStationary:
            // don't send the event if nothing changed
            continue;
        default:
            eventType = QEvent::TouchUpdate;
            break;
        }

        QTouchEvent touchEvent(eventType,
                               device,
                               QApplication::keyboardModifiers(),
                               it.value().first,
                               it.value().second);
        bool containsPress = updateTouchPointsForWidget(widget, &touchEvent);
        touchEvent.setTimestamp(timestamp);
        touchEvent.setWindow(window->windowHandle());
        touchEvent.setTarget(widget);

        if (containsPress)
            widget->setAttribute(Qt::WA_WState_AcceptedTouchBeginEvent);

        switch (touchEvent.type()) {
        case QEvent::TouchBegin:
        {
            // if the TouchBegin handler recurses, we assume that means the event
            // has been implicitly accepted and continue to send touch events
            if (QApplication::sendSpontaneousEvent(widget, &touchEvent) && touchEvent.isAccepted()) {
                accepted = true;
                if (!widget.isNull())
                    widget->setAttribute(Qt::WA_WState_AcceptedTouchBeginEvent);
            }
            break;
        }
        default:
            if (widget->testAttribute(Qt::WA_WState_AcceptedTouchBeginEvent)
#ifndef QT_NO_GESTURES
                || QGestureManager::gesturePending(widget)
#endif
                ) {
                if (QApplication::sendSpontaneousEvent(widget, &touchEvent) && touchEvent.isAccepted())
                    accepted = true;
                // widget can be deleted on TouchEnd
                if (touchEvent.type() == QEvent::TouchEnd && !widget.isNull())
                    widget->setAttribute(Qt::WA_WState_AcceptedTouchBeginEvent, false);
            }
            break;
        }
    }
    return accepted;
}

void QApplicationPrivate::translateTouchCancel(QTouchDevice *device, ulong timestamp)
{
    QTouchEvent touchEvent(QEvent::TouchCancel, device, QApplication::keyboardModifiers());
    touchEvent.setTimestamp(timestamp);
    QHash<ActiveTouchPointsKey, ActiveTouchPointsValue>::const_iterator it
            = self->activeTouchPoints.constBegin(), ite = self->activeTouchPoints.constEnd();
    QSet<QWidget *> widgetsNeedingCancel;
    while (it != ite) {
        QWidget *widget = static_cast<QWidget *>(it->target.data());
        if (widget)
            widgetsNeedingCancel.insert(widget);
        ++it;
    }
    for (QSet<QWidget *>::const_iterator widIt = widgetsNeedingCancel.constBegin(),
         widItEnd = widgetsNeedingCancel.constEnd(); widIt != widItEnd; ++widIt) {
        QWidget *widget = *widIt;
        touchEvent.setWindow(widget->windowHandle());
        touchEvent.setTarget(widget);
        QApplication::sendSpontaneousEvent(widget, &touchEvent);
    }
}

void QApplicationPrivate::notifyThemeChanged()
{
    QGuiApplicationPrivate::notifyThemeChanged();
    clearSystemPalette();
    initSystemPalette();
    qt_init_tooltip_palette();
}

#ifndef QT_NO_DRAGANDDROP
void QApplicationPrivate::notifyDragStarted(const QDrag *drag)
{
    // Prevent pickMouseReceiver() from using the widget where the drag was started after a drag operation.
    QGuiApplicationPrivate::notifyDragStarted(drag);
    qt_button_down = 0;
}
#endif // QT_NO_DRAGANDDROP

#ifndef QT_NO_GESTURES
QGestureManager* QGestureManager::instance()
{
    QApplicationPrivate *qAppPriv = QApplicationPrivate::instance();
    if (!qAppPriv)
        return 0;
    if (!qAppPriv->gestureManager)
        qAppPriv->gestureManager = new QGestureManager(qApp);
    return qAppPriv->gestureManager;
}
#endif // QT_NO_GESTURES

QPixmap QApplicationPrivate::applyQIconStyleHelper(QIcon::Mode mode, const QPixmap& base) const
{
    QStyleOption opt(0);
    opt.palette = QGuiApplication::palette();
    return QApplication::style()->generatedIconPixmap(mode, base, &opt);
}

QT_END_NAMESPACE

#include "moc_qapplication.cpp"<|MERGE_RESOLUTION|>--- conflicted
+++ resolved
@@ -1129,13 +1129,7 @@
         //
         QString style;
         if (!QApplicationPrivate::styleOverride.isEmpty()) {
-<<<<<<< HEAD
             style = QApplicationPrivate::styleOverride.toLower();
-        } else if (!envStyle.isEmpty()) {
-            style = envStyle;
-=======
-            style = QApplicationPrivate::styleOverride;
->>>>>>> bbd1228b
         } else {
             style = QApplicationPrivate::desktopStyleKey();
         }
