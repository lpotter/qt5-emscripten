/****************************************************************************
**
** Copyright (C) 2016 The Qt Company Ltd.
** Contact: https://www.qt.io/licensing/
**
** This file is part of the QtWidgets module of the Qt Toolkit.
**
** $QT_BEGIN_LICENSE:LGPL$
** Commercial License Usage
** Licensees holding valid commercial Qt licenses may use this file in
** accordance with the commercial license agreement provided with the
** Software or, alternatively, in accordance with the terms contained in
** a written agreement between you and The Qt Company. For licensing terms
** and conditions see https://www.qt.io/terms-conditions. For further
** information use the contact form at https://www.qt.io/contact-us.
**
** GNU Lesser General Public License Usage
** Alternatively, this file may be used under the terms of the GNU Lesser
** General Public License version 3 as published by the Free Software
** Foundation and appearing in the file LICENSE.LGPL3 included in the
** packaging of this file. Please review the following information to
** ensure the GNU Lesser General Public License version 3 requirements
** will be met: https://www.gnu.org/licenses/lgpl-3.0.html.
**
** GNU General Public License Usage
** Alternatively, this file may be used under the terms of the GNU
** General Public License version 2.0 or (at your option) the GNU General
** Public license version 3 or any later version approved by the KDE Free
** Qt Foundation. The licenses are as published by the Free Software
** Foundation and appearing in the file LICENSE.GPL2 and LICENSE.GPL3
** included in the packaging of this file. Please review the following
** information to ensure the GNU General Public License requirements will
** be met: https://www.gnu.org/licenses/gpl-2.0.html and
** https://www.gnu.org/licenses/gpl-3.0.html.
**
** $QT_END_LICENSE$
**
****************************************************************************/

#ifndef QMENUBAR_P_H
#define QMENUBAR_P_H

//
//  W A R N I N G
//  -------------
//
// This file is not part of the Qt API.  It exists purely as an
// implementation detail.  This header file may change from version to
// version without notice, or even be removed.
//
// We mean it.
//

#include <QtWidgets/private/qtwidgetsglobal_p.h>
#include "QtWidgets/qstyleoption.h"
#include <private/qmenu_p.h> // Mac needs what in this file!
#include <qpa/qplatformmenu.h>

QT_BEGIN_NAMESPACE

#ifndef QT_NO_MENUBAR
class QMenuBarExtension;
class QMenuBarPrivate : public QWidgetPrivate
{
    Q_DECLARE_PUBLIC(QMenuBar)
public:
    QMenuBarPrivate() : itemsDirty(0), currentAction(0), mouseDown(0),
                         closePopupMode(0), defaultPopDown(1), popupState(0), keyboardState(0), altPressed(0),
<<<<<<< HEAD
                         nativeMenuBar(-1), doChildEffects(false), platformMenuBar(0)
    { }
=======
                         doChildEffects(false), platformMenuBar(0)
>>>>>>> 8d64d1e0

    ~QMenuBarPrivate()
        {
            delete platformMenuBar;
        }

    void init();
    QAction *getNextAction(const int start, const int increment) const;

    //item calculations
    uint itemsDirty : 1;

    QVector<int> shortcutIndexMap;
    mutable QVector<QRect> actionRects;
    void calcActionRects(int max_width, int start) const;
    QRect actionRect(QAction *) const;
    void updateGeometries();

    //selection
    QPointer<QAction>currentAction;
    uint mouseDown : 1, closePopupMode : 1, defaultPopDown;
    QAction *actionAt(QPoint p) const;
    void setCurrentAction(QAction *, bool =false, bool =false);
    void popupAction(QAction *, bool);

    //active popup state
    uint popupState : 1;
    QPointer<QMenu> activeMenu;

    //keyboard mode for keyboard navigation
    void focusFirstAction();
    void setKeyboardMode(bool);
    uint keyboardState : 1, altPressed : 1;
    QPointer<QWidget> keyboardFocusWidget;

    //firing of events
    void activateAction(QAction *, QAction::ActionEvent);

    void _q_actionTriggered();
    void _q_actionHovered();
    void _q_internalShortcutActivated(int);
    void _q_updateLayout();

    //extra widgets in the menubar
    QPointer<QWidget> leftWidget, rightWidget;
    QMenuBarExtension *extension;
    bool isVisible(QAction *action);

    //menu fading/scrolling effects
    bool doChildEffects;

    QRect menuRect(bool) const;

    // reparenting
    void handleReparent();
    QVector<QPointer<QWidget> > oldParents;

    QList<QAction*> hiddenActions;
    //default action
    QPointer<QAction> defaultAction;

    QBasicTimer autoReleaseTimer;
    QPlatformMenuBar *platformMenuBar;
    QPlatformMenu *getPlatformMenu(QAction *action);

    inline int indexOf(QAction *act) const { return q_func()->actions().indexOf(act); }
};

#endif // QT_NO_MENUBAR

QT_END_NAMESPACE

#endif // QMENUBAR_P_H<|MERGE_RESOLUTION|>--- conflicted
+++ resolved
@@ -66,12 +66,8 @@
 public:
     QMenuBarPrivate() : itemsDirty(0), currentAction(0), mouseDown(0),
                          closePopupMode(0), defaultPopDown(1), popupState(0), keyboardState(0), altPressed(0),
-<<<<<<< HEAD
-                         nativeMenuBar(-1), doChildEffects(false), platformMenuBar(0)
+                         doChildEffects(false), platformMenuBar(0)
     { }
-=======
-                         doChildEffects(false), platformMenuBar(0)
->>>>>>> 8d64d1e0
 
     ~QMenuBarPrivate()
         {
