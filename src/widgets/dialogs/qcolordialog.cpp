--- conflicted
+++ resolved
@@ -1873,15 +1873,9 @@
     const QDialog * const q = static_cast<const QDialog*>(q_ptr);
     if (nativeDialogInUse)
         return true;
-<<<<<<< HEAD
     if (QCoreApplication::testAttribute(Qt::AA_DontUseNativeDialogs)
         || q->testAttribute(Qt::WA_DontShowOnScreen)
-        || (q->options() & QColorDialog::DontUseNativeDialog)) {
-=======
-    if (q->testAttribute(Qt::WA_DontShowOnScreen))
-        return false;
-    if (options->options() & QColorDialog::DontUseNativeDialog)
->>>>>>> cf0119bb
+        || (options->options() & QColorDialog::DontUseNativeDialog)) {
         return false;
     }
 
