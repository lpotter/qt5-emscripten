/****************************************************************************
**
** Copyright (C) 2013 Digia Plc and/or its subsidiary(-ies).
** Contact: http://www.qt-project.org/legal
**
** This file is part of the QtGui module of the Qt Toolkit.
**
** $QT_BEGIN_LICENSE:LGPL$
** Commercial License Usage
** Licensees holding valid commercial Qt licenses may use this file in
** accordance with the commercial license agreement provided with the
** Software or, alternatively, in accordance with the terms contained in
** a written agreement between you and Digia.  For licensing terms and
** conditions see http://qt.digia.com/licensing.  For further information
** use the contact form at http://qt.digia.com/contact-us.
**
** GNU Lesser General Public License Usage
** Alternatively, this file may be used under the terms of the GNU Lesser
** General Public License version 2.1 as published by the Free Software
** Foundation and appearing in the file LICENSE.LGPL included in the
** packaging of this file.  Please review the following information to
** ensure the GNU Lesser General Public License version 2.1 requirements
** will be met: http://www.gnu.org/licenses/old-licenses/lgpl-2.1.html.
**
** In addition, as a special exception, Digia gives you certain additional
** rights.  These rights are described in the Digia Qt LGPL Exception
** version 1.1, included in the file LGPL_EXCEPTION.txt in this package.
**
** GNU General Public License Usage
** Alternatively, this file may be used under the terms of the GNU
** General Public License version 3.0 as published by the Free Software
** Foundation and appearing in the file LICENSE.GPL included in the
** packaging of this file.  Please review the following information to
** ensure the GNU General Public License version 3.0 requirements will be
** met: http://www.gnu.org/copyleft/gpl.html.
**
**
** $QT_END_LICENSE$
**
****************************************************************************/

/*
  Note: The qdoc comments for QMacStyle are contained in
  .../doc/src/qstyles.qdoc. 
*/

#include <Cocoa/Cocoa.h>

#include "qmacstyle_mac_p.h"
#include "qmacstyle_mac_p_p.h"
#include "qmacstylepixmaps_mac_p.h"

#define QMAC_QAQUASTYLE_SIZE_CONSTRAIN
//#define DEBUG_SIZE_CONSTRAINT

#include <private/qcore_mac_p.h>
#include <private/qcombobox_p.h>
#include <private/qpainter_p.h>
#include <qapplication.h>
#include <qbitmap.h>
#include <qcheckbox.h>
#include <qcombobox.h>
#include <qdialogbuttonbox.h>
#include <qdockwidget.h>
#include <qevent.h>
#include <qfocusframe.h>
#include <qformlayout.h>
#include <qgroupbox.h>
#include <qhash.h>
#include <qheaderview.h>
#include <qlineedit.h>
#include <qmainwindow.h>
#include <qmenubar.h>
#include <qpaintdevice.h>
#include <qpainter.h>
#include <qpixmapcache.h>
#include <qpointer.h>
#include <qprogressbar.h>
#include <qpushbutton.h>
#include <qradiobutton.h>
#include <qrubberband.h>
#include <qscrollbar.h>
#include <qsizegrip.h>
#include <qstyleoption.h>
#include <qtoolbar.h>
#include <qtoolbutton.h>
#include <qtreeview.h>
#include <qtableview.h>
#include <qwizard.h>
#include <qdebug.h>
#include <qlibrary.h>
#include <qdatetimeedit.h>
#include <qmath.h>
#include <QtWidgets/qgraphicsproxywidget.h>
#include <QtWidgets/qgraphicsview.h>
#include <private/qstylehelper_p.h>
#include <private/qstyleanimation_p.h>
#include <qpa/qplatformfontdatabase.h>
#include <qpa/qplatformtheme.h>

QT_USE_NAMESPACE

@interface NotificationReceiver : NSObject {
QMacStylePrivate *mPrivate;
}
- (id)initWithPrivate:(QMacStylePrivate *)priv;
- (void)scrollBarStyleDidChange:(NSNotification *)notification;
@end


@implementation NotificationReceiver
- (id)initWithPrivate:(QMacStylePrivate *)priv
{
    self = [super init];
    mPrivate = priv;
    return self;
}

- (void)scrollBarStyleDidChange:(NSNotification *)notification
{
    Q_UNUSED(notification);
    QEvent event(QEvent::StyleChange);
    foreach (QWidget *widget, QApplication::allWidgets()) {
        if (QScrollBar *scrollBar = qobject_cast<QScrollBar *>(widget))
            QCoreApplication::sendEvent(scrollBar, &event);
    }
}
@end

QT_BEGIN_NAMESPACE

// The following constants are used for adjusting the size
// of push buttons so that they are drawn inside their bounds.
const int QMacStylePrivate::PushButtonLeftOffset = 6;
const int QMacStylePrivate::PushButtonTopOffset = 4;
const int QMacStylePrivate::PushButtonRightOffset = 12;
const int QMacStylePrivate::PushButtonBottomOffset = 12;
const int QMacStylePrivate::MiniButtonH = 26;
const int QMacStylePrivate::SmallButtonH = 30;
const int QMacStylePrivate::BevelButtonW = 50;
const int QMacStylePrivate::BevelButtonH = 22;
const int QMacStylePrivate::PushButtonContentPadding = 6;
const qreal QMacStylePrivate::ScrollBarFadeOutDuration = 200.0;
const qreal QMacStylePrivate::ScrollBarFadeOutDelay = 450.0;

// These colors specify the titlebar gradient colors on
// Leopard. Ideally we should get them from the system.
static const QColor titlebarGradientActiveBegin(220, 220, 220);
static const QColor titlebarGradientActiveEnd(151, 151, 151);
static const QColor titlebarSeparatorLineActive(111, 111, 111);
static const QColor titlebarGradientInactiveBegin(241, 241, 241);
static const QColor titlebarGradientInactiveEnd(207, 207, 207);
static const QColor titlebarSeparatorLineInactive(131, 131, 131);

// Gradient colors used for the dock widget title bar and
// non-unifed tool bar bacground.
static const QColor mainWindowGradientBegin(240, 240, 240);
static const QColor mainWindowGradientEnd(200, 200, 200);

static const int DisclosureOffset = 4;

// Resolve these at run-time, since the functions was moved in Leopard.
typedef HIRect * (*PtrHIShapeGetBounds)(HIShapeRef, HIRect *);
static PtrHIShapeGetBounds ptrHIShapeGetBounds = 0;

static int closeButtonSize = 12;
static bool isVerticalTabs(const QTabBar::Shape shape) {
    return (shape == QTabBar::RoundedEast
                || shape == QTabBar::TriangularEast
                || shape == QTabBar::RoundedWest
                || shape == QTabBar::TriangularWest);
}

void drawTabCloseButton(QPainter *p, bool hover, bool active, bool selected)
{
    // draw background circle
    p->setRenderHints(QPainter::Antialiasing);
    QRect rect(0, 0, closeButtonSize, closeButtonSize);
    QColor background;
    if (hover) {
        background = QColor(124, 124, 124);
    } else {
        if (active) {
            if (selected)
                background = QColor(104, 104, 104);
            else
                background = QColor(83, 83, 83);
        } else {
            if (selected)
                background = QColor(144, 144, 144);
            else
                background = QColor(114, 114, 114);
        }
    }
    p->setPen(Qt::transparent);
    p->setBrush(background);
    p->drawEllipse(rect);

    // draw cross
    int min = 3;
    int max = 9;
    QPen crossPen;
    crossPen.setColor(QColor(194, 194, 194));
    crossPen.setWidthF(1.3);
    crossPen.setCapStyle(Qt::FlatCap);
    p->setPen(crossPen);
    p->drawLine(min, min, max, max);
    p->drawLine(min, max, max, min);
}

QRect rotateTabPainter(QPainter *p, QTabBar::Shape shape, QRect tabRect)
{
    if (isVerticalTabs(shape)) {
        int newX, newY, newRot;
        if (shape == QTabBar::RoundedEast
            || shape == QTabBar::TriangularEast) {
            newX = tabRect.width();
            newY = tabRect.y();
            newRot = 90;
        } else {
            newX = 0;
            newY = tabRect.y() + tabRect.height();
            newRot = -90;
        }
        tabRect.setRect(0, 0, tabRect.height(), tabRect.width());
        QMatrix m;
        m.translate(newX, newY);
        m.rotate(newRot);
        p->setMatrix(m, true);
    }
    return tabRect;
}

void drawTabShape(QPainter *p, const QStyleOptionTabV3 *tabOpt)
{
    QRect r = tabOpt->rect;
    p->translate(tabOpt->rect.x(), tabOpt->rect.y());
    r.moveLeft(0);
    r.moveTop(0);
    QRect tabRect = rotateTabPainter(p, tabOpt->shape, r);

    int width = tabRect.width();
    int height = 20;
    bool active = (tabOpt->state & QStyle::State_Active);
    bool selected = (tabOpt->state & QStyle::State_Selected);

    if (selected) {
        QRect rect(1, 0, width - 2, height);

        // fill body
        if (active) {
            int d = (QSysInfo::MacintoshVersion >= QSysInfo::MV_10_6) ? 16 : 0;
            p->fillRect(rect, QColor(151 + d, 151 + d, 151 + d));
        } else {
            int d = (QSysInfo::MacintoshVersion >= QSysInfo::MV_10_6) ? 9 : 0;
            QLinearGradient gradient(rect.topLeft(), rect.bottomLeft());
            gradient.setColorAt(0, QColor(207 + d, 207 + d, 207 + d));
            gradient.setColorAt(0.5, QColor(206 + d, 206 + d, 206 + d));
            gradient.setColorAt(1, QColor(201 + d, 201 + d, 201 + d));
            p->fillRect(rect, gradient);
        }

        // draw border
        QColor borderSides;
        QColor borderBottom;
        if (active) {
            borderSides = QColor(88, 88, 88);
            borderBottom = QColor(88, 88, 88);
        } else {
            borderSides = QColor(121, 121, 121);
            borderBottom = QColor(116, 116, 116);
        }

        p->setPen(borderSides);

        int bottom = height;
        // left line
        p->drawLine(0, 1, 0, bottom-2);
        // right line
        p->drawLine(width-1, 1, width-1, bottom-2);

        // bottom line
        if (active) {
            p->setPen(QColor(168, 168, 168));
            p->drawLine(3, bottom-1, width-3, bottom-1);
        }
        p->setPen(borderBottom);
        p->drawLine(2, bottom, width-2, bottom);

        int w = 3;
        QRectF rectangleLeft(1, height - w, w, w);
        QRectF rectangleRight(width - 2, height - 1, w, w);
        int startAngle = 180 * 16;
        int spanAngle = 90 * 16;
        p->setRenderHint(QPainter::Antialiasing);
        p->drawArc(rectangleLeft, startAngle, spanAngle);
        p->drawArc(rectangleRight, startAngle, -spanAngle);
    } else {
        // when the mouse is over non selected tabs they get a new color
        bool hover = (tabOpt->state & QStyle::State_MouseOver);
        if (hover) {
            QRect rect(1, 2, width - 1, height - 1);
            p->fillRect(rect, QColor(110, 110, 110));
        }

        // seperator lines between tabs
        bool west = (tabOpt->shape == QTabBar::RoundedWest || tabOpt->shape == QTabBar::TriangularWest);
        bool drawOnRight = !west;
        if ((!drawOnRight && tabOpt->selectedPosition != QStyleOptionTab::NextIsSelected)
            || (drawOnRight && tabOpt->selectedPosition != QStyleOptionTab::NextIsSelected)) {
            QColor borderColor;
            QColor borderHighlightColor;
            if (active) {
                borderColor = QColor(64, 64, 64);
                borderHighlightColor = QColor(140, 140, 140);
            } else {
                borderColor = QColor(135, 135, 135);
                borderHighlightColor = QColor(178, 178, 178);
            }

            int x = drawOnRight ? width : 0;

            // tab seperator line
            p->setPen(borderColor);
            p->drawLine(x, 2, x, height + 1);

            // tab seperator highlight
            p->setPen(borderHighlightColor);
            p->drawLine(x-1, 2, x-1, height + 1);
            p->drawLine(x+1, 2, x+1, height + 1);
        }
    }
}

void drawTabBase(QPainter *p, const QStyleOptionTabBarBaseV2 *tbb, const QWidget *w)
{
    QRect r = tbb->rect;
    if (isVerticalTabs(tbb->shape)) {
        r.setWidth(w->width());
    } else {
        r.setHeight(w->height());
    }
    QRect tabRect = rotateTabPainter(p, tbb->shape, r);
    int width = tabRect.width();
    int height = tabRect.height();
    bool active = (tbb->state & QStyle::State_Active);

    // top border lines
    QColor borderHighlightTop;
    QColor borderTop;
    if (active) {
        borderTop = QColor(64, 64, 64);
        borderHighlightTop = QColor(174, 174, 174);
    } else {
        borderTop = QColor(135, 135, 135);
        borderHighlightTop = QColor(207, 207, 207);
    }
    p->setPen(borderHighlightTop);
    p->drawLine(tabRect.x(), 0, width, 0);
    p->setPen(borderTop);
    p->drawLine(tabRect.x(), 1, width, 1);

    // center block
    QRect centralRect(tabRect.x(), 2, width, height - 2);
    if (active) {
        QColor mainColor = QColor(120, 120, 120);
        p->fillRect(centralRect, mainColor);
    } else {
        QLinearGradient gradient(centralRect.topLeft(), centralRect.bottomLeft());
        gradient.setColorAt(0, QColor(165, 165, 165));
        gradient.setColorAt(0.5, QColor(164, 164, 164));
        gradient.setColorAt(1, QColor(158, 158, 158));
        p->fillRect(centralRect, gradient);
    }

    // bottom border lines
    QColor borderHighlightBottom;
    QColor borderBottom;
    if (active) {
        borderHighlightBottom = QColor(153, 153, 153);
        borderBottom = QColor(64, 64, 64);
    } else {
        borderHighlightBottom = QColor(177, 177, 177);
        borderBottom = QColor(127, 127, 127);
    }
    p->setPen(borderHighlightBottom);
    p->drawLine(tabRect.x(), height - 2, width, height - 2);
    p->setPen(borderBottom);
    p->drawLine(tabRect.x(), height - 1, width, height - 1);
}

static int getControlSize(const QStyleOption *option, const QWidget *widget)
{
    switch (QMacStyle::widgetSizePolicy(widget, option)) {
    case QMacStyle::SizeSmall:
        return QAquaSizeSmall;
    case QMacStyle::SizeMini:
        return QAquaSizeMini;
    default:
        break;
    }
    return QAquaSizeLarge;
}


static inline bool isTreeView(const QWidget *widget)
{
    return (widget && widget->parentWidget() &&
            (qobject_cast<const QTreeView *>(widget->parentWidget())
             ));
}

static inline ThemeTabDirection getTabDirection(QTabBar::Shape shape)
{
    ThemeTabDirection ttd;
    switch (shape) {
    case QTabBar::RoundedSouth:
    case QTabBar::TriangularSouth:
        ttd = kThemeTabSouth;
        break;
    default:  // Added to remove the warning, since all values are taken care of, really!
    case QTabBar::RoundedNorth:
    case QTabBar::TriangularNorth:
        ttd = kThemeTabNorth;
        break;
    case QTabBar::RoundedWest:
    case QTabBar::TriangularWest:
        ttd = kThemeTabWest;
        break;
    case QTabBar::RoundedEast:
    case QTabBar::TriangularEast:
        ttd = kThemeTabEast;
        break;
    }
    return ttd;
}

static QString qt_mac_removeMnemonics(const QString &original)
{
    QString returnText(original.size(), 0);
    int finalDest = 0;
    int currPos = 0;
    int l = original.length();
    while (l) {
        if (original.at(currPos) == QLatin1Char('&')
            && (l == 1 || original.at(currPos + 1) != QLatin1Char('&'))) {
            ++currPos;
            --l;
            if (l == 0)
                break;
        }
        returnText[finalDest] = original.at(currPos);
        ++currPos;
        ++finalDest;
        --l;
    }
    returnText.truncate(finalDest);
    return returnText;
}

class QMacCGContext
{
    CGContextRef context;
public:
    QMacCGContext(QPainter *p);
    inline QMacCGContext() { context = 0; }
    inline QMacCGContext(const QPaintDevice *pdev) {
        extern CGContextRef qt_mac_cg_context(const QPaintDevice *);
        context = qt_mac_cg_context(pdev);
    }
    inline QMacCGContext(CGContextRef cg, bool takeOwnership=false) {
        context = cg;
        if (!takeOwnership)
            CGContextRetain(context);
    }
    inline QMacCGContext(const QMacCGContext &copy) : context(0) { *this = copy; }
    inline ~QMacCGContext() {
        if (context)
            CGContextRelease(context);
    }
    inline bool isNull() const { return context; }
    inline operator CGContextRef() { return context; }
    inline QMacCGContext &operator=(const QMacCGContext &copy) {
        if (context)
            CGContextRelease(context);
        context = copy.context;
        CGContextRetain(context);
        return *this;
    }
    inline QMacCGContext &operator=(CGContextRef cg) {
        if (context)
            CGContextRelease(context);
        context = cg;
        CGContextRetain(context); //we do not take ownership
        return *this;
    }
};

static QColor qcolorFromCGColor(CGColorRef cgcolor)
{
    QColor pc;
    CGColorSpaceModel model = CGColorSpaceGetModel(CGColorGetColorSpace(cgcolor));
    const CGFloat *components = CGColorGetComponents(cgcolor);
    if (model == kCGColorSpaceModelRGB) {
        pc.setRgbF(components[0], components[1], components[2], components[3]);
    } else if (model == kCGColorSpaceModelCMYK) {
        pc.setCmykF(components[0], components[1], components[2], components[3]);
    } else if (model == kCGColorSpaceModelMonochrome) {
        pc.setRgbF(components[0], components[0], components[0], components[1]);
    } else {
        // Colorspace we can't deal with.
        qWarning("Qt: qcolorFromCGColor: cannot convert from colorspace model: %d", model);
        Q_ASSERT(false);
    }
    return pc;
}

static inline QColor leopardBrush(ThemeBrush brush)
{
    QCFType<CGColorRef> cgClr = 0;
    HIThemeBrushCreateCGColor(brush, &cgClr);
    return qcolorFromCGColor(cgClr);
}

QColor qcolorForTheme(ThemeBrush brush)
{
    return leopardBrush(brush);
}

OSStatus qt_mac_shape2QRegionHelper(int inMessage, HIShapeRef, const CGRect *inRect, void *inRefcon)
{
    QRegion *region = static_cast<QRegion *>(inRefcon);
    if (!region)
        return paramErr;

    switch (inMessage) {
    case kHIShapeEnumerateRect:
        *region += QRect(inRect->origin.x, inRect->origin.y,
                         inRect->size.width, inRect->size.height);
        break;
    case kHIShapeEnumerateInit:
        // Assume the region is already setup correctly
    case kHIShapeEnumerateTerminate:
    default:
        break;
    }
    return noErr;
}


/*!
    \internal
     Create's a mutable shape, it's the caller's responsibility to release.
     WARNING: this function clamps the coordinates to SHRT_MIN/MAX on 10.4 and below.
*/
HIMutableShapeRef qt_mac_toHIMutableShape(const QRegion &region)
{
    HIMutableShapeRef shape = HIShapeCreateMutable();
    if (region.rectCount() < 2 ) {
        QRect qtRect = region.boundingRect();
        CGRect cgRect = CGRectMake(qtRect.x(), qtRect.y(), qtRect.width(), qtRect.height());
        HIShapeUnionWithRect(shape, &cgRect);
    } else {
        foreach (const QRect &qtRect, region.rects()) {
            CGRect cgRect = CGRectMake(qtRect.x(), qtRect.y(), qtRect.width(), qtRect.height());
            HIShapeUnionWithRect(shape, &cgRect);
        }
    }
    return shape;
}

QRegion qt_mac_fromHIShapeRef(HIShapeRef shape)
{
    QRegion returnRegion;
    //returnRegion.detach();
    HIShapeEnumerate(shape, kHIShapeParseFromTopLeft, qt_mac_shape2QRegionHelper, &returnRegion);
    return returnRegion;
}

CGColorSpaceRef m_genericColorSpace = 0;
QHash<CGDirectDisplayID, CGColorSpaceRef> m_displayColorSpaceHash;
bool m_postRoutineRegistered = false;

CGColorSpaceRef qt_mac_displayColorSpace(const QWidget *widget);
CGColorSpaceRef qt_mac_genericColorSpace()
{
#if 0
    if (!m_genericColorSpace) {
        if (QSysInfo::MacintoshVersion >= QSysInfo::MV_10_4) {
            m_genericColorSpace = CGColorSpaceCreateWithName(kCGColorSpaceGenericRGB);
        } else
        {
            m_genericColorSpace = CGColorSpaceCreateDeviceRGB();
        }
        if (!m_postRoutineRegistered) {
            m_postRoutineRegistered = true;
            qAddPostRoutine(QCoreGraphicsPaintEngine::cleanUpMacColorSpaces);
        }
    }
    return m_genericColorSpace;
#else
    // Just return the main display colorspace for the moment.
    return qt_mac_displayColorSpace(0);
#endif
}

/*
    Ideally, we should pass the widget in here, and use CGGetDisplaysWithRect() etc.
    to support multiple displays correctly.
*/
CGColorSpaceRef qt_mac_displayColorSpace(const QWidget *widget)
{
    CGColorSpaceRef colorSpace;

    CGDirectDisplayID displayID;
    if (widget == 0) {
        displayID = CGMainDisplayID();
    } else {
        displayID = CGMainDisplayID();
        /*
        ### get correct display
        const QRect &qrect = widget->window()->geometry();
        CGRect rect = CGRectMake(qrect.x(), qrect.y(), qrect.width(), qrect.height());
        CGDisplayCount throwAway;
        CGDisplayErr dErr = CGGetDisplaysWithRect(rect, 1, &displayID, &throwAway);
        if (dErr != kCGErrorSuccess)
            return macDisplayColorSpace(0); // fall back on main display
        */
    }
    if ((colorSpace = m_displayColorSpaceHash.value(displayID)))
        return colorSpace;

    colorSpace = CGDisplayCopyColorSpace(displayID);
    if (colorSpace == 0)
        colorSpace = CGColorSpaceCreateDeviceRGB();

    m_displayColorSpaceHash.insert(displayID, colorSpace);
    if (!m_postRoutineRegistered) {
        m_postRoutineRegistered = true;
        void qt_mac_cleanUpMacColorSpaces();
        qAddPostRoutine(qt_mac_cleanUpMacColorSpaces);
    }
    return colorSpace;
}

void qt_mac_cleanUpMacColorSpaces()
{
    if (m_genericColorSpace) {
        CFRelease(m_genericColorSpace);
        m_genericColorSpace = 0;
    }
    QHash<CGDirectDisplayID, CGColorSpaceRef>::const_iterator it = m_displayColorSpaceHash.constBegin();
    while (it != m_displayColorSpaceHash.constEnd()) {
        if (it.value())
            CFRelease(it.value());
        ++it;
    }
    m_displayColorSpaceHash.clear();
}

bool qt_macWindowIsTextured(const QWidget *window)
{
    NSWindow *nswindow = static_cast<NSWindow*>(
        QApplication::platformNativeInterface()->nativeResourceForWindow("NSWindow", window->windowHandle()));
    if (!nswindow)
        return false;
    return ([nswindow styleMask] & NSTexturedBackgroundWindowMask) ? true : false;
}

/*****************************************************************************
  QMacCGStyle globals
 *****************************************************************************/
const int qt_mac_hitheme_version = 0; //the HITheme version we speak
const int macItemFrame         = 2;    // menu item frame width
const int macItemHMargin       = 3;    // menu item hor text margin
const int macItemVMargin       = 2;    // menu item ver text margin
const int macRightBorder       = 12;   // right border on mac
const ThemeWindowType QtWinType = kThemeDocumentWindow; // Window type we use for QTitleBar.
QPixmap *qt_mac_backgroundPattern = 0; // stores the standard widget background.

/*****************************************************************************
  QMacCGStyle utility functions
 *****************************************************************************/
static inline int qt_mac_hitheme_tab_version()
{
    return 1;
}

static inline HIRect qt_hirectForQRect(const QRect &convertRect, const QRect &rect = QRect())
{
    return CGRectMake(convertRect.x() + rect.x(), convertRect.y() + rect.y(),
                      convertRect.width() - rect.width(), convertRect.height() - rect.height());
}

static inline const QRect qt_qrectForHIRect(const HIRect &hirect)
{
    return QRect(QPoint(int(hirect.origin.x), int(hirect.origin.y)),
                 QSize(int(hirect.size.width), int(hirect.size.height)));
}

inline bool qt_mac_is_metal(const QWidget *w)
{
    for (; w; w = w->parentWidget()) {
        if (w->testAttribute(Qt::WA_MacBrushedMetal))
            return true;
        if (w->isWindow() && w->testAttribute(Qt::WA_WState_Created)) {  // If not created will fall through to the opaque check and be fine anyway.
            return qt_macWindowIsTextured(w);
        }
        if (w->d_func()->isOpaque)
            break;
    }
    return false;
}

static int qt_mac_aqua_get_metric(ThemeMetric met)
{
    SInt32 ret;
    GetThemeMetric(met, &ret);
    return ret;
}

static QSize qt_aqua_get_known_size(QStyle::ContentsType ct, const QWidget *widg, QSize szHint,
                                    QAquaWidgetSize sz)
{
    QSize ret(-1, -1);
    if (sz != QAquaSizeSmall && sz != QAquaSizeLarge && sz != QAquaSizeMini) {
        qDebug("Not sure how to return this...");
        return ret;
    }
    if ((widg && widg->testAttribute(Qt::WA_SetFont)) || !QApplication::desktopSettingsAware()) {
        // If you're using a custom font and it's bigger than the default font,
        // then no constraints for you. If you are smaller, we can try to help you out
        QFont font = qt_app_fonts_hash()->value(widg->metaObject()->className(), QFont());
        if (widg->font().pointSize() > font.pointSize())
            return ret;
    }

    if (ct == QStyle::CT_CustomBase && widg) {
        if (qobject_cast<const QPushButton *>(widg))
            ct = QStyle::CT_PushButton;
        else if (qobject_cast<const QRadioButton *>(widg))
            ct = QStyle::CT_RadioButton;
        else if (qobject_cast<const QCheckBox *>(widg))
            ct = QStyle::CT_CheckBox;
        else if (qobject_cast<const QComboBox *>(widg))
            ct = QStyle::CT_ComboBox;
        else if (qobject_cast<const QToolButton *>(widg))
            ct = QStyle::CT_ToolButton;
        else if (qobject_cast<const QSlider *>(widg))
            ct = QStyle::CT_Slider;
        else if (qobject_cast<const QProgressBar *>(widg))
            ct = QStyle::CT_ProgressBar;
        else if (qobject_cast<const QLineEdit *>(widg))
            ct = QStyle::CT_LineEdit;
        else if (qobject_cast<const QHeaderView *>(widg))
            ct = QStyle::CT_HeaderSection;
        else if (qobject_cast<const QMenuBar *>(widg))
            ct = QStyle::CT_MenuBar;
        else if (qobject_cast<const QSizeGrip *>(widg))
            ct = QStyle::CT_SizeGrip;
        else
            return ret;
    }

    switch (ct) {
    case QStyle::CT_PushButton: {
        const QPushButton *psh = qobject_cast<const QPushButton *>(widg);
        // If this comparison is false, then the widget was not a push button.
        // This is bad and there's very little we can do since we were requested to find a
        // sensible size for a widget that pretends to be a QPushButton but is not.
        if(psh) {
            QString buttonText = qt_mac_removeMnemonics(psh->text());
            if (buttonText.contains(QLatin1Char('\n')))
                ret = QSize(-1, -1);
            else if (sz == QAquaSizeLarge)
                ret = QSize(-1, qt_mac_aqua_get_metric(kThemeMetricPushButtonHeight));
            else if (sz == QAquaSizeSmall)
                ret = QSize(-1, qt_mac_aqua_get_metric(kThemeMetricSmallPushButtonHeight));
            else if (sz == QAquaSizeMini)
                ret = QSize(-1, qt_mac_aqua_get_metric(kThemeMetricMiniPushButtonHeight));

            if (!psh->icon().isNull()){
                // If the button got an icon, and the icon is larger than the
                // button, we can't decide on a default size
                ret.setWidth(-1);
                if (ret.height() < psh->iconSize().height())
                    ret.setHeight(-1);
            }
            else if (buttonText == QLatin1String("OK") || buttonText == QLatin1String("Cancel")){
                // Aqua Style guidelines restrict the size of OK and Cancel buttons to 68 pixels.
                // However, this doesn't work for German, therefore only do it for English,
                // I suppose it would be better to do some sort of lookups for languages
                // that like to have really long words.
                ret.setWidth(77 - 8);
            }
        } else {
            // The only sensible thing to do is to return whatever the style suggests...
            if (sz == QAquaSizeLarge)
                ret = QSize(-1, qt_mac_aqua_get_metric(kThemeMetricPushButtonHeight));
            else if (sz == QAquaSizeSmall)
                ret = QSize(-1, qt_mac_aqua_get_metric(kThemeMetricSmallPushButtonHeight));
            else if (sz == QAquaSizeMini)
                ret = QSize(-1, qt_mac_aqua_get_metric(kThemeMetricMiniPushButtonHeight));
            else
                // Since there's no default size we return the large size...
                ret = QSize(-1, qt_mac_aqua_get_metric(kThemeMetricPushButtonHeight));
         }
#if 0 //Not sure we are applying the rules correctly for RadioButtons/CheckBoxes --Sam
    } else if (ct == QStyle::CT_RadioButton) {
        QRadioButton *rdo = static_cast<QRadioButton *>(widg);
        // Exception for case where multiline radio button text requires no size constrainment
        if (rdo->text().find('\n') != -1)
            return ret;
        if (sz == QAquaSizeLarge)
            ret = QSize(-1, qt_mac_aqua_get_metric(kThemeMetricRadioButtonHeight));
        else if (sz == QAquaSizeSmall)
            ret = QSize(-1, qt_mac_aqua_get_metric(kThemeMetricSmallRadioButtonHeight));
        else if (sz == QAquaSizeMini)
            ret = QSize(-1, qt_mac_aqua_get_metric(kThemeMetricMiniRadioButtonHeight));
    } else if (ct == QStyle::CT_CheckBox) {
        if (sz == QAquaSizeLarge)
            ret = QSize(-1, qt_mac_aqua_get_metric(kThemeMetricCheckBoxHeight));
        else if (sz == QAquaSizeSmall)
            ret = QSize(-1, qt_mac_aqua_get_metric(kThemeMetricSmallCheckBoxHeight));
        else if (sz == QAquaSizeMini)
            ret = QSize(-1, qt_mac_aqua_get_metric(kThemeMetricMiniCheckBoxHeight));
#endif
        break;
    }
    case QStyle::CT_SizeGrip:
        if (sz == QAquaSizeLarge || sz == QAquaSizeSmall) {
            HIRect r;
            HIPoint p = { 0, 0 };
            HIThemeGrowBoxDrawInfo gbi;
            gbi.version = 0;
            gbi.state = kThemeStateActive;
            gbi.kind = kHIThemeGrowBoxKindNormal;
            gbi.direction = QApplication::isRightToLeft() ? kThemeGrowLeft | kThemeGrowDown
                                                          : kThemeGrowRight | kThemeGrowDown;
            gbi.size = sz == QAquaSizeSmall ? kHIThemeGrowBoxSizeSmall : kHIThemeGrowBoxSizeNormal;
            if (HIThemeGetGrowBoxBounds(&p, &gbi, &r) == noErr)
                ret = QSize(r.size.width, r.size.height);
        }
        break;
    case QStyle::CT_ComboBox:
        switch (sz) {
        case QAquaSizeLarge:
            ret = QSize(-1, qt_mac_aqua_get_metric(kThemeMetricPopupButtonHeight));
            break;
        case QAquaSizeSmall:
            ret = QSize(-1, qt_mac_aqua_get_metric(kThemeMetricSmallPopupButtonHeight));
            break;
        case QAquaSizeMini:
            ret = QSize(-1, qt_mac_aqua_get_metric(kThemeMetricMiniPopupButtonHeight));
            break;
        default:
            break;
        }
        break;
    case QStyle::CT_ToolButton:
        if (sz == QAquaSizeSmall) {
            int width = 0, height = 0;
            if (szHint == QSize(-1, -1)) { //just 'guess'..
                const QToolButton *bt = qobject_cast<const QToolButton *>(widg);
                // If this conversion fails then the widget was not what it claimed to be.
                if(bt) {
                    if (!bt->icon().isNull()) {
                        QSize iconSize = bt->iconSize();
                        QSize pmSize = bt->icon().actualSize(QSize(32, 32), QIcon::Normal);
                        width = qMax(width, qMax(iconSize.width(), pmSize.width()));
                        height = qMax(height, qMax(iconSize.height(), pmSize.height()));
                    }
                    if (!bt->text().isNull() && bt->toolButtonStyle() != Qt::ToolButtonIconOnly) {
                        int text_width = bt->fontMetrics().width(bt->text()),
                           text_height = bt->fontMetrics().height();
                        if (bt->toolButtonStyle() == Qt::ToolButtonTextUnderIcon) {
                            width = qMax(width, text_width);
                            height += text_height;
                        } else {
                            width += text_width;
                            width = qMax(height, text_height);
                        }
                    }
                } else {
                    // Let's return the size hint...
                    width = szHint.width();
                    height = szHint.height();
                }
            } else {
                width = szHint.width();
                height = szHint.height();
            }
            width =  qMax(20, width +  5); //border
            height = qMax(20, height + 5); //border
            ret = QSize(width, height);
        }
        break;
    case QStyle::CT_Slider: {
        int w = -1;
        const QSlider *sld = qobject_cast<const QSlider *>(widg);
        // If this conversion fails then the widget was not what it claimed to be.
        if(sld) {
            if (sz == QAquaSizeLarge) {
                if (sld->orientation() == Qt::Horizontal) {
                    w = qt_mac_aqua_get_metric(kThemeMetricHSliderHeight);
                    if (sld->tickPosition() != QSlider::NoTicks)
                        w += qt_mac_aqua_get_metric(kThemeMetricHSliderTickHeight);
                } else {
                    w = qt_mac_aqua_get_metric(kThemeMetricVSliderWidth);
                    if (sld->tickPosition() != QSlider::NoTicks)
                        w += qt_mac_aqua_get_metric(kThemeMetricVSliderTickWidth);
                }
            } else if (sz == QAquaSizeSmall) {
                if (sld->orientation() == Qt::Horizontal) {
                    w = qt_mac_aqua_get_metric(kThemeMetricSmallHSliderHeight);
                    if (sld->tickPosition() != QSlider::NoTicks)
                        w += qt_mac_aqua_get_metric(kThemeMetricSmallHSliderTickHeight);
                } else {
                    w = qt_mac_aqua_get_metric(kThemeMetricSmallVSliderWidth);
                    if (sld->tickPosition() != QSlider::NoTicks)
                        w += qt_mac_aqua_get_metric(kThemeMetricSmallVSliderTickWidth);
                }
            } else if (sz == QAquaSizeMini) {
                if (sld->orientation() == Qt::Horizontal) {
                    w = qt_mac_aqua_get_metric(kThemeMetricMiniHSliderHeight);
                    if (sld->tickPosition() != QSlider::NoTicks)
                        w += qt_mac_aqua_get_metric(kThemeMetricMiniHSliderTickHeight);
                } else {
                    w = qt_mac_aqua_get_metric(kThemeMetricMiniVSliderWidth);
                    if (sld->tickPosition() != QSlider::NoTicks)
                        w += qt_mac_aqua_get_metric(kThemeMetricMiniVSliderTickWidth);
                }
            }
        } else {
            // This is tricky, we were requested to find a size for a slider which is not
            // a slider. We don't know if this is vertical or horizontal or if we need to
            // have tick marks or not.
            // For this case we will return an horizontal slider without tick marks.
            w = qt_mac_aqua_get_metric(kThemeMetricHSliderHeight);
            w += qt_mac_aqua_get_metric(kThemeMetricHSliderTickHeight);
        }
        if (sld->orientation() == Qt::Horizontal)
            ret.setHeight(w);
        else
            ret.setWidth(w);
        break;
    }
    case QStyle::CT_ProgressBar: {
        int finalValue = -1;
        Qt::Orientation orient = Qt::Horizontal;
        if (const QProgressBar *pb = qobject_cast<const QProgressBar *>(widg))
            orient = pb->orientation();

        if (sz == QAquaSizeLarge)
            finalValue = qt_mac_aqua_get_metric(kThemeMetricLargeProgressBarThickness)
                            + qt_mac_aqua_get_metric(kThemeMetricProgressBarShadowOutset);
        else
            finalValue = qt_mac_aqua_get_metric(kThemeMetricNormalProgressBarThickness)
                            + qt_mac_aqua_get_metric(kThemeMetricSmallProgressBarShadowOutset);
        if (orient == Qt::Horizontal)
            ret.setHeight(finalValue);
        else
            ret.setWidth(finalValue);
        break;
    }
    case QStyle::CT_LineEdit:
        if (!widg || !qobject_cast<QComboBox *>(widg->parentWidget())) {
            //should I take into account the font dimentions of the lineedit? -Sam
            if (sz == QAquaSizeLarge)
                ret = QSize(-1, 21);
            else
                ret = QSize(-1, 19);
        }
        break;
    case QStyle::CT_HeaderSection:
        if (isTreeView(widg))
           ret = QSize(-1, qt_mac_aqua_get_metric(kThemeMetricListHeaderHeight));
        break;
    case QStyle::CT_MenuBar:
        if (sz == QAquaSizeLarge) {
            ret = QSize(-1, [[NSApp mainMenu] menuBarHeight]);
            // In the qt_mac_set_native_menubar(false) case,
            // we come it here with a zero-height main menu,
            // preventing the in-window menu from displaying.
            // Use 22 pixels for the height, by observation.
            if (ret.height() <= 0)
                ret.setHeight(22);
        }
        break;
    default:
        break;
    }
    return ret;
}


#if defined(QMAC_QAQUASTYLE_SIZE_CONSTRAIN) || defined(DEBUG_SIZE_CONSTRAINT)
static QAquaWidgetSize qt_aqua_guess_size(const QWidget *widg, QSize large, QSize small, QSize mini)
{
    if (large == QSize(-1, -1)) {
        if (small != QSize(-1, -1))
            return QAquaSizeSmall;
        if (mini != QSize(-1, -1))
            return QAquaSizeMini;
        return QAquaSizeUnknown;
    } else if (small == QSize(-1, -1)) {
        if (mini != QSize(-1, -1))
            return QAquaSizeMini;
        return QAquaSizeLarge;
    } else if (mini == QSize(-1, -1)) {
        return QAquaSizeLarge;
    }

#ifndef QT_NO_MAINWINDOW
    if (qobject_cast<QDockWidget *>(widg->window()) || qEnvironmentVariableIsSet("QWIDGET_ALL_SMALL")) {
        //if (small.width() != -1 || small.height() != -1)
        return QAquaSizeSmall;
    } else if (qEnvironmentVariableIsSet("QWIDGET_ALL_MINI")) {
        return QAquaSizeMini;
    }
#endif

#if 0
    /* Figure out which size we're closer to, I just hacked this in, I haven't
       tested it as it would probably look pretty strange to have some widgets
       big and some widgets small in the same window?? -Sam */
    int large_delta=0;
    if (large.width() != -1) {
        int delta = large.width() - widg->width();
        large_delta += delta * delta;
    }
    if (large.height() != -1) {
        int delta = large.height() - widg->height();
        large_delta += delta * delta;
    }
    int small_delta=0;
    if (small.width() != -1) {
        int delta = small.width() - widg->width();
        small_delta += delta * delta;
    }
    if (small.height() != -1) {
        int delta = small.height() - widg->height();
        small_delta += delta * delta;
    }
    int mini_delta=0;
    if (mini.width() != -1) {
        int delta = mini.width() - widg->width();
        mini_delta += delta * delta;
    }
    if (mini.height() != -1) {
        int delta = mini.height() - widg->height();
        mini_delta += delta * delta;
    }
    if (mini_delta < small_delta && mini_delta < large_delta)
        return QAquaSizeMini;
    else if (small_delta < large_delta)
        return QAquaSizeSmall;
#endif
    return QAquaSizeLarge;
}
#endif

QAquaWidgetSize QMacStylePrivate::aquaSizeConstrain(const QStyleOption *option, const QWidget *widg,
                                       QStyle::ContentsType ct, QSize szHint, QSize *insz) const
{
#if defined(QMAC_QAQUASTYLE_SIZE_CONSTRAIN) || defined(DEBUG_SIZE_CONSTRAINT)
    if (option) {
        if (option->state & QStyle::State_Small)
            return QAquaSizeSmall;
        if (option->state & QStyle::State_Mini)
            return QAquaSizeMini;
    }

    if (!widg) {
        if (insz)
            *insz = QSize();
        if (qEnvironmentVariableIsSet("QWIDGET_ALL_SMALL"))
            return QAquaSizeSmall;
        if (qEnvironmentVariableIsSet("QWIDGET_ALL_MINI"))
            return QAquaSizeMini;
        return QAquaSizeUnknown;
    }

    Q_Q(const QMacStyle);
    QSize large = qt_aqua_get_known_size(ct, widg, szHint, QAquaSizeLarge),
          small = qt_aqua_get_known_size(ct, widg, szHint, QAquaSizeSmall),
          mini  = qt_aqua_get_known_size(ct, widg, szHint, QAquaSizeMini);
    bool guess_size = false;
    QAquaWidgetSize ret = QAquaSizeUnknown;
    QMacStyle::WidgetSizePolicy wsp = q->widgetSizePolicy(widg);
    if (wsp == QMacStyle::SizeDefault)
        guess_size = true;
    else if (wsp == QMacStyle::SizeMini)
        ret = QAquaSizeMini;
    else if (wsp == QMacStyle::SizeSmall)
        ret = QAquaSizeSmall;
    else if (wsp == QMacStyle::SizeLarge)
        ret = QAquaSizeLarge;
    if (guess_size)
        ret = qt_aqua_guess_size(widg, large, small, mini);

    QSize *sz = 0;
    if (ret == QAquaSizeSmall)
        sz = &small;
    else if (ret == QAquaSizeLarge)
        sz = &large;
    else if (ret == QAquaSizeMini)
        sz = &mini;
    if (insz)
        *insz = sz ? *sz : QSize(-1, -1);
#ifdef DEBUG_SIZE_CONSTRAINT
    if (sz) {
        const char *size_desc = "Unknown";
        if (sz == &small)
            size_desc = "Small";
        else if (sz == &large)
            size_desc = "Large";
        else if (sz == &mini)
            size_desc = "Mini";
        qDebug("%s - %s: %s taken (%d, %d) [%d, %d]",
               widg ? widg->objectName().toLatin1().constData() : "*Unknown*",
               widg ? widg->metaObject()->className() : "*Unknown*", size_desc, widg->width(), widg->height(),
               sz->width(), sz->height());
    }
#endif
    return ret;
#else
    if (insz)
        *insz = QSize();
    Q_UNUSED(widg);
    Q_UNUSED(ct);
    Q_UNUSED(szHint);
    return QAquaSizeUnknown;
#endif
}

/**
    Returns the free space awailable for contents inside the
    button (and not the size of the contents itself)
*/
HIRect QMacStylePrivate::pushButtonContentBounds(const QStyleOptionButton *btn,
                                                 const HIThemeButtonDrawInfo *bdi) const
{
    HIRect outerBounds = qt_hirectForQRect(btn->rect);
    // Adjust the bounds to correct for
    // carbon not calculating the content bounds fully correct
    if (bdi->kind == kThemePushButton || bdi->kind == kThemePushButtonSmall){
        outerBounds.origin.y += QMacStylePrivate::PushButtonTopOffset;
        outerBounds.size.height -= QMacStylePrivate::PushButtonBottomOffset;
    } else if (bdi->kind == kThemePushButtonMini) {
        outerBounds.origin.y += QMacStylePrivate::PushButtonTopOffset;
    }

    HIRect contentBounds;
    HIThemeGetButtonContentBounds(&outerBounds, bdi, &contentBounds);
    return contentBounds;
}

/**
    Calculates the size of the button contents.
    This includes both the text and the icon.
*/
QSize QMacStylePrivate::pushButtonSizeFromContents(const QStyleOptionButton *btn) const
{
    Q_Q(const QMacStyle);
    QSize csz(0, 0);
    QSize iconSize = btn->icon.isNull() ? QSize(0, 0)
                : (btn->iconSize + QSize(QMacStylePrivate::PushButtonContentPadding, 0));
    QRect textRect = btn->text.isEmpty() ? QRect(0, 0, 1, 1)
                : btn->fontMetrics.boundingRect(QRect(), Qt::AlignCenter, btn->text);
    csz.setWidth(iconSize.width() + textRect.width()
             + ((btn->features & QStyleOptionButton::HasMenu)
                            ? q->proxy()->pixelMetric(QStyle::PM_MenuButtonIndicator, btn, 0) : 0));
    csz.setHeight(qMax(iconSize.height(), textRect.height()));
    return csz;
}

/**
    Checks if the actual contents of btn fits inside the free content bounds of
    'buttonKindToCheck'. Meant as a helper function for 'initHIThemePushButton'
    for determining which button kind to use for drawing.
*/
bool QMacStylePrivate::contentFitsInPushButton(const QStyleOptionButton *btn,
                                               HIThemeButtonDrawInfo *bdi,
                                               ThemeButtonKind buttonKindToCheck) const
{
    ThemeButtonKind tmp = bdi->kind;
    bdi->kind = buttonKindToCheck;
    QSize contentSize = pushButtonSizeFromContents(btn);
    QRect freeContentRect = qt_qrectForHIRect(pushButtonContentBounds(btn, bdi));
    bdi->kind = tmp;
    return freeContentRect.contains(QRect(freeContentRect.x(), freeContentRect.y(),
                                    contentSize.width(), contentSize.height()));
}

/**
    Creates a HIThemeButtonDrawInfo structure that specifies the correct button
    kind and other details to use for drawing the given push button. Which
    button kind depends on the size of the button, the size of the contents,
    explicit user style settings, etc.
*/
void QMacStylePrivate::initHIThemePushButton(const QStyleOptionButton *btn,
                                             const QWidget *widget,
                                             const ThemeDrawState tds,
                                             HIThemeButtonDrawInfo *bdi) const
{
    bool drawColorless = btn->palette.currentColorGroup() == QPalette::Active;
    ThemeDrawState tdsModified = tds;
    if (btn->state & QStyle::State_On)
        tdsModified = kThemeStatePressed;
    bdi->version = qt_mac_hitheme_version;
    bdi->state = tdsModified;
    bdi->value = kThemeButtonOff;

    if (drawColorless && tdsModified == kThemeStateInactive)
        bdi->state = kThemeStateActive;
    if (btn->state & QStyle::State_HasFocus)
        bdi->adornment = kThemeAdornmentFocus;
    else
        bdi->adornment = kThemeAdornmentNone;


    if (btn->features & (QStyleOptionButton::Flat)) {
        bdi->kind = kThemeBevelButton;
    } else {
        switch (aquaSizeConstrain(btn, widget)) {
        case QAquaSizeSmall:
            bdi->kind = kThemePushButtonSmall;
            break;
        case QAquaSizeMini:
            bdi->kind = kThemePushButtonMini;
            break;
        case QAquaSizeLarge:
            // ... We should honor if the user is explicit about using the
            // large button. But right now Qt will specify the large button
            // as default rather than QAquaSizeUnknown.
            // So we treat it like QAquaSizeUnknown
            // to get the dynamic choosing of button kind.
        case QAquaSizeUnknown:
            // Choose the button kind that closest match the button rect, but at the
            // same time displays the button contents without clipping.
            bdi->kind = kThemeBevelButton;
            if (btn->rect.width() >= QMacStylePrivate::BevelButtonW && btn->rect.height() >= QMacStylePrivate::BevelButtonH){
                if (widget && widget->testAttribute(Qt::WA_MacVariableSize)) {
                    if (btn->rect.height() <= QMacStylePrivate::MiniButtonH){
                        if (contentFitsInPushButton(btn, bdi, kThemePushButtonMini))
                            bdi->kind = kThemePushButtonMini;
                    } else if (btn->rect.height() <= QMacStylePrivate::SmallButtonH){
                        if (contentFitsInPushButton(btn, bdi, kThemePushButtonSmall))
                            bdi->kind = kThemePushButtonSmall;
                    } else if (contentFitsInPushButton(btn, bdi, kThemePushButton)) {
                        bdi->kind = kThemePushButton;
                    }
                } else {
                    bdi->kind = kThemePushButton;
                }
            }
        }
    }
}

bool qt_mac_buttonIsRenderedFlat(const QPushButton *pushButton, const QStyleOptionButton *option)
{
    QMacStyle *macStyle = qobject_cast<QMacStyle *>(pushButton->style());
    if (!macStyle)
        return false;
    HIThemeButtonDrawInfo bdi;
    macStyle->d_func()->initHIThemePushButton(option, pushButton, kThemeStateActive, &bdi);
    return bdi.kind == kThemeBevelButton;
}

/**
    Creates a HIThemeButtonDrawInfo structure that specifies the correct button
    kind and other details to use for drawing the given combobox. Which button
    kind depends on the size of the combo, wether or not it is editable,
    explicit user style settings, etc.
*/
void QMacStylePrivate::initComboboxBdi(const QStyleOptionComboBox *combo, HIThemeButtonDrawInfo *bdi,
                                    const QWidget *widget, const ThemeDrawState &tds) const
{
    bdi->version = qt_mac_hitheme_version;
    bdi->adornment = kThemeAdornmentArrowLeftArrow;
    bdi->value = kThemeButtonOff;
    if (combo->state & QStyle::State_HasFocus)
        bdi->adornment = kThemeAdornmentFocus;
    bool drawColorless = combo->palette.currentColorGroup() == QPalette::Active && tds == kThemeStateInactive;
    if (combo->activeSubControls & QStyle::SC_ComboBoxArrow)
        bdi->state = kThemeStatePressed;
    else if (drawColorless)
        bdi->state = kThemeStateActive;
    else
        bdi->state = tds;

    QAquaWidgetSize aSize = aquaSizeConstrain(combo, widget);
    switch (aSize) {
    case QAquaSizeMini:
        bdi->kind = combo->editable ? ThemeButtonKind(kThemeComboBoxMini)
            : ThemeButtonKind(kThemePopupButtonMini);
        break;
    case QAquaSizeSmall:
        bdi->kind = combo->editable ? ThemeButtonKind(kThemeComboBoxSmall)
            : ThemeButtonKind(kThemePopupButtonSmall);
        break;
    case QAquaSizeUnknown:
    case QAquaSizeLarge:
        // Unless the user explicitly specified large buttons, determine the
        // kind by looking at the combox size.
        // ... specifying small and mini-buttons it not a current feature of
        // Qt (e.g. QWidget::getAttribute(WA_ButtonSize)). But when it is, add
        // an extra check here before using the mini and small buttons.
        int h = combo->rect.size().height();
        if (combo->editable){
            if (h < 21)
                bdi->kind = kThemeComboBoxMini;
            else if (h < 26)
                bdi->kind = kThemeComboBoxSmall;
            else
                bdi->kind = kThemeComboBox;
        } else {
            // Even if we specify that we want the kThemePopupButton, Carbon
            // will use the kThemePopupButtonSmall if the size matches. So we
            // do the same size check explicit to have the size of the inner
            // text field be correct. Therefore, do this even if the user specifies
            // the use of LargeButtons explicit.
            if (h < 21)
                bdi->kind = kThemePopupButtonMini;
            else if (h < 26)
                bdi->kind = kThemePopupButtonSmall;
            else
                bdi->kind = kThemePopupButton;
        }
        break;
    }
}

/**
    Carbon draws comboboxes (and other views) outside the rect given as argument. Use this function to obtain
    the corresponding inner rect for drawing the same combobox so that it stays inside the given outerBounds.
*/
HIRect QMacStylePrivate::comboboxInnerBounds(const HIRect &outerBounds, int buttonKind)
{
    HIRect innerBounds = outerBounds;
    // Carbon draw parts of the view outside the rect.
    // So make the rect a bit smaller to compensate
    // (I wish HIThemeGetButtonBackgroundBounds worked)
    switch (buttonKind){
    case kThemePopupButton:
        innerBounds.origin.x += 2;
        innerBounds.origin.y += 2;
        innerBounds.size.width -= 5;
        innerBounds.size.height -= 6;
        break;
    case kThemePopupButtonSmall:
        innerBounds.origin.x += 3;
        innerBounds.origin.y += 3;
        innerBounds.size.width -= 6;
        innerBounds.size.height -= 7;
        break;
    case kThemePopupButtonMini:
        innerBounds.origin.x += 2;
        innerBounds.origin.y += 2;
        innerBounds.size.width -= 5;
        innerBounds.size.height -= 6;
        break;
    case kThemeComboBox:
        innerBounds.origin.x += 3;
        innerBounds.origin.y += 2;
        innerBounds.size.width -= 6;
        innerBounds.size.height -= 8;
        break;
    case kThemeComboBoxSmall:
        innerBounds.origin.x += 3;
        innerBounds.origin.y += 3;
        innerBounds.size.width -= 7;
        innerBounds.size.height -= 8;
        break;
    case kThemeComboBoxMini:
        innerBounds.origin.x += 3;
        innerBounds.origin.y += 3;
        innerBounds.size.width -= 4;
        innerBounds.size.height -= 8;
        break;
    default:
        break;
    }
    return innerBounds;
}

/**
    Inside a combobox Qt places a line edit widget. The size of this widget should depend on the kind
    of combobox we choose to draw. This function calculates and returns this size.
*/
QRect QMacStylePrivate::comboboxEditBounds(const QRect &outerBounds, const HIThemeButtonDrawInfo &bdi)
{
    QRect ret = outerBounds;
    switch (bdi.kind){
    case kThemeComboBox:
        ret.adjust(5, 5, -22, -5);
        break;
    case kThemeComboBoxSmall:
        ret.adjust(4, 5, -18, 0);
        ret.setHeight(16);
        break;
    case kThemeComboBoxMini:
        ret.adjust(4, 5, -16, 0);
        ret.setHeight(13);
        break;
    case kThemePopupButton:
        ret.adjust(10, 2, -23, -4);
        break;
    case kThemePopupButtonSmall:
        ret.adjust(9, 3, -20, -3);
        break;
    case kThemePopupButtonMini:
        ret.adjust(8, 3, -19, 0);
        ret.setHeight(13);
        break;
    }
    return ret;
}

/**
    Carbon comboboxes don't scale (sight). If the size of the combo suggest a scaled version,
    create it manually by drawing a small Carbon combo onto a pixmap (use pixmap cache), chop
    it up, and copy it back onto the widget. Othervise, draw the combobox supplied by Carbon directly.
*/
void QMacStylePrivate::drawCombobox(const HIRect &outerBounds, const HIThemeButtonDrawInfo &bdi, QPainter *p)
{
    if (!(bdi.kind == kThemeComboBox && outerBounds.size.height > 28)){
        // We have an unscaled combobox, or popup-button; use Carbon directly.
        HIRect innerBounds = QMacStylePrivate::comboboxInnerBounds(outerBounds, bdi.kind);
        HIThemeDrawButton(&innerBounds, &bdi, QMacCGContext(p), kHIThemeOrientationNormal, 0);
    } else {
        QPixmap buffer;
        QString key = QString(QLatin1String("$qt_cbox%1-%2")).arg(int(bdi.state)).arg(int(bdi.adornment));
        if (!QPixmapCache::find(key, buffer)) {
            HIRect innerBoundsSmallCombo = {{3, 3}, {29, 25}};
            buffer = QPixmap(35, 28);
            buffer.fill(Qt::transparent);
            QPainter buffPainter(&buffer);
            HIThemeDrawButton(&innerBoundsSmallCombo, &bdi, QMacCGContext(&buffPainter), kHIThemeOrientationNormal, 0);
            buffPainter.end();
            QPixmapCache::insert(key, buffer);
        }

        const int bwidth = 20;
        const int fwidth = 10;
        const int fheight = 10;
        int w = qRound(outerBounds.size.width);
        int h = qRound(outerBounds.size.height);
        int bstart = w - bwidth;
        int blower = fheight + 1;
        int flower = h - fheight;
        int sheight = flower - fheight;
        int center = qRound(outerBounds.size.height + outerBounds.origin.y) / 2;

        // Draw upper and lower gap
        p->drawPixmap(fwidth, 0, bstart - fwidth, fheight, buffer, fwidth, 0, 1, fheight);
        p->drawPixmap(fwidth, flower, bstart - fwidth, fheight, buffer, fwidth, buffer.height() - fheight, 1, fheight);
        // Draw left and right gap. Right gap is drawn top and bottom separatly
        p->drawPixmap(0, fheight, fwidth, sheight, buffer, 0, fheight, fwidth, 1);
        p->drawPixmap(bstart, fheight, bwidth, center - fheight, buffer, buffer.width() - bwidth, fheight - 1, bwidth, 1);
        p->drawPixmap(bstart, center, bwidth, sheight / 2, buffer, buffer.width() - bwidth, fheight + 6, bwidth, 1);
        // Draw arrow
        p->drawPixmap(bstart, center - 4, bwidth - 3, 6, buffer, buffer.width() - bwidth, fheight, bwidth - 3, 6);
        // Draw corners
        p->drawPixmap(0, 0, fwidth, fheight, buffer, 0, 0, fwidth, fheight);
        p->drawPixmap(bstart, 0, bwidth, fheight, buffer, buffer.width() - bwidth, 0, bwidth, fheight);
        p->drawPixmap(0, flower, fwidth, fheight, buffer, 0, buffer.height() - fheight, fwidth, fheight);
        p->drawPixmap(bstart, h - blower, bwidth, blower, buffer, buffer.width() - bwidth, buffer.height() - blower, bwidth, blower);
    }
}

/**
    Carbon tableheaders don't scale (sight). So create it manually by drawing a small Carbon header
    onto a pixmap (use pixmap cache), chop it up, and copy it back onto the widget.
*/
void QMacStylePrivate::drawTableHeader(const HIRect &outerBounds,
    bool drawTopBorder, bool drawLeftBorder, const HIThemeButtonDrawInfo &bdi, QPainter *p)
{
    static SInt32 headerHeight = 0;
    static OSStatus err = GetThemeMetric(kThemeMetricListHeaderHeight, &headerHeight);
    Q_UNUSED(err);

    QPixmap buffer;
    QString key = QString(QLatin1String("$qt_tableh%1-%2-%3")).arg(int(bdi.state)).arg(int(bdi.adornment)).arg(int(bdi.value));
    if (!QPixmapCache::find(key, buffer)) {
        HIRect headerNormalRect = {{0., 0.}, {16., CGFloat(headerHeight)}};
        buffer = QPixmap(headerNormalRect.size.width, headerNormalRect.size.height);
        buffer.fill(Qt::transparent);
        QPainter buffPainter(&buffer);
        HIThemeDrawButton(&headerNormalRect, &bdi, QMacCGContext(&buffPainter), kHIThemeOrientationNormal, 0);
        buffPainter.end();
        QPixmapCache::insert(key, buffer);
    }
    const int buttonw = qRound(outerBounds.size.width);
    const int buttonh = qRound(outerBounds.size.height);
    const int framew = 1;
    const int frameh_n = 4;
    const int frameh_s = 3;
    const int transh = buffer.height() - frameh_n - frameh_s;
    int center = buttonh - frameh_s - int(transh / 2.0f) + 1; // Align bottom;

    int skipTopBorder = 0;
    if (!drawTopBorder)
        skipTopBorder = 1;

    p->translate(outerBounds.origin.x, outerBounds.origin.y);

    p->drawPixmap(QRect(QRect(0, -skipTopBorder, buttonw - framew , frameh_n)), buffer, QRect(framew, 0, 1, frameh_n));
    p->drawPixmap(QRect(0, buttonh - frameh_s, buttonw - framew, frameh_s), buffer, QRect(framew, buffer.height() - frameh_s, 1, frameh_s));
    // Draw upper and lower center blocks
    p->drawPixmap(QRect(0, frameh_n - skipTopBorder, buttonw - framew, center - frameh_n + skipTopBorder), buffer, QRect(framew, frameh_n, 1, 1));
    p->drawPixmap(QRect(0, center, buttonw - framew, buttonh - center - frameh_s), buffer, QRect(framew, buffer.height() - frameh_s, 1, 1));
    // Draw right center block borders
    p->drawPixmap(QRect(buttonw - framew, frameh_n - skipTopBorder, framew, center - frameh_n), buffer, QRect(buffer.width() - framew, frameh_n, framew, 1));
    p->drawPixmap(QRect(buttonw - framew, center, framew, buttonh - center - 1), buffer, QRect(buffer.width() - framew, buffer.height() - frameh_s, framew, 1));
    // Draw right corners
    p->drawPixmap(QRect(buttonw - framew, -skipTopBorder, framew, frameh_n), buffer, QRect(buffer.width() - framew, 0, framew, frameh_n));
    p->drawPixmap(QRect(buttonw - framew, buttonh - frameh_s, framew, frameh_s), buffer, QRect(buffer.width() - framew, buffer.height() - frameh_s, framew, frameh_s));
    // Draw center transition block
    p->drawPixmap(QRect(0, center - qRound(transh / 2.0f), buttonw - framew, buffer.height() - frameh_n - frameh_s), buffer, QRect(framew, frameh_n + 1, 1, transh));
    // Draw right center transition block border
    p->drawPixmap(QRect(buttonw - framew, center - qRound(transh / 2.0f), framew, buffer.height() - frameh_n - frameh_s), buffer, QRect(buffer.width() - framew, frameh_n + 1, framew, transh));
    if (drawLeftBorder){
        // Draw left center block borders
        p->drawPixmap(QRect(0, frameh_n - skipTopBorder, framew, center - frameh_n + skipTopBorder), buffer, QRect(0, frameh_n, framew, 1));
        p->drawPixmap(QRect(0, center, framew, buttonh - center - 1), buffer, QRect(0, buffer.height() - frameh_s, framew, 1));
        // Draw left corners
        p->drawPixmap(QRect(0, -skipTopBorder, framew, frameh_n), buffer, QRect(0, 0, framew, frameh_n));
        p->drawPixmap(QRect(0, buttonh - frameh_s, framew, frameh_s), buffer, QRect(0, buffer.height() - frameh_s, framew, frameh_s));
        // Draw left center transition block border
        p->drawPixmap(QRect(0, center - qRound(transh / 2.0f), framew, buffer.height() - frameh_n - frameh_s), buffer, QRect(0, frameh_n + 1, framew, transh));
    }

    p->translate(-outerBounds.origin.x, -outerBounds.origin.y);
}

/*
    Returns cutoff sizes for scroll bars.
    thumbIndicatorCutoff is the smallest size where the thumb indicator is drawn.
    scrollButtonsCutoff is the smallest size where the up/down buttons is drawn.
*/
enum ScrollBarCutoffType { thumbIndicatorCutoff = 0, scrollButtonsCutoff = 1 };
static int scrollButtonsCutoffSize(ScrollBarCutoffType cutoffType, QMacStyle::WidgetSizePolicy widgetSize)
{
    // Mini scroll bars do not exist as of version 10.4.
    if (widgetSize ==  QMacStyle::SizeMini)
        return 0;

    const int sizeIndex = (widgetSize == QMacStyle::SizeSmall) ? 1 : 0;
    static const int sizeTable[2][2] = { { 61, 56 }, { 49, 44 } };
    return sizeTable[sizeIndex][cutoffType];
}

void QMacStylePrivate::getSliderInfo(QStyle::ComplexControl cc, const QStyleOptionSlider *slider,
                          HIThemeTrackDrawInfo *tdi, const QWidget *needToRemoveMe) const
{
    memset(tdi, 0, sizeof(HIThemeTrackDrawInfo)); // We don't get it all for some reason or another...
    tdi->version = qt_mac_hitheme_version;
    tdi->reserved = 0;
    tdi->filler1 = 0;
    bool isScrollbar = (cc == QStyle::CC_ScrollBar);
    switch (aquaSizeConstrain(slider, needToRemoveMe)) {
    case QAquaSizeUnknown:
    case QAquaSizeLarge:
        if (isScrollbar)
            tdi->kind = kThemeMediumScrollBar;
        else
            tdi->kind = kThemeMediumSlider;
        break;
    case QAquaSizeMini:
        if (isScrollbar)
            tdi->kind = kThemeSmallScrollBar; // should be kThemeMiniScrollBar, but not implemented
        else
            tdi->kind = kThemeMiniSlider;
        break;
    case QAquaSizeSmall:
        if (isScrollbar)
            tdi->kind = kThemeSmallScrollBar;
        else
            tdi->kind = kThemeSmallSlider;
        break;
    }
    tdi->bounds = qt_hirectForQRect(slider->rect);
    tdi->min = slider->minimum;
    tdi->max = slider->maximum;
    tdi->value = slider->sliderPosition;
    tdi->attributes = kThemeTrackShowThumb;
    if (slider->upsideDown)
        tdi->attributes |= kThemeTrackRightToLeft;
    if (slider->orientation == Qt::Horizontal) {
        tdi->attributes |= kThemeTrackHorizontal;
        if (isScrollbar && slider->direction == Qt::RightToLeft) {
            if (!slider->upsideDown)
                tdi->attributes |= kThemeTrackRightToLeft;
            else
                tdi->attributes &= ~kThemeTrackRightToLeft;
        }
    }

    // Tiger broke reverse scroll bars so put them back and "fake it"
    if (isScrollbar && (tdi->attributes & kThemeTrackRightToLeft)) {
        tdi->attributes &= ~kThemeTrackRightToLeft;
        tdi->value = tdi->max - slider->sliderPosition;
    }

    tdi->enableState = (slider->state & QStyle::State_Enabled) ? kThemeTrackActive
                                                             : kThemeTrackDisabled;
    if (!(slider->state & QStyle::State_Active))
        tdi->enableState = kThemeTrackInactive;
    if (!isScrollbar) {
        if (slider->state & QStyle::QStyle::State_HasFocus)
            tdi->attributes |= kThemeTrackHasFocus;
        if (slider->tickPosition == QSlider::NoTicks || slider->tickPosition == QSlider::TicksBothSides)
            tdi->trackInfo.slider.thumbDir = kThemeThumbPlain;
        else if (slider->tickPosition == QSlider::TicksAbove)
            tdi->trackInfo.slider.thumbDir = kThemeThumbUpward;
        else
            tdi->trackInfo.slider.thumbDir = kThemeThumbDownward;
    } else {
        tdi->trackInfo.scrollbar.viewsize = slider->pageStep;
    }
}

QMacStylePrivate::QMacStylePrivate()
    : mouseDown(false)
{
    defaultButtonStart = CFAbsoluteTimeGetCurrent();
    memset(&buttonState, 0, sizeof(ButtonState));

    if (ptrHIShapeGetBounds == 0) {
        QLibrary library(QLatin1String("/System/Library/Frameworks/Carbon.framework/Carbon"));
        library.setLoadHints(QLibrary::ExportExternalSymbolsHint);
		ptrHIShapeGetBounds = reinterpret_cast<PtrHIShapeGetBounds>(library.resolve("HIShapeGetBounds"));
    }

}

ThemeDrawState QMacStylePrivate::getDrawState(QStyle::State flags)
{
    ThemeDrawState tds = kThemeStateActive;
    if (flags & QStyle::State_Sunken) {
        tds = kThemeStatePressed;
    } else if (flags & QStyle::State_Active) {
        if (!(flags & QStyle::State_Enabled))
            tds = kThemeStateUnavailable;
    } else {
        if (flags & QStyle::State_Enabled)
            tds = kThemeStateInactive;
        else
            tds = kThemeStateUnavailableInactive;
    }
    return tds;
}

void QMacStylePrivate::drawColorlessButton(const HIRect &macRect, HIThemeButtonDrawInfo *bdi,
                                           QPainter *p, const QStyleOption *opt) const
{
    int xoff = 0,
        yoff = 0,
        extraWidth = 0,
        extraHeight = 0,
        finalyoff = 0;

    const QStyleOptionComboBox *combo = qstyleoption_cast<const QStyleOptionComboBox *>(opt);
    int width = int(macRect.size.width) + extraWidth;
    int height = int(macRect.size.height) + extraHeight;

    if (width <= 0 || height <= 0)
        return;   // nothing to draw

    QString key = QLatin1String("$qt_mac_style_ctb_") + QString::number(bdi->kind) + QLatin1Char('_')
                  + QString::number(bdi->value) + QLatin1Char('_') + QString::number(width)
                  + QLatin1Char('_') + QString::number(height);
    QPixmap pm;
    if (!QPixmapCache::find(key, pm)) {
        QPixmap activePixmap(width, height);
        activePixmap.fill(Qt::transparent);
        {
            if (combo){
                // Carbon combos don't scale. Therefore we draw it
                // ourselves, if a scaled version is needed.
                QPainter tmpPainter(&activePixmap);
                QMacStylePrivate::drawCombobox(macRect, *bdi, &tmpPainter);
            }
            else {
                QMacCGContext cg(&activePixmap);
                HIRect newRect = CGRectMake(xoff, yoff, macRect.size.width, macRect.size.height);
                HIThemeDrawButton(&newRect, bdi, cg, kHIThemeOrientationNormal, 0);
            }
        }

        if (!combo && bdi->value == kThemeButtonOff) {
            pm = activePixmap;
        } else if (combo) {
            QImage image = activePixmap.toImage();

            for (int y = 0; y < height; ++y) {
                QRgb *scanLine = reinterpret_cast<QRgb *>(image.scanLine(y));

                for (int x = 0; x < width; ++x) {
                    QRgb &pixel = scanLine[x];

                    int darkest = qRed(pixel);
                    int mid = qGreen(pixel);
                    int lightest = qBlue(pixel);

                    if (darkest > mid)
                        qSwap(darkest, mid);
                    if (mid > lightest)
                        qSwap(mid, lightest);
                    if (darkest > mid)
                        qSwap(darkest, mid);

                    int gray = (mid + 2 * lightest) / 3;
                    pixel = qRgba(gray, gray, gray, qAlpha(pixel));
                }
            }
            pm = QPixmap::fromImage(image);
        } else {
            QImage activeImage = activePixmap.toImage();
            QImage colorlessImage;
            {
                QPixmap colorlessPixmap(width, height);
                colorlessPixmap.fill(Qt::transparent);

                QMacCGContext cg(&colorlessPixmap);
                HIRect newRect = CGRectMake(xoff, yoff, macRect.size.width, macRect.size.height);
                int oldValue = bdi->value;
                bdi->value = kThemeButtonOff;
                HIThemeDrawButton(&newRect, bdi, cg, kHIThemeOrientationNormal, 0);
                bdi->value = oldValue;
                colorlessImage = colorlessPixmap.toImage();
            }

            for (int y = 0; y < height; ++y) {
                QRgb *colorlessScanLine = reinterpret_cast<QRgb *>(colorlessImage.scanLine(y));
                const QRgb *activeScanLine = reinterpret_cast<const QRgb *>(activeImage.scanLine(y));

                for (int x = 0; x < width; ++x) {
                    QRgb &colorlessPixel = colorlessScanLine[x];
                    QRgb activePixel = activeScanLine[x];

                    if (activePixel != colorlessPixel) {
                        int max = qMax(qMax(qRed(activePixel), qGreen(activePixel)),
                                       qBlue(activePixel));
                        QRgb newPixel = qRgba(max, max, max, qAlpha(activePixel));
                        if (qGray(newPixel) < qGray(colorlessPixel)
                                || qAlpha(newPixel) > qAlpha(colorlessPixel))
                            colorlessPixel = newPixel;
                    }
                }
            }
            pm = QPixmap::fromImage(colorlessImage);
        }
        QPixmapCache::insert(key, pm);
    }
    p->drawPixmap(int(macRect.origin.x), int(macRect.origin.y) + finalyoff, width, height, pm);
}

QMacStyle::QMacStyle()
    : QCommonStyle(*new QMacStylePrivate)
{
    Q_D(QMacStyle);
#if MAC_OS_X_VERSION_MAX_ALLOWED >= MAC_OS_X_VERSION_10_7
    if (QSysInfo::MacintoshVersion >= QSysInfo::MV_10_7) {
        d->receiver = [[NotificationReceiver alloc] initWithPrivate:d];
        NotificationReceiver *receiver = static_cast<NotificationReceiver *>(d->receiver);

        [[NSNotificationCenter defaultCenter] addObserver:receiver
            selector:@selector(scrollBarStyleDidChange:)
            name:NSPreferredScrollerStyleDidChangeNotification
            object:nil];

        d->nsscroller = [[NSScroller alloc] init];
    }
#endif
    d->indicatorBranchButtonCell = nil;
}

QMacStyle::~QMacStyle()
{
#if MAC_OS_X_VERSION_MAX_ALLOWED >= MAC_OS_X_VERSION_10_7
    Q_D(QMacStyle);
    if (QSysInfo::MacintoshVersion >= QSysInfo::MV_10_7) {
        [reinterpret_cast<NSScroller*>(d->nsscroller) release];

        NotificationReceiver *receiver = static_cast<NotificationReceiver *>(d->receiver);
        [[NSNotificationCenter defaultCenter] removeObserver:receiver];
    }
#endif

    delete qt_mac_backgroundPattern;
    qt_mac_backgroundPattern = 0;
}

/*! \internal
    Generates the standard widget background pattern.
*/
QPixmap QMacStylePrivate::generateBackgroundPattern() const
{
    QPixmap px(4, 4);
    QMacCGContext cg(&px);
    HIThemeSetFill(kThemeBrushDialogBackgroundActive, 0, cg, kHIThemeOrientationNormal);
    const CGRect cgRect = CGRectMake(0, 0, px.width(), px.height());
    CGContextFillRect(cg, cgRect);
    return px;
}

/*! \internal
    Fills the given \a rect with the pattern stored in \a brush. As an optimization,
    HIThemeSetFill us used directly if we are filling with the standard background.
*/
void qt_mac_fill_background(QPainter *painter, const QRegion &rgn, const QBrush &brush)
{
#if 0
    QPoint dummy;
    const QPaintDevice *target = painter->device();
    const QPaintDevice *redirected = QPainter::redirected(target, &dummy);
    //const bool usePainter = redirected && redirected != target;

    if (!usePainter && qt_mac_backgroundPattern
        && qt_mac_backgroundPattern->cacheKey() == brush.texture().cacheKey()) {

        painter->setClipRegion(rgn);

        QCFType<CGContextRef> cg = qt_mac_cg_context(target);
        CGContextSaveGState(cg);
        HIThemeSetFill(kThemeBrushDialogBackgroundActive, 0, cg, kHIThemeOrientationInverted);

        const QVector<QRect> &rects = rgn.rects();
        for (int i = 0; i < rects.size(); ++i) {
            const QRect rect(rects.at(i));
            // Anchor the pattern to the top so it stays put when the window is resized.
            CGContextSetPatternPhase(cg, CGSizeMake(rect.width(), rect.height()));
            CGRect mac_rect = CGRectMake(rect.x(), rect.y(), rect.width(), rect.height());
            CGContextFillRect(cg, mac_rect);
        }

        CGContextRestoreGState(cg);
    } else {
#endif
        const QRect rect(rgn.boundingRect());
        painter->setClipRegion(rgn);
        painter->drawTiledPixmap(rect, brush.texture(), rect.topLeft());
//    }
}

void QMacStyle::polish(QPalette &pal)
{
    Q_D(QMacStyle);
    if (!qt_mac_backgroundPattern) {
        if (!qApp)
            return;
        qt_mac_backgroundPattern = new QPixmap(d->generateBackgroundPattern());
    }

    QColor pc(Qt::black);
    pc = qcolorForTheme(kThemeBrushDialogBackgroundActive);
    QBrush background(pc, *qt_mac_backgroundPattern);
    pal.setBrush(QPalette::All, QPalette::Window, background);
    pal.setBrush(QPalette::All, QPalette::Button, background);

    QCFString theme;
    const OSErr err = CopyThemeIdentifier(&theme);
    if (err == noErr && CFStringCompare(theme, kThemeAppearanceAquaGraphite, 0) == kCFCompareEqualTo) {
        pal.setBrush(QPalette::All, QPalette::AlternateBase, QColor(240, 240, 240));
    } else {
        pal.setBrush(QPalette::All, QPalette::AlternateBase, QColor(237, 243, 254));
    }
}

void QMacStyle::polish(QApplication *)
{
}

void QMacStyle::unpolish(QApplication *)
{
}

void QMacStyle::polish(QWidget* w)
{
    if (qt_mac_is_metal(w) && !w->testAttribute(Qt::WA_SetPalette)) {
        // Set a clear brush so that the metal shines through.
        QPalette pal = w->palette();
        QBrush background(Qt::transparent);
        pal.setBrush(QPalette::All, QPalette::Window, background);
        pal.setBrush(QPalette::All, QPalette::Button, background);
        w->setPalette(pal);
        w->setAttribute(Qt::WA_SetPalette, false);
    }

    if (qobject_cast<QMenu*>(w) || qobject_cast<QComboBoxPrivateContainer *>(w)) {
        w->setWindowOpacity(QSysInfo::MacintoshVersion >= QSysInfo::MV_10_5 ? 0.985 : 0.94);
        if (!w->testAttribute(Qt::WA_SetPalette)) {
            QPixmap px(64, 64);
            px.fill(Qt::white);
            HIThemeMenuDrawInfo mtinfo;
            mtinfo.version = qt_mac_hitheme_version;
            mtinfo.menuType = kThemeMenuTypePopUp;
            // HIRect rect = CGRectMake(0, 0, px.width(), px.height());
            // ###
            //HIThemeDrawMenuBackground(&rect, &mtinfo, QCFType<CGContextRef>(qt_mac_cg_context(&px)),
            //                          kHIThemeOrientationNormal);
            QPalette pal = w->palette();
            QBrush background(px);
            pal.setBrush(QPalette::All, QPalette::Window, background);
            pal.setBrush(QPalette::All, QPalette::Button, background);
            w->setPalette(pal);
            w->setAttribute(Qt::WA_SetPalette, false);
        }
    }

    if (QTabBar *tb = qobject_cast<QTabBar*>(w)) {
        if (tb->documentMode()) {
            w->setAttribute(Qt::WA_Hover);
            w->setFont(qt_app_fonts_hash()->value("QSmallFont", QFont()));
            QPalette p = w->palette();
            p.setColor(QPalette::WindowText, QColor(17, 17, 17));
            w->setPalette(p);
        }
    }

    QCommonStyle::polish(w);

    if (QRubberBand *rubber = qobject_cast<QRubberBand*>(w)) {
        rubber->setWindowOpacity(0.25);
        rubber->setAttribute(Qt::WA_PaintOnScreen, false);
        rubber->setAttribute(Qt::WA_NoSystemBackground, false);
    }

    if (qobject_cast<QScrollBar*>(w)) {
        w->setAttribute(Qt::WA_OpaquePaintEvent, false);
        w->setAttribute(Qt::WA_Hover, true);
        w->setMouseTracking(true);
    }
}

void QMacStyle::unpolish(QWidget* w)
{
    if ((qobject_cast<QMenu*>(w) || qt_mac_is_metal(w)) && !w->testAttribute(Qt::WA_SetPalette)) {
        QPalette pal = qApp->palette(w);
        w->setPalette(pal);
        w->setAttribute(Qt::WA_SetPalette, false);
        w->setWindowOpacity(1.0);
    }

    if (QComboBox *combo = qobject_cast<QComboBox *>(w)) {
        if (!combo->isEditable()) {
            if (QWidget *widget = combo->findChild<QComboBoxPrivateContainer *>())
                widget->setWindowOpacity(1.0);
        }
    }

    if (QRubberBand *rubber = qobject_cast<QRubberBand*>(w)) {
        rubber->setWindowOpacity(1.0);
        rubber->setAttribute(Qt::WA_PaintOnScreen, true);
        rubber->setAttribute(Qt::WA_NoSystemBackground, true);
    }

    if (QFocusFrame *frame = qobject_cast<QFocusFrame *>(w))
        frame->setAttribute(Qt::WA_NoSystemBackground, true);

    QCommonStyle::unpolish(w);

    if (qobject_cast<QScrollBar*>(w)) {
        w->setAttribute(Qt::WA_OpaquePaintEvent, true);
        w->setAttribute(Qt::WA_Hover, false);
        w->setMouseTracking(false);
    }
}

int QMacStyle::pixelMetric(PixelMetric metric, const QStyleOption *opt, const QWidget *widget) const
{
    Q_D(const QMacStyle);
    int controlSize = getControlSize(opt, widget);
    SInt32 ret = 0;

    switch (metric) {
    case PM_TabCloseIndicatorWidth:
    case PM_TabCloseIndicatorHeight:
        ret = closeButtonSize;
        break;
    case PM_ToolBarIconSize:
        ret = proxy()->pixelMetric(PM_LargeIconSize);
        break;
    case PM_FocusFrameVMargin:
    case PM_FocusFrameHMargin:
        GetThemeMetric(kThemeMetricFocusRectOutset, &ret);
        break;
    case PM_DialogButtonsSeparator:
        ret = -5;
        break;
    case PM_DialogButtonsButtonHeight: {
        QSize sz;
        ret = d->aquaSizeConstrain(opt, 0, QStyle::CT_PushButton, QSize(-1, -1), &sz);
        if (sz == QSize(-1, -1))
            ret = 32;
        else
            ret = sz.height();
        break; }
    case PM_DialogButtonsButtonWidth: {
        QSize sz;
        ret = d->aquaSizeConstrain(opt, 0, QStyle::CT_PushButton, QSize(-1, -1), &sz);
        if (sz == QSize(-1, -1))
            ret = 70;
        else
            ret = sz.width();
        break; }

    case PM_MenuBarHMargin:
        ret = 8;
        break;

    case PM_MenuBarVMargin:
        ret = 0;
        break;

    case QStyle::PM_MenuDesktopFrameWidth:
        ret = 5;
        break;

    case PM_CheckBoxLabelSpacing:
    case PM_RadioButtonLabelSpacing:
        ret = 2;
        break;
    case PM_MenuScrollerHeight:
#if 0
        SInt16 ash, asw;
        GetThemeMenuItemExtra(kThemeMenuItemScrollUpArrow, &ash, &asw);
        ret = ash;
#else
        ret = 15; // I hate having magic numbers in here...
#endif
        break;
    case PM_DefaultFrameWidth:
#ifndef QT_NO_MAINWINDOW
        if (widget && (widget->isWindow() || !widget->parentWidget()
                || (qobject_cast<const QMainWindow*>(widget->parentWidget())
                   && static_cast<QMainWindow *>(widget->parentWidget())->centralWidget() == widget))
                && qobject_cast<const QAbstractScrollArea *>(widget))
            ret = 0;
        else
#endif
        // The combo box popup has no frame.
        if (qstyleoption_cast<const QStyleOptionComboBox *>(opt) != 0)
            ret = 0;
        else
            ret = 1;
        break;
    case PM_MaximumDragDistance:
        ret = -1;
        break;
    case PM_ScrollBarSliderMin:
        ret = 24;
        break;
    case PM_SpinBoxFrameWidth:
        GetThemeMetric(kThemeMetricEditTextFrameOutset, &ret);
        switch (d->aquaSizeConstrain(opt, widget)) {
        default:
            ret += 2;
            break;
        case QAquaSizeMini:
            ret += 1;
            break;
        }
        break;
    case PM_ButtonShiftHorizontal:
    case PM_ButtonShiftVertical:
        ret = 0;
        break;
    case PM_SliderLength:
        ret = 17;
        break;
        // Returns the number of pixels to use for the business part of the
        // slider (i.e., the non-tickmark portion). The remaining space is shared
        // equally between the tickmark regions.
    case PM_SliderControlThickness:
        if (const QStyleOptionSlider *sl = qstyleoption_cast<const QStyleOptionSlider *>(opt)) {
            int space = (sl->orientation == Qt::Horizontal) ? sl->rect.height() : sl->rect.width();
            int ticks = sl->tickPosition;
            int n = 0;
            if (ticks & QSlider::TicksAbove)
                ++n;
            if (ticks & QSlider::TicksBelow)
                ++n;
            if (!n) {
                ret = space;
                break;
            }

            int thick = 6;        // Magic constant to get 5 + 16 + 5
            if (ticks != QSlider::TicksBothSides && ticks != QSlider::NoTicks)
                thick += proxy()->pixelMetric(PM_SliderLength, sl, widget) / 4;

            space -= thick;
            if (space > 0)
                thick += (space * 2) / (n + 2);
            ret = thick;
        } else {
            ret = 0;
        }
        break;
    case PM_SmallIconSize:
        ret = int(QStyleHelper::dpiScaled(16.));
        break;

    case PM_LargeIconSize:
        ret = int(QStyleHelper::dpiScaled(32.));
        break;

    case PM_IconViewIconSize:
        ret = proxy()->pixelMetric(PM_LargeIconSize, opt, widget);
        break;

    case PM_ButtonDefaultIndicator:
        ret = 0;
        break;
    case PM_TitleBarHeight:
        if (const QStyleOptionTitleBar *tb = qstyleoption_cast<const QStyleOptionTitleBar *>(opt)) {
            HIThemeWindowDrawInfo wdi;
            wdi.version = qt_mac_hitheme_version;
            wdi.state = kThemeStateActive;
            wdi.windowType = QtWinType;
            if (tb->titleBarState)
                wdi.attributes = kThemeWindowHasFullZoom | kThemeWindowHasCloseBox
                                  | kThemeWindowHasCollapseBox;
            else if (tb->titleBarFlags & Qt::WindowSystemMenuHint)
                wdi.attributes = kThemeWindowHasCloseBox;
            else
                wdi.attributes = 0;
            wdi.titleHeight = tb->rect.height();
            wdi.titleWidth = tb->rect.width();
            QCFType<HIShapeRef> region;
            HIRect hirect = qt_hirectForQRect(tb->rect);
            if (hirect.size.width <= 0)
                hirect.size.width = 100;
            if (hirect.size.height <= 0)
                hirect.size.height = 30;

            HIThemeGetWindowShape(&hirect, &wdi, kWindowTitleBarRgn, &region);
            HIRect rect;
            ptrHIShapeGetBounds(region, &rect);
            ret = int(rect.size.height);
            ret += 4;
        }
        break;
    case PM_TabBarTabVSpace:
        ret = 4;
        break;
    case PM_TabBarTabShiftHorizontal:
    case PM_TabBarTabShiftVertical:
        ret = 0;
        break;
    case PM_TabBarBaseHeight:
        ret = 0;
        break;
    case PM_TabBarTabOverlap:
        ret = 0;
        break;
    case PM_TabBarBaseOverlap:
        switch (d->aquaSizeConstrain(opt, widget)) {
        case QAquaSizeUnknown:
        case QAquaSizeLarge:
            ret = 11;
            break;
        case QAquaSizeSmall:
            ret = 8;
            break;
        case QAquaSizeMini:
            ret = 7;
            break;
        }
        break;
    case PM_ScrollBarExtent: {
#if MAC_OS_X_VERSION_MAX_ALLOWED >= MAC_OS_X_VERSION_10_7
        if (QSysInfo::MacintoshVersion >= QSysInfo::MV_10_7 &&
           [NSScroller preferredScrollerStyle] == NSScrollerStyleOverlay) {
            switch (d->aquaSizeConstrain(opt, widget)) {
            case QAquaSizeUnknown:
            case QAquaSizeLarge:
                ret = QSysInfo::macVersion() >= QSysInfo::MV_10_8 ? 16 : 9;
                break;
            case QAquaSizeMini:
            case QAquaSizeSmall:
                ret =  QSysInfo::macVersion() >= QSysInfo::MV_10_8 ? 14 : 7;
                break;
            }
            break;
        }
#endif
        switch (d->aquaSizeConstrain(opt, widget)) {
        case QAquaSizeUnknown:
        case QAquaSizeLarge:
            GetThemeMetric(kThemeMetricScrollBarWidth, &ret);
            break;
        case QAquaSizeMini:
        case QAquaSizeSmall:
            GetThemeMetric(kThemeMetricSmallScrollBarWidth, &ret);
            break;
        }
        break; }
    case PM_IndicatorHeight: {
        switch (d->aquaSizeConstrain(opt, widget)) {
        case QAquaSizeUnknown:
        case QAquaSizeLarge:
            GetThemeMetric(kThemeMetricCheckBoxHeight, &ret);
            break;
        case QAquaSizeMini:
            GetThemeMetric(kThemeMetricMiniCheckBoxHeight, &ret);
            break;
        case QAquaSizeSmall:
            GetThemeMetric(kThemeMetricSmallCheckBoxHeight, &ret);
            break;
        }
        break; }
    case PM_IndicatorWidth: {
        switch (d->aquaSizeConstrain(opt, widget)) {
        case QAquaSizeUnknown:
        case QAquaSizeLarge:
            GetThemeMetric(kThemeMetricCheckBoxWidth, &ret);
            break;
        case QAquaSizeMini:
            GetThemeMetric(kThemeMetricMiniCheckBoxWidth, &ret);
            break;
        case QAquaSizeSmall:
            GetThemeMetric(kThemeMetricSmallCheckBoxWidth, &ret);
            break;
        }
        ++ret;
        break; }
    case PM_ExclusiveIndicatorHeight: {
        switch (d->aquaSizeConstrain(opt, widget)) {
        case QAquaSizeUnknown:
        case QAquaSizeLarge:
            GetThemeMetric(kThemeMetricRadioButtonHeight, &ret);
            break;
        case QAquaSizeMini:
            GetThemeMetric(kThemeMetricMiniRadioButtonHeight, &ret);
            break;
        case QAquaSizeSmall:
            GetThemeMetric(kThemeMetricSmallRadioButtonHeight, &ret);
            break;
        }
        break; }
    case PM_ExclusiveIndicatorWidth: {
        switch (d->aquaSizeConstrain(opt, widget)) {
        case QAquaSizeUnknown:
        case QAquaSizeLarge:
            GetThemeMetric(kThemeMetricRadioButtonWidth, &ret);
            break;
        case QAquaSizeMini:
            GetThemeMetric(kThemeMetricMiniRadioButtonWidth, &ret);
            break;
        case QAquaSizeSmall:
            GetThemeMetric(kThemeMetricSmallRadioButtonWidth, &ret);
            break;
        }
        ++ret;
        break; }
    case PM_MenuVMargin:
        ret = 4;
        break;
    case PM_MenuPanelWidth:
        ret = 0;
        break;
    case PM_ToolTipLabelFrameWidth:
        ret = 0;
        break;
    case PM_SizeGripSize: {
        QAquaWidgetSize aSize;
        if (widget && widget->window()->windowType() == Qt::Tool)
            aSize = QAquaSizeSmall;
        else
            aSize = QAquaSizeLarge;
        const QSize size = qt_aqua_get_known_size(CT_SizeGrip, widget, QSize(), aSize);
        ret = size.width();
        break; }
    case PM_MdiSubWindowFrameWidth:
        ret = 1;
        break;
    case PM_DockWidgetFrameWidth:
        ret = 0;
        break;
    case PM_DockWidgetTitleMargin:
        ret = 0;
        break;
    case PM_DockWidgetSeparatorExtent:
        ret = 1;
        break;
    case PM_ToolBarHandleExtent:
        ret = 11;
        break;
    case PM_ToolBarItemMargin:
        ret = 0;
        break;
    case PM_ToolBarItemSpacing:
        ret = 4;
        break;
    case PM_SplitterWidth:
        ret = qMax(7, QApplication::globalStrut().width());
        break;
    case PM_LayoutLeftMargin:
    case PM_LayoutTopMargin:
    case PM_LayoutRightMargin:
    case PM_LayoutBottomMargin:
        {
            bool isWindow = false;
            if (opt) {
                isWindow = (opt->state & State_Window);
            } else if (widget) {
                isWindow = widget->isWindow();
            }

            if (isWindow) {
                bool isMetal = widget && widget->testAttribute(Qt::WA_MacBrushedMetal);
                if (isMetal) {
                    if (metric == PM_LayoutTopMargin) {
                        return_SIZE(9 /* AHIG */, 6 /* guess */, 6 /* guess */);
                    } else if (metric == PM_LayoutBottomMargin) {
                        return_SIZE(18 /* AHIG */, 15 /* guess */, 13 /* guess */);
                    } else {
                        return_SIZE(14 /* AHIG */, 11 /* guess */, 9 /* guess */);
                    }
                } else {
                    /*
                        AHIG would have (20, 8, 10) here but that makes
                        no sense. It would also have 14 for the top margin
                        but this contradicts both Builder and most
                        applications.
                    */
                    return_SIZE(20, 10, 10);    // AHIG
                }
            } else {
                // hack to detect QTabWidget
                if (widget && widget->parentWidget()
                        && widget->parentWidget()->sizePolicy().controlType() == QSizePolicy::TabWidget) {
                    if (metric == PM_LayoutTopMargin) {
                        /*
                            Builder would have 14 (= 20 - 6) instead of 12,
                            but that makes the tab look disproportionate.
                        */
                        return_SIZE(12, 6, 6);  // guess
                    } else {
                        return_SIZE(20 /* Builder */, 8 /* guess */, 8 /* guess */);
                    }
                } else {
                    /*
                        Child margins are highly inconsistent in AHIG and Builder.
                    */
                    return_SIZE(12, 8, 6);    // guess
                }
            }
        }
    case PM_LayoutHorizontalSpacing:
    case PM_LayoutVerticalSpacing:
        return -1;
    case QStyle::PM_TabBarTabHSpace:
        switch (d->aquaSizeConstrain(opt, widget)) {
        case QAquaSizeLarge:
        case QAquaSizeUnknown:
            ret = QCommonStyle::pixelMetric(metric, opt, widget);
            break;
        case QAquaSizeSmall:
            ret = 20;
            break;
        case QAquaSizeMini:
            ret = 16;
            break;
        }
        break;
    case PM_MenuHMargin:
        ret = 0;
        break;
    case PM_ToolBarFrameWidth:
        ret = 1;
        if (widget) {
            if (QMainWindow * mainWindow = qobject_cast<QMainWindow *>(widget->parent()))
                if (mainWindow->unifiedTitleAndToolBarOnMac())
                    ret = 0;
        }
        break;
    case PM_ScrollView_ScrollBarOverlap:
#if MAC_OS_X_VERSION_MAX_ALLOWED >= MAC_OS_X_VERSION_10_7
        ret = (QSysInfo::MacintoshVersion >= QSysInfo::MV_10_7 &&
               [NSScroller preferredScrollerStyle] == NSScrollerStyleOverlay) ?
               pixelMetric(PM_ScrollBarExtent, opt, widget) : 0;
#else
        ret = 0;
#endif
        break;
    default:
        ret = QCommonStyle::pixelMetric(metric, opt, widget);
        break;
    }
    return ret;
}

QPalette QMacStyle::standardPalette() const
{
    QPalette pal = QCommonStyle::standardPalette();
    pal.setColor(QPalette::Disabled, QPalette::Dark, QColor(191, 191, 191));
    pal.setColor(QPalette::Active, QPalette::Dark, QColor(191, 191, 191));
    pal.setColor(QPalette::Inactive, QPalette::Dark, QColor(191, 191, 191));
    return pal;
}

int QMacStyle::styleHint(StyleHint sh, const QStyleOption *opt, const QWidget *w,
                         QStyleHintReturn *hret) const
{
    SInt32 ret = 0;
    switch (sh) {
    case SH_Slider_SnapToValue:
    case SH_PrintDialog_RightAlignButtons:
    case SH_FontDialog_SelectAssociatedText:
    case SH_MenuBar_MouseTracking:
    case SH_Menu_MouseTracking:
    case SH_ComboBox_ListMouseTracking:
    case SH_MainWindow_SpaceBelowMenuBar:
    case SH_ItemView_ChangeHighlightOnFocus:
        ret = 1;
        break;
    case SH_ToolBox_SelectedPageTitleBold:
        ret = 0;
        break;
    case SH_DialogButtonBox_ButtonsHaveIcons:
        ret = 0;
        break;
    case SH_Menu_SelectionWrap:
        ret = false;
        break;
    case SH_Menu_KeyboardSearch:
        ret = true;
        break;
    case SH_Menu_SpaceActivatesItem:
        ret = true;
        break;
    case SH_Slider_AbsoluteSetButtons:
        ret = Qt::LeftButton|Qt::MidButton;
        break;
    case SH_Slider_PageSetButtons:
        ret = 0;
        break;
    case SH_ScrollBar_ContextMenu:
        ret = false;
        break;
    case SH_TitleBar_AutoRaise:
        ret = true;
        break;
    case SH_Menu_AllowActiveAndDisabled:
        ret = false;
        break;
    case SH_Menu_SubMenuPopupDelay:
        ret = 100;
        break;
    case SH_ScrollBar_LeftClickAbsolutePosition: {
        if(QApplication::keyboardModifiers() & Qt::AltModifier)
            ret = false;
            //ret = !qt_scrollbar_jump_to_pos;
        else
            ret = true;
            //ret = qt_scrollbar_jump_to_pos;
        break; }
    case SH_TabBar_PreferNoArrows:
        ret = true;
        break;
    case SH_LineEdit_PasswordCharacter:
        ret = kBulletUnicode;
        break;
        /*
    case SH_DialogButtons_DefaultButton:
        ret = QDialogButtons::Reject;
        break;
        */
    case SH_Menu_SloppySubMenus:
        ret = true;
        break;
    case SH_GroupBox_TextLabelVerticalAlignment:
        ret = Qt::AlignTop;
        break;
    case SH_ScrollView_FrameOnlyAroundContents:
        ret = QCommonStyle::styleHint(sh, opt, w, hret);
        break;
    case SH_Menu_FillScreenWithScroll:
        ret = false;
        break;
    case SH_Menu_Scrollable:
        ret = true;
        break;
    case SH_RichText_FullWidthSelection:
        ret = true;
        break;
    case SH_BlinkCursorWhenTextSelected:
        ret = false;
        break;
    case SH_ScrollBar_StopMouseOverSlider:
        ret = true;
        break;
    case SH_ListViewExpand_SelectMouseType:
        ret = QEvent::MouseButtonRelease;
        break;
    case SH_TabBar_SelectMouseType:
        if (const QStyleOptionTabBarBaseV2 *opt2 = qstyleoption_cast<const QStyleOptionTabBarBaseV2 *>(opt)) {
            ret = opt2->documentMode ? QEvent::MouseButtonPress : QEvent::MouseButtonRelease;
        } else {
            ret = QEvent::MouseButtonRelease;
        }
        break;
    case SH_ComboBox_Popup:
        if (const QStyleOptionComboBox *cmb = qstyleoption_cast<const QStyleOptionComboBox *>(opt))
            ret = !cmb->editable;
        else
            ret = 0;
        break;
    case SH_Workspace_FillSpaceOnMaximize:
        ret = true;
        break;
    case SH_Widget_ShareActivation:
        ret = true;
        break;
    case SH_Header_ArrowAlignment:
        ret = Qt::AlignRight;
        break;
    case SH_TabBar_Alignment: {
        if (const QTabWidget *tab = qobject_cast<const QTabWidget*>(w)) {
            if (tab->documentMode()) {
                ret = Qt::AlignLeft;
                break;
            }
        }
        if (const QTabBar *tab = qobject_cast<const QTabBar*>(w)) {
            if (tab->documentMode()) {
                ret = Qt::AlignLeft;
                break;
            }
        }
        ret = Qt::AlignCenter;
        } break;
    case SH_UnderlineShortcut:
        ret = false;
        break;
    case SH_ToolTipLabel_Opacity:
        ret = 242; // About 95%
        break;
    case SH_Button_FocusPolicy:
        ret = Qt::TabFocus;
        break;
    case SH_EtchDisabledText:
        ret = false;
        break;
    case SH_FocusFrame_Mask: {
        ret = true;
        if(QStyleHintReturnMask *mask = qstyleoption_cast<QStyleHintReturnMask*>(hret)) {
            const uchar fillR = 192, fillG = 191, fillB = 190;
            QImage img;

            QSize pixmapSize = opt->rect.size();
            if (pixmapSize.isValid()) {
                QPixmap pix(pixmapSize);
                pix.fill(QColor(fillR, fillG, fillB));
                QPainter pix_paint(&pix);
                proxy()->drawControl(CE_FocusFrame, opt, &pix_paint, w);
                pix_paint.end();
                img = pix.toImage();
            }

            const QRgb *sptr = (QRgb*)img.bits(), *srow;
            const int sbpl = img.bytesPerLine();
            const int w = sbpl/4, h = img.height();

            QImage img_mask(img.width(), img.height(), QImage::Format_ARGB32);
            QRgb *dptr = (QRgb*)img_mask.bits(), *drow;
            const int dbpl = img_mask.bytesPerLine();

            for (int y = 0; y < h; ++y) {
                srow = sptr+((y*sbpl)/4);
                drow = dptr+((y*dbpl)/4);
                for (int x = 0; x < w; ++x) {
                    const int redDiff = qRed(*srow) - fillR;
                    const int greenDiff = qGreen(*srow) - fillG;
                    const int blueDiff = qBlue(*srow) - fillB;
                    const int diff = (redDiff * redDiff) + (greenDiff * greenDiff) + (blueDiff * blueDiff);
                    (*drow++) = (diff < 10) ? 0xffffffff : 0xff000000;
                    ++srow;
                }
            }
            QBitmap qmask = QBitmap::fromImage(img_mask);
            mask->region = QRegion(qmask);
        }
        break; }
    case SH_TitleBar_NoBorder:
        ret = 1;
        break;
    case SH_RubberBand_Mask:
        ret = 0;
        break;
    case SH_ComboBox_LayoutDirection:
        ret = Qt::LeftToRight;
        break;
    case SH_ItemView_EllipsisLocation:
        ret = Qt::AlignHCenter;
        break;
    case SH_ItemView_ShowDecorationSelected:
        ret = true;
        break;
    case SH_TitleBar_ModifyNotification:
        ret = false;
        break;
    case SH_ScrollBar_RollBetweenButtons:
        ret = true;
        break;
    case SH_WindowFrame_Mask:
        ret = 1;
        if (QStyleHintReturnMask *mask = qstyleoption_cast<QStyleHintReturnMask *>(hret)) {
            mask->region = opt->rect;
            mask->region -= QRect(opt->rect.left(), opt->rect.top(), 5, 1);
            mask->region -= QRect(opt->rect.left(), opt->rect.top() + 1, 3, 1);
            mask->region -= QRect(opt->rect.left(), opt->rect.top() + 2, 2, 1);
            mask->region -= QRect(opt->rect.left(), opt->rect.top() + 3, 1, 2);

            mask->region -= QRect(opt->rect.right() - 4, opt->rect.top(), 5, 1);
            mask->region -= QRect(opt->rect.right() - 2, opt->rect.top() + 1, 3, 1);
            mask->region -= QRect(opt->rect.right() - 1, opt->rect.top() + 2, 2, 1);
            mask->region -= QRect(opt->rect.right() , opt->rect.top() + 3, 1, 2);
        }
        break;
    case SH_TabBar_ElideMode:
        ret = Qt::ElideRight;
        break;
    case SH_DialogButtonLayout:
        ret = QDialogButtonBox::MacLayout;
        break;
    case SH_FormLayoutWrapPolicy:
        ret = QFormLayout::DontWrapRows;
        break;
    case SH_FormLayoutFieldGrowthPolicy:
        ret = QFormLayout::FieldsStayAtSizeHint;
        break;
    case SH_FormLayoutFormAlignment:
        ret = Qt::AlignHCenter | Qt::AlignTop;
        break;
    case SH_FormLayoutLabelAlignment:
        ret = Qt::AlignRight;
        break;
    case SH_ComboBox_PopupFrameStyle:
        ret = QFrame::NoFrame | QFrame::Plain;
        break;
    case SH_MessageBox_TextInteractionFlags:
        ret = Qt::TextSelectableByMouse | Qt::LinksAccessibleByMouse | Qt::TextSelectableByKeyboard;
        break;
    case SH_SpellCheckUnderlineStyle:
        ret = QTextCharFormat::DashUnderline;
        break;
    case SH_MessageBox_CenterButtons:
        ret = false;
        break;
    case SH_MenuBar_AltKeyNavigation:
        ret = false;
        break;
    case SH_ItemView_MovementWithoutUpdatingSelection:
        ret = false;
        break;
    case SH_FocusFrame_AboveWidget:
        ret = true;
        break;
    case SH_WizardStyle:
        ret = QWizard::MacStyle;
        break;
    case SH_ItemView_ArrowKeysNavigateIntoChildren:
        ret = false;
        break;
    case SH_Menu_FlashTriggeredItem:
        ret = true;
        break;
    case SH_Menu_FadeOutOnHide:
        ret = true;
        break;
    case SH_Menu_Mask:
        if (opt) {
            if (QStyleHintReturnMask *mask = qstyleoption_cast<QStyleHintReturnMask*>(hret)) {
                ret = true;
                HIRect menuRect = CGRectMake(opt->rect.x(), opt->rect.y() + 4,
                                             opt->rect.width(), opt->rect.height() - 8);
                HIThemeMenuDrawInfo mdi;
                mdi.version = 0;
                if (w && qobject_cast<QMenu *>(w->parentWidget()))
                    mdi.menuType = kThemeMenuTypeHierarchical;
                else
                    mdi.menuType = kThemeMenuTypePopUp;
                QCFType<HIShapeRef> shape;
                HIThemeGetMenuBackgroundShape(&menuRect, &mdi, &shape);

                mask->region = qt_mac_fromHIShapeRef(shape);
            }
        }
        break;
    case SH_ItemView_PaintAlternatingRowColorsForEmptyArea:
        ret = true;
        break;
    case SH_TabBar_CloseButtonPosition:
        ret = QTabBar::LeftSide;
        break;
    case SH_DockWidget_ButtonsHaveFrame:
        ret = false;
        break;
    case SH_ScrollBar_Transient:
<<<<<<< HEAD
        if (qobject_cast<const QScrollBar *>(w) ||
=======
        if ((qobject_cast<const QScrollBar *>(w) && w->parent() &&
                qobject_cast<QAbstractScrollArea*>(w->parent()->parent())) ||
>>>>>>> 843de37b
                (opt && QStyleHelper::hasAncestor(opt->styleObject, QAccessible::ScrollBar))) {
            ret = QSysInfo::MacintoshVersion >= QSysInfo::MV_10_7;
#if MAC_OS_X_VERSION_MAX_ALLOWED >= MAC_OS_X_VERSION_10_7
            if (ret)
                ret = [NSScroller preferredScrollerStyle] == NSScrollerStyleOverlay;
#endif
        }
        break;
    default:
        ret = QCommonStyle::styleHint(sh, opt, w, hret);
        break;
    }
    return ret;
}

QPixmap QMacStyle::generatedIconPixmap(QIcon::Mode iconMode, const QPixmap &pixmap,
                                       const QStyleOption *opt) const
{
    switch (iconMode) {
    case QIcon::Disabled: {
        QImage img = pixmap.toImage().convertToFormat(QImage::Format_ARGB32);
        int imgh = img.height();
        int imgw = img.width();
        QRgb pixel;
        for (int y = 0; y < imgh; ++y) {
            for (int x = 0; x < imgw; ++x) {
                pixel = img.pixel(x, y);
                img.setPixel(x, y, qRgba(qRed(pixel), qGreen(pixel), qBlue(pixel),
                                         qAlpha(pixel) / 2));
            }
        }
        return QPixmap::fromImage(img);
    }
    default:
        ;
    }
    return QCommonStyle::generatedIconPixmap(iconMode, pixmap, opt);
}


QPixmap QMacStyle::standardPixmap(StandardPixmap standardPixmap, const QStyleOption *opt,
                                  const QWidget *widget) const
{
    // The default implementation of QStyle::standardIconImplementation() is to call standardPixmap()
    // I don't want infinite recursion so if we do get in that situation, just return the Window's
    // standard pixmap instead (since there is no mac-specific icon then). This should be fine until
    // someone changes how Windows standard
    // pixmap works.
    static bool recursionGuard = false;

    if (recursionGuard)
        return QCommonStyle::standardPixmap(standardPixmap, opt, widget);

    recursionGuard = true;
    QIcon icon = standardIcon(standardPixmap, opt, widget);
    recursionGuard = false;
    int size;
    switch (standardPixmap) {
        default:
            size = 32;
            break;
        case SP_MessageBoxCritical:
        case SP_MessageBoxQuestion:
        case SP_MessageBoxInformation:
        case SP_MessageBoxWarning:
            size = 64;
            break;
    }
    return icon.pixmap(size, size);
}

void QMacStyle::setFocusRectPolicy(QWidget *w, FocusRectPolicy policy)
{
    switch (policy) {
    case FocusDefault:
        break;
    case FocusEnabled:
    case FocusDisabled:
        w->setAttribute(Qt::WA_MacShowFocusRect, policy == FocusEnabled);
        break;
    }
}

QMacStyle::FocusRectPolicy QMacStyle::focusRectPolicy(const QWidget *w)
{
    return w->testAttribute(Qt::WA_MacShowFocusRect) ? FocusEnabled : FocusDisabled;
}

void QMacStyle::setWidgetSizePolicy(const QWidget *widget, WidgetSizePolicy policy)
{
    QWidget *wadget = const_cast<QWidget *>(widget);
    wadget->setAttribute(Qt::WA_MacNormalSize, policy == SizeLarge);
    wadget->setAttribute(Qt::WA_MacSmallSize, policy == SizeSmall);
    wadget->setAttribute(Qt::WA_MacMiniSize, policy == SizeMini);
}

QMacStyle::WidgetSizePolicy QMacStyle::widgetSizePolicy(const QWidget *widget, const QStyleOption *opt)
{
    while (widget) {
        if (widget->testAttribute(Qt::WA_MacMiniSize)) {
            return SizeMini;
        } else if (widget->testAttribute(Qt::WA_MacSmallSize)) {
            return SizeSmall;
        } else if (widget->testAttribute(Qt::WA_MacNormalSize)) {
            return SizeLarge;
        }
        widget = widget->parentWidget();
    }

    if (opt && opt->state & State_Mini)
        return SizeMini;
    else if (opt && opt->state & State_Small)
        return SizeSmall;

    return SizeDefault;
}

void QMacStyle::drawPrimitive(PrimitiveElement pe, const QStyleOption *opt, QPainter *p,
                              const QWidget *w) const
{
    Q_D(const QMacStyle);
    ThemeDrawState tds = d->getDrawState(opt->state);
    QMacCGContext cg(p);
    switch (pe) {
    case PE_IndicatorArrowUp:
    case PE_IndicatorArrowDown:
    case PE_IndicatorArrowRight:
    case PE_IndicatorArrowLeft: {
        p->save();
        p->setRenderHint(QPainter::Antialiasing);
        int xOffset = opt->direction == Qt::LeftToRight ? 2 : -1;
        QMatrix matrix;
        matrix.translate(opt->rect.center().x() + xOffset, opt->rect.center().y() + 2);
        QPainterPath path;
        switch(pe) {
        default:
        case PE_IndicatorArrowDown:
            break;
        case PE_IndicatorArrowUp:
            matrix.rotate(180);
            break;
        case PE_IndicatorArrowLeft:
            matrix.rotate(90);
            break;
        case PE_IndicatorArrowRight:
            matrix.rotate(-90);
            break;
        }
        path.moveTo(0, 5);
        path.lineTo(-4, -3);
        path.lineTo(4, -3);
        p->setMatrix(matrix);
        p->setPen(Qt::NoPen);
        p->setBrush(QColor(0, 0, 0, 135));
        p->drawPath(path);
        p->restore();
        break; }
    case PE_FrameTabBarBase:
        if (const QStyleOptionTabBarBaseV2 *tbb
                = qstyleoption_cast<const QStyleOptionTabBarBaseV2 *>(opt)) {
            if (tbb->documentMode) {
                p->save();
                drawTabBase(p, tbb, w);
                p->restore();
                return;
            }

            QRegion region(tbb->rect);
            region -= tbb->tabBarRect;
            p->save();
            p->setClipRegion(region);
            QStyleOptionTabWidgetFrame twf;
            twf.QStyleOption::operator=(*tbb);
            twf.shape  = tbb->shape;
            switch (getTabDirection(twf.shape)) {
            case kThemeTabNorth:
                twf.rect = twf.rect.adjusted(0, 0, 0, 10);
                break;
            case kThemeTabSouth:
                twf.rect = twf.rect.adjusted(0, -10, 0, 0);
                break;
            case kThemeTabWest:
                twf.rect = twf.rect.adjusted(0, 0, 10, 0);
                break;
            case kThemeTabEast:
                twf.rect = twf.rect.adjusted(0, -10, 0, 0);
                break;
            }
            proxy()->drawPrimitive(PE_FrameTabWidget, &twf, p, w);
            p->restore();
        }
        break;
    case PE_PanelTipLabel:
        p->fillRect(opt->rect, opt->palette.brush(QPalette::ToolTipBase));
        break;
    case PE_FrameGroupBox:
        if (const QStyleOptionFrame *groupBox = qstyleoption_cast<const QStyleOptionFrame *>(opt)) {
            const QStyleOptionFrameV2 *frame2 = qstyleoption_cast<const QStyleOptionFrameV2 *>(opt);
            if (frame2 && frame2->features & QStyleOptionFrameV2::Flat) {
                QCommonStyle::drawPrimitive(pe, groupBox, p, w);
            } else {
                HIThemeGroupBoxDrawInfo gdi;
                gdi.version = qt_mac_hitheme_version;
                gdi.state = tds;
                if (w && qobject_cast<QGroupBox *>(w->parentWidget()))
                    gdi.kind = kHIThemeGroupBoxKindSecondary;
                else
                    gdi.kind = kHIThemeGroupBoxKindPrimary;
                HIRect hirect = qt_hirectForQRect(opt->rect);
                HIThemeDrawGroupBox(&hirect, &gdi, cg, kHIThemeOrientationNormal);
            }
        }
        break;
    case PE_IndicatorToolBarSeparator: {
            QPainterPath path;
            if (opt->state & State_Horizontal) {
                int xpoint = opt->rect.center().x();
                path.moveTo(xpoint + 0.5, opt->rect.top() + 1);
                path.lineTo(xpoint + 0.5, opt->rect.bottom());
            } else {
                int ypoint = opt->rect.center().y();
                path.moveTo(opt->rect.left() + 2 , ypoint + 0.5);
                path.lineTo(opt->rect.right() + 1, ypoint + 0.5);
            }
            QPainterPathStroker theStroker;
            theStroker.setCapStyle(Qt::FlatCap);
            theStroker.setDashPattern(QVector<qreal>() << 1 << 2);
            path = theStroker.createStroke(path);
            p->fillPath(path, QColor(0, 0, 0, 119));
        }
        break;
    case PE_FrameWindow:
        break;
    case PE_IndicatorDockWidgetResizeHandle: {
            // The docwidget resize handle is drawn as a one-pixel wide line.
            p->save();
            if (opt->state & State_Horizontal) {
                p->setPen(QColor(160, 160, 160));
                p->drawLine(opt->rect.topLeft(), opt->rect.topRight());
            } else {
                p->setPen(QColor(145, 145, 145));
                p->drawLine(opt->rect.topRight(), opt->rect.bottomRight());
            }
            p->restore();
        } break;
    case PE_IndicatorToolBarHandle: {
            p->save();
            QPainterPath path;
            int x = opt->rect.x() + 6;
            int y = opt->rect.y() + 5;
            static const int RectHeight = 2;
            if (opt->state & State_Horizontal) {
                while (y < opt->rect.height() - RectHeight - 6) {
                    path.moveTo(x, y);
                    path.addRect(x, y, RectHeight, RectHeight);
                    y += 6;
                }
            } else {
                while (x < opt->rect.width() - RectHeight - 6) {
                    path.moveTo(x, y);
                    path.addRect(x, y, RectHeight, RectHeight);
                    x += 6;
                }
            }
            p->setPen(Qt::NoPen);
            QColor dark = opt->palette.dark().color();
            dark.setAlphaF(0.75);
            QColor light = opt->palette.light().color();
            light.setAlphaF(0.6);
            p->fillPath(path, light);
            p->save();
            p->translate(1, 1);
            p->fillPath(path, dark);
            p->restore();
            p->translate(3, 3);
            p->fillPath(path, light);
            p->translate(1, 1);
            p->fillPath(path, dark);
            p->restore();

            break;
        }
    case PE_IndicatorHeaderArrow:
        if (const QStyleOptionHeader *header = qstyleoption_cast<const QStyleOptionHeader *>(opt)) {
            // In HITheme, up is down, down is up and hamburgers eat people.
            if (header->sortIndicator != QStyleOptionHeader::None)
                proxy()->drawPrimitive(
                    (header->sortIndicator == QStyleOptionHeader::SortDown) ?
                    PE_IndicatorArrowUp : PE_IndicatorArrowDown, header, p, w);
        }
        break;
    case PE_IndicatorMenuCheckMark: {
        const int checkw = 8;
        const int checkh = 8;
        const int xoff = qMax(0, (opt->rect.width() - checkw) / 2);
        const int yoff = qMax(0, (opt->rect.width() - checkh) / 2);
        const int x1 = xoff + opt->rect.x();
        const int y1 = yoff + opt->rect.y() + checkw/2;
        const int x2 = xoff + opt->rect.x() + checkw/4;
        const int y2 = yoff + opt->rect.y() + checkh;
        const int x3 = xoff + opt->rect.x() + checkw;
        const int y3 = yoff + opt->rect.y();

        QVector<QLineF> a(2);
        a << QLineF(x1, y1, x2, y2);
        a << QLineF(x2, y2, x3, y3);
        if (opt->palette.currentColorGroup() == QPalette::Active) {
            if (opt->state & State_On)
                p->setPen(QPen(opt->palette.highlightedText().color(), 3));
            else
                p->setPen(QPen(opt->palette.text().color(), 3));
        } else {
            p->setPen(QPen(QColor(100, 100, 100), 3));
        }
        p->save();
        p->setRenderHint(QPainter::Antialiasing);
        p->drawLines(a);
        p->restore();
        break; }
    case PE_IndicatorViewItemCheck:
    case PE_IndicatorRadioButton:
    case PE_IndicatorCheckBox: {
        bool drawColorless = (!(opt->state & State_Active))
                              && opt->palette.currentColorGroup() == QPalette::Active;
        HIThemeButtonDrawInfo bdi;
        bdi.version = qt_mac_hitheme_version;
        bdi.state = tds;
        if (drawColorless && tds == kThemeStateInactive)
            bdi.state = kThemeStateActive;
        bdi.adornment = kThemeDrawIndicatorOnly;
        if (opt->state & State_HasFocus)
            bdi.adornment |= kThemeAdornmentFocus;
        bool isRadioButton = (pe == PE_IndicatorRadioButton);
        switch (d->aquaSizeConstrain(opt, w)) {
        case QAquaSizeUnknown:
        case QAquaSizeLarge:
            if (isRadioButton)
                bdi.kind = kThemeRadioButton;
            else
                bdi.kind = kThemeCheckBox;
            break;
        case QAquaSizeMini:
            if (isRadioButton)
                bdi.kind = kThemeMiniRadioButton;
            else
                bdi.kind = kThemeMiniCheckBox;
            break;
        case QAquaSizeSmall:
            if (isRadioButton)
                bdi.kind = kThemeSmallRadioButton;
            else
                bdi.kind = kThemeSmallCheckBox;
            break;
        }
        if (opt->state & State_NoChange)
            bdi.value = kThemeButtonMixed;
        else if (opt->state & State_On)
            bdi.value = kThemeButtonOn;
        else
            bdi.value = kThemeButtonOff;
        HIRect macRect = qt_hirectForQRect(opt->rect);
        if (!drawColorless)
            HIThemeDrawButton(&macRect, &bdi, cg, kHIThemeOrientationNormal, 0);
        else
            d->drawColorlessButton(macRect, &bdi, p, opt);
        break; }
    case PE_FrameFocusRect:
        // Use the our own focus widget stuff.
        break;
    case PE_IndicatorBranch: {
        if (!(opt->state & State_Children))
            break;
        if (!d->indicatorBranchButtonCell)
            const_cast<QMacStylePrivate *>(d)->indicatorBranchButtonCell = (void *)[[NSButtonCell alloc] init];
        NSButtonCell *triangleCell = (NSButtonCell *)d->indicatorBranchButtonCell;
        [triangleCell setButtonType:NSOnOffButton];
        [triangleCell setState:(opt->state & State_Open) ? NSOnState : NSOffState];
        [triangleCell setBezelStyle:NSDisclosureBezelStyle];
        [triangleCell setBackgroundStyle:((opt->state & State_Selected) && w->hasFocus()) ? NSBackgroundStyleDark : NSBackgroundStyleLight];

        CGContextSaveGState(cg);
        [NSGraphicsContext saveGraphicsState];

        [NSGraphicsContext setCurrentContext:[NSGraphicsContext
                                              graphicsContextWithGraphicsPort:(CGContextRef)cg flipped:NO]];

        QRect qtRect = opt->rect.adjusted(DisclosureOffset, 0, -DisclosureOffset, 0);
        CGRect rect = CGRectMake(qtRect.x() + 1, qtRect.y(), qtRect.width(), qtRect.height());
        CGContextTranslateCTM(cg, rect.origin.x, rect.origin.y + rect.size.height);
        CGContextScaleCTM(cg, 1, -1);
        CGContextTranslateCTM(cg, -rect.origin.x, -rect.origin.y);

        [triangleCell drawBezelWithFrame:NSRectFromCGRect(rect) inView:[triangleCell controlView]];

        [NSGraphicsContext restoreGraphicsState];
        CGContextRestoreGState(cg);
        break; }

    case PE_Frame: {
        QPen oldPen = p->pen();
        p->setPen(opt->palette.base().color().darker(140));
        p->drawRect(opt->rect.adjusted(0, 0, -1, -1));
        p->setPen(opt->palette.base().color().darker(180));
        p->drawLine(opt->rect.topLeft(), opt->rect.topRight());
        p->setPen(oldPen);
        break; }

    case PE_FrameLineEdit:
        if (const QStyleOptionFrame *frame = qstyleoption_cast<const QStyleOptionFrame *>(opt)) {
            if (frame->state & State_Sunken) {
                QColor baseColor(frame->palette.background().color());
                HIThemeFrameDrawInfo fdi;
                fdi.version = qt_mac_hitheme_version;
                fdi.state = tds;
                SInt32 frame_size;
                if (pe == PE_FrameLineEdit) {
                    fdi.kind = frame->features & QStyleOptionFrame::Rounded ? kHIThemeFrameTextFieldRound :
                                                                              kHIThemeFrameTextFieldSquare;
                    GetThemeMetric(kThemeMetricEditTextFrameOutset, &frame_size);
                    if ((frame->state & State_ReadOnly) || !(frame->state & State_Enabled))
                        fdi.state = kThemeStateInactive;
                } else {
                    baseColor = QColor(150, 150, 150); //hardcoded since no query function --Sam
                    fdi.kind = kHIThemeFrameListBox;
                    GetThemeMetric(kThemeMetricListBoxFrameOutset, &frame_size);
                }
                fdi.isFocused = (frame->state & State_HasFocus);
                int lw = frame->lineWidth;
                if (lw <= 0)
                    lw = proxy()->pixelMetric(PM_DefaultFrameWidth, frame, w);
                { //clear to base color
                    p->save();
                    p->setPen(QPen(baseColor, lw));
                    p->setBrush(Qt::NoBrush);
                    p->drawRect(frame->rect);
                    p->restore();
                }
                HIRect hirect = qt_hirectForQRect(frame->rect,
                                                  QRect(frame_size, frame_size,
                                                        frame_size * 2, frame_size * 2));

                HIThemeDrawFrame(&hirect, &fdi, cg, kHIThemeOrientationNormal);
            } else {
                QCommonStyle::drawPrimitive(pe, opt, p, w);
            }
        }
        break;
    case PE_PanelLineEdit:
        QCommonStyle::drawPrimitive(pe, opt, p, w);
        // Draw the focus frame for widgets other than QLineEdit (e.g. for line edits in Webkit).
        // Focus frame is drawn outside the rectangle passed in the option-rect.
        if (const QStyleOptionFrame *panel = qstyleoption_cast<const QStyleOptionFrame *>(opt)) {
            if ((opt->state & State_HasFocus) && !qobject_cast<const QLineEdit*>(w)) {
                int vmargin = pixelMetric(QStyle::PM_FocusFrameVMargin);
                int hmargin = pixelMetric(QStyle::PM_FocusFrameHMargin);
                QStyleOptionFrame focusFrame = *panel;
                focusFrame.rect = panel->rect.adjusted(-hmargin, -vmargin, hmargin, vmargin);
                drawControl(CE_FocusFrame, &focusFrame, p, w);
            }
        }

        break;
    case PE_FrameTabWidget:
        if (const QStyleOptionTabWidgetFrame *twf
                = qstyleoption_cast<const QStyleOptionTabWidgetFrame *>(opt)) {
            HIRect hirect = qt_hirectForQRect(twf->rect);
            HIThemeTabPaneDrawInfo tpdi;
            tpdi.version = qt_mac_hitheme_tab_version();
            tpdi.state = tds;
            tpdi.direction = getTabDirection(twf->shape);
            tpdi.size = kHIThemeTabSizeNormal;
            tpdi.kind = kHIThemeTabKindNormal;
            tpdi.adornment = kHIThemeTabPaneAdornmentNormal;
            HIThemeDrawTabPane(&hirect, &tpdi, cg, kHIThemeOrientationNormal);
        }
        break;
    case PE_PanelScrollAreaCorner: {
        const QBrush brush(opt->palette.brush(QPalette::Base));
        p->fillRect(opt->rect, brush);
        p->setPen(QPen(QColor(217, 217, 217)));
        p->drawLine(opt->rect.topLeft(), opt->rect.topRight());
        p->drawLine(opt->rect.topLeft(), opt->rect.bottomLeft());
        } break;
    case PE_FrameStatusBarItem:
        break;
    case PE_IndicatorTabClose: {
        bool hover = (opt->state & State_MouseOver);
        bool selected = (opt->state & State_Selected);
        bool active = (opt->state & State_Active);
        drawTabCloseButton(p, hover, active, selected);
        } break;
    case PE_PanelStatusBar: {
        if (QSysInfo::MacintoshVersion <= QSysInfo::MV_10_4) {
            QCommonStyle::drawPrimitive(pe, opt, p, w);
            break;
        }
        // Use the Leopard style only if the status bar is the status bar for a
        // QMainWindow with a unifed toolbar.
        if (w == 0 || w->parent() == 0 || qobject_cast<QMainWindow *>(w->parent()) == 0 ||
            qobject_cast<QMainWindow *>(w->parent())->unifiedTitleAndToolBarOnMac() == false ) {
            QCommonStyle::drawPrimitive(pe, opt, p, w);
            break;
        }

        // Fill the status bar with the titlebar gradient.
        QLinearGradient linearGrad(0, opt->rect.top(), 0, opt->rect.bottom());
        if (opt->state & QStyle::State_Active) {
            linearGrad.setColorAt(0, titlebarGradientActiveBegin);
            linearGrad.setColorAt(1, titlebarGradientActiveEnd);
        } else {
            linearGrad.setColorAt(0, titlebarGradientInactiveBegin);
            linearGrad.setColorAt(1, titlebarGradientInactiveEnd);
        }
        p->fillRect(opt->rect, linearGrad);

        // Draw the black separator line at the top of the status bar.
        if (opt->state & QStyle::State_Active)
            p->setPen(titlebarSeparatorLineActive);
        else
            p->setPen(titlebarSeparatorLineInactive);
        p->drawLine(opt->rect.left(), opt->rect.top(), opt->rect.right(), opt->rect.top());

        break;
    }

    default:
        QCommonStyle::drawPrimitive(pe, opt, p, w);
        break;
    }
}

static inline QPixmap darkenPixmap(const QPixmap &pixmap)
{
    QImage img = pixmap.toImage().convertToFormat(QImage::Format_ARGB32);
    int imgh = img.height();
    int imgw = img.width();
    int h, s, v, a;
    QRgb pixel;
    for (int y = 0; y < imgh; ++y) {
        for (int x = 0; x < imgw; ++x) {
            pixel = img.pixel(x, y);
            a = qAlpha(pixel);
            QColor hsvColor(pixel);
            hsvColor.getHsv(&h, &s, &v);
            s = qMin(100, s * 2);
            v = v / 2;
            hsvColor.setHsv(h, s, v);
            pixel = hsvColor.rgb();
            img.setPixel(x, y, qRgba(qRed(pixel), qGreen(pixel), qBlue(pixel), a));
        }
    }
    return QPixmap::fromImage(img);
}



void QMacStyle::drawControl(ControlElement ce, const QStyleOption *opt, QPainter *p,
                            const QWidget *w) const
{
    Q_D(const QMacStyle);
    ThemeDrawState tds = d->getDrawState(opt->state);
    QMacCGContext cg(p);
    switch (ce) {
    case CE_HeaderSection:
        if (const QStyleOptionHeader *header = qstyleoption_cast<const QStyleOptionHeader *>(opt)) {
            HIThemeButtonDrawInfo bdi;
            bdi.version = qt_mac_hitheme_version;
            State flags = header->state;
            QRect ir = header->rect;
            bdi.kind = kThemeListHeaderButton;
            bdi.adornment = kThemeAdornmentNone;
            bdi.state = kThemeStateActive;

            if (flags & State_On)
                bdi.value = kThemeButtonOn;
            else
                bdi.value = kThemeButtonOff;

            if (header->orientation == Qt::Horizontal){
                switch (header->position) {
                case QStyleOptionHeader::Beginning:
                    ir.adjust(-1, -1, 0, 0);
                    break;
                case QStyleOptionHeader::Middle:
                    ir.adjust(-1, -1, 0, 0);
                    break;
                case QStyleOptionHeader::OnlyOneSection:
                case QStyleOptionHeader::End:
                    ir.adjust(-1, -1, 1, 0);
                    break;
                default:
                    break;
                }

                if (header->position != QStyleOptionHeader::Beginning
                    && header->position != QStyleOptionHeader::OnlyOneSection) {
                    bdi.adornment = header->direction == Qt::LeftToRight
                        ? kThemeAdornmentHeaderButtonLeftNeighborSelected
                        : kThemeAdornmentHeaderButtonRightNeighborSelected;
                }
            }

            if (flags & State_Active) {
                if (!(flags & State_Enabled))
                    bdi.state = kThemeStateUnavailable;
                else if (flags & State_Sunken)
                    bdi.state = kThemeStatePressed;
            } else {
                if (flags & State_Enabled)
                    bdi.state = kThemeStateInactive;
                else
                    bdi.state = kThemeStateUnavailableInactive;
            }

            if (header->sortIndicator != QStyleOptionHeader::None) {
                bdi.value = kThemeButtonOn;
                if (header->sortIndicator == QStyleOptionHeader::SortDown)
                    bdi.adornment = kThemeAdornmentHeaderButtonSortUp;
            }
            if (flags & State_HasFocus)
                bdi.adornment = kThemeAdornmentFocus;

            ir = visualRect(header->direction, header->rect, ir);
            HIRect bounds = qt_hirectForQRect(ir);

            bool noVerticalHeader = true;
            if (w)
                if (const QTableView *table = qobject_cast<const QTableView *>(w->parentWidget()))
                    noVerticalHeader = !table->verticalHeader()->isVisible();

            bool drawTopBorder = header->orientation == Qt::Horizontal;
            bool drawLeftBorder = header->orientation == Qt::Vertical
                || header->position == QStyleOptionHeader::OnlyOneSection
                || (header->position == QStyleOptionHeader::Beginning && noVerticalHeader);
            d->drawTableHeader(bounds, drawTopBorder, drawLeftBorder, bdi, p);
        }
        break;
    case CE_HeaderLabel:
        if (const QStyleOptionHeader *header = qstyleoption_cast<const QStyleOptionHeader *>(opt)) {
            p->save();
            QRect textr = header->rect;
            if (!header->icon.isNull()) {
                QIcon::Mode mode = QIcon::Disabled;
                if (opt->state & State_Enabled)
                    mode = QIcon::Normal;
                QPixmap pixmap = header->icon.pixmap(proxy()->pixelMetric(PM_SmallIconSize), mode);

                QRect pixr = header->rect;
                pixr.setY(header->rect.center().y() - (pixmap.height() - 1) / 2);
                proxy()->drawItemPixmap(p, pixr, Qt::AlignVCenter, pixmap);
                textr.translate(pixmap.width() + 2, 0);
            }

            p->setFont(qt_app_fonts_hash()->value("QSmallFont", QFont()));
            proxy()->drawItemText(p, textr, header->textAlignment | Qt::AlignVCenter, header->palette,
                                       header->state & State_Enabled, header->text, QPalette::ButtonText);
            p->restore();
        }
        break;
    case CE_ToolButtonLabel:
        if (const QStyleOptionToolButton *tb = qstyleoption_cast<const QStyleOptionToolButton *>(opt)) {
            QStyleOptionToolButton myTb = *tb;
            myTb.state &= ~State_AutoRaise;
            if (w && qobject_cast<QToolBar *>(w->parentWidget())) {
                QRect cr = tb->rect;
                int shiftX = 0;
                int shiftY = 0;
                bool needText = false;
                int alignment = 0;
                bool down = tb->state & (State_Sunken | State_On);
                if (down) {
                    shiftX = proxy()->pixelMetric(PM_ButtonShiftHorizontal, tb, w);
                    shiftY = proxy()->pixelMetric(PM_ButtonShiftVertical, tb, w);
                }
                // The down state is special for QToolButtons in a toolbar on the Mac
                // The text is a bit bolder and gets a drop shadow and the icons are also darkened.
                // This doesn't really fit into any particular case in QIcon, so we
                // do the majority of the work ourselves.
                if (!(tb->features & QStyleOptionToolButton::Arrow)) {
                    Qt::ToolButtonStyle tbstyle = tb->toolButtonStyle;
                    if (tb->icon.isNull() && !tb->text.isEmpty())
                        tbstyle = Qt::ToolButtonTextOnly;

                    switch (tbstyle) {
                    case Qt::ToolButtonTextOnly: {
                        needText = true;
                        alignment = Qt::AlignCenter;
                        break; }
                    case Qt::ToolButtonIconOnly:
                    case Qt::ToolButtonTextBesideIcon:
                    case Qt::ToolButtonTextUnderIcon: {
                        QRect pr = cr;
                        QIcon::Mode iconMode = (tb->state & State_Enabled) ? QIcon::Normal
                                                                            : QIcon::Disabled;
                        QIcon::State iconState = (tb->state & State_On) ? QIcon::On
                                                                         : QIcon::Off;
                        QPixmap pixmap = tb->icon.pixmap(tb->rect.size().boundedTo(tb->iconSize), iconMode, iconState);

                        // Draw the text if it's needed.
                        if (tb->toolButtonStyle != Qt::ToolButtonIconOnly) {
                            needText = true;
                            if (tb->toolButtonStyle == Qt::ToolButtonTextUnderIcon) {
                                QMainWindow *mw = qobject_cast<QMainWindow *>(w->window());
                                if (mw && mw->unifiedTitleAndToolBarOnMac()) {
                                    pr.setHeight(pixmap.size().height());
                                    cr.adjust(0, pr.bottom() + 1, 0, 1);
                                } else {
                                    pr.setHeight(pixmap.size().height() + 6);
                                    cr.adjust(0, pr.bottom(), 0, -3);
                                }       
                                alignment |= Qt::AlignCenter;
                            } else {
                                pr.setWidth(pixmap.width() + 8);
                                cr.adjust(pr.right(), 0, 0, 0);
                                alignment |= Qt::AlignLeft | Qt::AlignVCenter;
                            }
                        }
                        if (opt->state & State_Sunken) {
                            pr.translate(shiftX, shiftY);
                            pixmap = darkenPixmap(pixmap);
                        }
                        proxy()->drawItemPixmap(p, pr, Qt::AlignCenter, pixmap);
                        break; }
                    default:
                        Q_ASSERT(false);
                        break;
                    }

                    if (needText) {
                        QPalette pal = tb->palette;
                        QPalette::ColorRole role = QPalette::NoRole;
                        if (!proxy()->styleHint(SH_UnderlineShortcut, tb, w))
                            alignment |= Qt::TextHideMnemonic;
                        if (down)
                            cr.translate(shiftX, shiftY);
                        if (QSysInfo::MacintoshVersion >= QSysInfo::MV_10_5
                            && (tbstyle == Qt::ToolButtonTextOnly
                                || (tbstyle != Qt::ToolButtonTextOnly && !down))) {
                            QPen pen = p->pen();
                            QColor light = down ? Qt::black : Qt::white;
                            light.setAlphaF(0.375f);
                            p->setPen(light);
                            p->drawText(cr.adjusted(0, 1, 0, 1), alignment, tb->text);
                            p->setPen(pen);
                            if (down && tbstyle == Qt::ToolButtonTextOnly) {
                                pal = QApplication::palette("QMenu");
                                pal.setCurrentColorGroup(tb->palette.currentColorGroup());
                                role = QPalette::HighlightedText;
                            }
                        }
                        proxy()->drawItemText(p, cr, alignment, pal,
                                              tb->state & State_Enabled, tb->text, role);
                        if (QSysInfo::MacintoshVersion < QSysInfo::MV_10_5 &&
                            (tb->state & State_Sunken)) {
                            // Draw a "drop shadow" in earlier versions.
                            proxy()->drawItemText(p, cr.adjusted(0, 1, 0, 1), alignment,
                                                  tb->palette, tb->state & State_Enabled, tb->text);
                        }
                    }
                } else {
                    QCommonStyle::drawControl(ce, &myTb, p, w);
                }
            } else {
                QCommonStyle::drawControl(ce, &myTb, p, w);
            }
        }
        break;
    case CE_ToolBoxTabShape:
        QCommonStyle::drawControl(ce, opt, p, w);
        break;
    case CE_PushButtonBevel:
        if (const QStyleOptionButton *btn = qstyleoption_cast<const QStyleOptionButton *>(opt)) {
            if (!(btn->state & (State_Raised | State_Sunken | State_On)))
                break;

            if (btn->features & QStyleOptionButton::CommandLinkButton) {
                QCommonStyle::drawControl(ce, opt, p, w);
                break;
            }

            // a focused auto-default button within an active window
            // takes precedence over a normal default button
            if (btn->features & QStyleOptionButton::AutoDefaultButton
                    && opt->state & State_Active && opt->state & State_HasFocus) {
                d->autoDefaultButton = opt->styleObject;
                if (!d->animation(opt->styleObject))
                    d->startAnimation(new QStyleAnimation(opt->styleObject));
            } else if (d->autoDefaultButton == opt->styleObject) {
                if (QStyleAnimation *animation = d->animation(opt->styleObject)) {
                    animation->updateTarget();
                    d->stopAnimation(opt->styleObject);
                }
                d->autoDefaultButton = 0;
            }

            if (!d->autoDefaultButton) {
                if (btn->features & QStyleOptionButton::DefaultButton && opt->state & State_Active) {
                    d->defaultButton = opt->styleObject;
                    if (!d->animation(opt->styleObject))
                        d->startAnimation(new QStyleAnimation(opt->styleObject));
                } else if (d->defaultButton == opt->styleObject) {
                    if (QStyleAnimation *animation = d->animation(opt->styleObject)) {
                        animation->updateTarget();
                        d->stopAnimation(opt->styleObject);
                    }
                    d->defaultButton = 0;
                }
            }

            // TODO: find out the pressed button in a qwidget independent way
            extern QWidget *qt_button_down; // qwidgetwindow.cpp
            if (opt->styleObject == qt_button_down)
                d->pressedButton = opt->styleObject;
            else if (d->pressedButton == opt->styleObject)
                d->pressedButton = 0;

            // the default button animation is paused meanwhile any button
            // is pressed or an auto-default button is animated instead
            if (QStyleAnimation *defaultAnimation = d->animation(d->defaultButton)) {
                if (d->pressedButton || d->autoDefaultButton) {
                    if (defaultAnimation->state() == QStyleAnimation::Running) {
                        defaultAnimation->pause();
                        defaultAnimation->updateTarget();
                    }
                } else if (defaultAnimation->state() == QStyleAnimation::Paused) {
                    defaultAnimation->resume();
                }
            }

            HIThemeButtonDrawInfo bdi;
            d->initHIThemePushButton(btn, w, tds, &bdi);
            if (!d->pressedButton) {
                QStyleAnimation* animation = d->animation(opt->styleObject);
                if (animation && animation->state() == QStyleAnimation::Running) {
                    bdi.adornment |= kThemeAdornmentDefault;
                    bdi.animation.time.start = d->defaultButtonStart;
                    bdi.animation.time.current = CFAbsoluteTimeGetCurrent();
                }
            }
            // Unlike Carbon, we want the button to always be drawn inside its bounds.
            // Therefore, make the button a bit smaller, so that even if it got focus,
            // the focus 'shadow' will be inside.
            HIRect newRect = qt_hirectForQRect(btn->rect);
            if (bdi.kind == kThemePushButton || bdi.kind == kThemePushButtonSmall) {
                newRect.origin.x += QMacStylePrivate::PushButtonLeftOffset;
                newRect.origin.y += QMacStylePrivate::PushButtonTopOffset;
                newRect.size.width -= QMacStylePrivate::PushButtonRightOffset;
                newRect.size.height -= QMacStylePrivate::PushButtonBottomOffset;
            } else if (bdi.kind == kThemePushButtonMini) {
                newRect.origin.x += QMacStylePrivate::PushButtonLeftOffset - 2;
                newRect.origin.y += QMacStylePrivate::PushButtonTopOffset;
                newRect.size.width -= QMacStylePrivate::PushButtonRightOffset - 4;
            }
            HIThemeDrawButton(&newRect, &bdi, cg, kHIThemeOrientationNormal, 0);

            if (btn->features & QStyleOptionButton::HasMenu) {
                int mbi = proxy()->pixelMetric(QStyle::PM_MenuButtonIndicator, btn, w);
                QRect ir = btn->rect;
                int arrowYOffset = bdi.kind == kThemePushButton ? 4 : 2;
                HIRect arrowRect = CGRectMake(ir.right() - mbi - QMacStylePrivate::PushButtonRightOffset,
                                              ir.height() / 2 - arrowYOffset, mbi, ir.height() / 2);
                bool drawColorless = btn->palette.currentColorGroup() == QPalette::Active;
                if (drawColorless && tds == kThemeStateInactive)
                    tds = kThemeStateActive;

                HIThemePopupArrowDrawInfo pdi;
                pdi.version = qt_mac_hitheme_version;
                pdi.state = tds;
                pdi.orientation = kThemeArrowDown;
                if (arrowRect.size.width < 8.)
                    pdi.size = kThemeArrow5pt;
                else
                    pdi.size = kThemeArrow9pt;
                HIThemeDrawPopupArrow(&arrowRect, &pdi, cg, kHIThemeOrientationNormal);
            }
        }
        break;
    case CE_PushButtonLabel:
        if (const QStyleOptionButton *btn = qstyleoption_cast<const QStyleOptionButton *>(opt)) {
            // We really don't want the label to be drawn the same as on
            // windows style if it has an icon and text, then it should be more like a
            // tab. So, cheat a little here. However, if it *is* only an icon
            // the windows style works great, so just use that implementation.
            bool hasMenu = btn->features & QStyleOptionButton::HasMenu;
            bool hasIcon = !btn->icon.isNull();
            bool hasText = !btn->text.isEmpty();
            if (!hasIcon && !hasMenu) {
                // ### this is really overly difficult, simplify.
                // It basically tries to get the right font for "small" and "mini" icons.
                QFont oldFont = p->font();
                QFont newFont = qt_app_fonts_hash()->value("QPushButton", QFont());
                ThemeFontID themeId = kThemePushButtonFont;
                if (oldFont == newFont) {  // Yes, use HITheme to draw the text for small sizes.
                    switch (d->aquaSizeConstrain(opt, w)) {
                    default:
                        break;
                    case QAquaSizeSmall:
                        themeId = kThemeSmallSystemFont;
                        break;
                    case QAquaSizeMini:
                        themeId = kThemeMiniSystemFont;
                        break;
                    }
                }
                if (themeId == kThemePushButtonFont) {
                    QCommonStyle::drawControl(ce, btn, p, w);
                } else {
                    p->save();
                    CGContextSetShouldAntialias(cg, true);
                    CGContextSetShouldSmoothFonts(cg, true);
                    HIThemeTextInfo tti;
                    tti.version = qt_mac_hitheme_version;
                    tti.state = tds;
                    QColor textColor = btn->palette.buttonText().color();
                    CGFloat colorComp[] = { textColor.redF(), textColor.greenF(),
                                          textColor.blueF(), textColor.alphaF() };
                    CGContextSetFillColorSpace(cg, qt_mac_genericColorSpace());
                    CGContextSetFillColor(cg, colorComp);
                    tti.fontID = themeId;
                    tti.horizontalFlushness = kHIThemeTextHorizontalFlushCenter;
                    tti.verticalFlushness = kHIThemeTextVerticalFlushCenter;
                    tti.options = kHIThemeTextBoxOptionNone;
                    tti.truncationPosition = kHIThemeTextTruncationNone;
                    tti.truncationMaxLines = 1 + btn->text.count(QLatin1Char('\n'));
                    QCFString buttonText = qt_mac_removeMnemonics(btn->text);
                    QRect r = btn->rect;
                    HIRect bounds = qt_hirectForQRect(r);
                    HIThemeDrawTextBox(buttonText, &bounds, &tti,
                                       cg, kHIThemeOrientationNormal);
                    p->restore();
                }
            } else {
                if (hasIcon && !hasText) {
                    QCommonStyle::drawControl(ce, btn, p, w);
                } else {
                    QRect freeContentRect = btn->rect;
                    QRect textRect = itemTextRect(
                        btn->fontMetrics, freeContentRect, Qt::AlignCenter, btn->state & State_Enabled, btn->text);
                    if (hasMenu)
                        textRect.adjust(-1, 0, -1, 0);
                    // Draw the icon:
                    if (hasIcon) {
                        int contentW = textRect.width();
                        if (hasMenu)
                            contentW += proxy()->pixelMetric(PM_MenuButtonIndicator) + 4;
                        QIcon::Mode mode = btn->state & State_Enabled ? QIcon::Normal : QIcon::Disabled;
                        if (mode == QIcon::Normal && btn->state & State_HasFocus)
                            mode = QIcon::Active;
                        // Decide if the icon is should be on or off:
                        QIcon::State state = QIcon::Off;
                        if (btn->state & State_On)
                            state = QIcon::On;
                        QPixmap pixmap = btn->icon.pixmap(btn->iconSize, mode, state);
                        contentW += pixmap.width() + QMacStylePrivate::PushButtonContentPadding;
                        int iconLeftOffset = freeContentRect.x() + (freeContentRect.width() - contentW) / 2;
                        int iconTopOffset = freeContentRect.y() + (freeContentRect.height() - pixmap.height()) / 2;
                        QRect iconDestRect(iconLeftOffset, iconTopOffset, pixmap.width(), pixmap.height());
                        QRect visualIconDestRect = visualRect(btn->direction, freeContentRect, iconDestRect);
                        proxy()->drawItemPixmap(p, visualIconDestRect, Qt::AlignLeft | Qt::AlignVCenter, pixmap);
                        int newOffset = iconDestRect.x() + iconDestRect.width()
                                        + QMacStylePrivate::PushButtonContentPadding - textRect.x();
                        textRect.adjust(newOffset, 0, newOffset, 0);
                    }
                    // Draw the text:
                    if (hasText) {
                        textRect = visualRect(btn->direction, freeContentRect, textRect);
                        proxy()->drawItemText(p, textRect, Qt::AlignLeft | Qt::AlignVCenter | Qt::TextShowMnemonic, btn->palette,
                                                   (btn->state & State_Enabled), btn->text, QPalette::ButtonText);
                    }
                }
            }
        }
        break;
    case CE_ComboBoxLabel:
        if (const QStyleOptionComboBox *cb = qstyleoption_cast<const QStyleOptionComboBox *>(opt)) {
            QStyleOptionComboBox comboCopy = *cb;
            comboCopy.direction = Qt::LeftToRight;
            QCommonStyle::drawControl(CE_ComboBoxLabel, &comboCopy, p, w);
        }
        break;
    case CE_TabBarTabShape:
        if (const QStyleOptionTab *tabOpt = qstyleoption_cast<const QStyleOptionTab *>(opt)) {

            if (const QStyleOptionTabV3 *tabOptV3 = qstyleoption_cast<const QStyleOptionTabV3 *>(opt)) {
                if (tabOptV3->documentMode) {
                    p->save();
                    // QRect tabRect = tabOptV3->rect;
                    drawTabShape(p, tabOptV3);
                    p->restore();
                    return;
                }
            }
            HIThemeTabDrawInfo tdi;
            tdi.version = 1;
            tdi.style = kThemeTabNonFront;
            tdi.direction = getTabDirection(tabOpt->shape);
            switch (d->aquaSizeConstrain(opt, w)) {
            default:
            case QAquaSizeUnknown:
            case QAquaSizeLarge:
                tdi.size = kHIThemeTabSizeNormal;
                break;
            case QAquaSizeSmall:
                tdi.size = kHIThemeTabSizeSmall;
                break;
            case QAquaSizeMini:
                tdi.size = kHIThemeTabSizeMini;
                break;
            }
            bool verticalTabs = tdi.direction == kThemeTabWest || tdi.direction == kThemeTabEast;
            QRect tabRect = tabOpt->rect;

            bool selected = tabOpt->state & State_Selected;
            if (selected) {
                if (!(tabOpt->state & State_Active))
                    tdi.style = kThemeTabFrontUnavailable;
                else if (!(tabOpt->state & State_Enabled))
                    tdi.style = kThemeTabFrontInactive;
                else
                    tdi.style = kThemeTabFront;
            } else if (!(tabOpt->state & State_Active)) {
                tdi.style = kThemeTabNonFrontUnavailable;
            } else if (!(tabOpt->state & State_Enabled)) {
                tdi.style = kThemeTabNonFrontInactive;
            } else if (tabOpt->state & State_Sunken) {
                tdi.style = kThemeTabFrontInactive; // (should be kThemeTabNonFrontPressed)
            }
            if (tabOpt->state & State_HasFocus)
                tdi.adornment = kHIThemeTabAdornmentFocus;
            else
                tdi.adornment = kHIThemeTabAdornmentNone;
            tdi.kind = kHIThemeTabKindNormal;
            if (!verticalTabs)
                tabRect.setY(tabRect.y() - 1);
            else
                tabRect.setX(tabRect.x() - 1);
            QStyleOptionTab::TabPosition tp = tabOpt->position;
            QStyleOptionTab::SelectedPosition sp = tabOpt->selectedPosition;
            if (tabOpt->direction == Qt::RightToLeft && !verticalTabs) {
                if (sp == QStyleOptionTab::NextIsSelected)
                    sp = QStyleOptionTab::PreviousIsSelected;
                else if (sp == QStyleOptionTab::PreviousIsSelected)
                    sp = QStyleOptionTab::NextIsSelected;
                switch (tp) {
                case QStyleOptionTab::Beginning:
                    tp = QStyleOptionTab::End;
                    break;
                case QStyleOptionTab::End:
                    tp = QStyleOptionTab::Beginning;
                    break;
                default:
                    break;
                }
            }
            bool stretchTabs = (!verticalTabs && tabRect.height() > 22) || (verticalTabs && tabRect.width() > 22);

            switch (tp) {
            case QStyleOptionTab::Beginning:
                tdi.position = kHIThemeTabPositionFirst;
                if (sp != QStyleOptionTab::NextIsSelected || stretchTabs)
                    tdi.adornment |= kHIThemeTabAdornmentTrailingSeparator;
                break;
            case QStyleOptionTab::Middle:
                tdi.position = kHIThemeTabPositionMiddle;
                if (selected)
                    tdi.adornment |= kHIThemeTabAdornmentLeadingSeparator;
                if (sp != QStyleOptionTab::NextIsSelected || stretchTabs)  // Also when we're selected.
                    tdi.adornment |= kHIThemeTabAdornmentTrailingSeparator;
                break;
            case QStyleOptionTab::End:
                tdi.position = kHIThemeTabPositionLast;
                if (selected)
                    tdi.adornment |= kHIThemeTabAdornmentLeadingSeparator;
                break;
            case QStyleOptionTab::OnlyOneTab:
                tdi.position = kHIThemeTabPositionOnly;
                break;
            }
            // HITheme doesn't stretch its tabs. Therefore we have to cheat and do the job ourselves.
            if (stretchTabs) {
                HIRect hirect = CGRectMake(0, 0, 23, 23);
                QPixmap pm(23, 23);
                pm.fill(Qt::transparent);
                {
                    QMacCGContext pmcg(&pm);
                    HIThemeDrawTab(&hirect, &tdi, pmcg, kHIThemeOrientationNormal, 0);
                }
                QStyleHelper::drawBorderPixmap(pm, p, tabRect, 7, 7, 7, 7);
            } else {
                HIRect hirect = qt_hirectForQRect(tabRect);
                HIThemeDrawTab(&hirect, &tdi, cg, kHIThemeOrientationNormal, 0);
            }
        }
        break;
    case CE_TabBarTabLabel:
        if (const QStyleOptionTab *tab = qstyleoption_cast<const QStyleOptionTab *>(opt)) {
            QStyleOptionTabV3 myTab = *tab;
            ThemeTabDirection ttd = getTabDirection(myTab.shape);
            bool verticalTabs = ttd == kThemeTabWest || ttd == kThemeTabEast;
            bool selected = (myTab.state & QStyle::State_Selected);

            if (selected && !myTab.documentMode)
                myTab.palette.setColor(QPalette::WindowText, QColor(Qt::white));

            // Check to see if we use have the same as the system font
            // (QComboMenuItem is internal and should never be seen by the
            // outside world, unless they read the source, in which case, it's
            // their own fault).
            bool nonDefaultFont = p->font() != qt_app_fonts_hash()->value("QComboMenuItem");
            if (selected || verticalTabs || nonDefaultFont || !tab->icon.isNull()
                || !myTab.leftButtonSize.isNull() || !myTab.rightButtonSize.isNull()) {
                int heightOffset = 0;
                if (verticalTabs) {
                    heightOffset = -1;
                } else if (nonDefaultFont) {
                    if (p->fontMetrics().height() == myTab.rect.height())
                        heightOffset = 2;
                }
                myTab.rect.setHeight(myTab.rect.height() + heightOffset);

                if (myTab.documentMode || selected) {
                    p->save();
                    rotateTabPainter(p, myTab.shape, myTab.rect);

                    QColor shadowColor = QColor(myTab.documentMode ? Qt::white : Qt::black);
                    shadowColor.setAlpha(75);
                    QPalette np = tab->palette;
                    np.setColor(QPalette::WindowText, shadowColor);

                    QRect nr = subElementRect(SE_TabBarTabText, opt, w);
                    nr.moveTop(-1);
                    int alignment = Qt::AlignCenter | Qt::TextShowMnemonic | Qt::TextHideMnemonic;
                    proxy()->drawItemText(p, nr, alignment, np, tab->state & State_Enabled,
                                               tab->text, QPalette::WindowText);
                    p->restore();
                }

                QCommonStyle::drawControl(ce, &myTab, p, w);
            } else {
                p->save();
                CGContextSetShouldAntialias(cg, true);
                CGContextSetShouldSmoothFonts(cg, true);
                HIThemeTextInfo tti;
                tti.version = qt_mac_hitheme_version;
                tti.state = tds;
                QColor textColor = myTab.palette.windowText().color();
                CGFloat colorComp[] = { textColor.redF(), textColor.greenF(),
                                        textColor.blueF(), textColor.alphaF() };
                CGContextSetFillColorSpace(cg, qt_mac_genericColorSpace());
                CGContextSetFillColor(cg, colorComp);
                switch (d->aquaSizeConstrain(opt, w)) {
                default:
                case QAquaSizeUnknown:
                case QAquaSizeLarge:
                    tti.fontID = kThemeSystemFont;
                    break;
                case QAquaSizeSmall:
                    tti.fontID = kThemeSmallSystemFont;
                    break;
                case QAquaSizeMini:
                    tti.fontID = kThemeMiniSystemFont;
                    break;
                }
                tti.horizontalFlushness = kHIThemeTextHorizontalFlushCenter;
                tti.verticalFlushness = kHIThemeTextVerticalFlushCenter;
                tti.options = verticalTabs ? kHIThemeTextBoxOptionStronglyVertical : kHIThemeTextBoxOptionNone;
                tti.truncationPosition = kHIThemeTextTruncationNone;
                tti.truncationMaxLines = 1 + myTab.text.count(QLatin1Char('\n'));
                QCFString tabText = qt_mac_removeMnemonics(myTab.text);
                QRect r = myTab.rect.adjusted(0, 0, 0, -1);
                HIRect bounds = qt_hirectForQRect(r);
                HIThemeDrawTextBox(tabText, &bounds, &tti, cg, kHIThemeOrientationNormal);
                p->restore();
            }
        }
        break;
    case CE_DockWidgetTitle:
        if (const QDockWidget *dockWidget = qobject_cast<const QDockWidget *>(w)) {
            bool floating = dockWidget->isFloating();
            if (floating) {
                ThemeDrawState tds = d->getDrawState(opt->state);
                HIThemeWindowDrawInfo wdi;
                wdi.version = qt_mac_hitheme_version;
                wdi.state = tds;
                wdi.windowType = kThemeMovableDialogWindow;
                wdi.titleHeight = opt->rect.height();
                wdi.titleWidth = opt->rect.width();
                wdi.attributes = 0;

                HIRect titleBarRect;
                HIRect tmpRect = qt_hirectForQRect(opt->rect);
                {
                    QCFType<HIShapeRef> titleRegion;
                    QRect newr = opt->rect.adjusted(0, 0, 2, 0);
                    HIThemeGetWindowShape(&tmpRect, &wdi, kWindowTitleBarRgn, &titleRegion);
                    ptrHIShapeGetBounds(titleRegion, &tmpRect);
                    newr.translate(newr.x() - int(tmpRect.origin.x), newr.y() - int(tmpRect.origin.y));
                    titleBarRect = qt_hirectForQRect(newr);
                }
                QMacCGContext cg(p);
                HIThemeDrawWindowFrame(&titleBarRect, &wdi, cg, kHIThemeOrientationNormal, 0);
            } else {
                // fill title bar background
                QLinearGradient linearGrad(0, opt->rect.top(), 0, opt->rect.bottom());
                linearGrad.setColorAt(0, mainWindowGradientBegin);
                linearGrad.setColorAt(1, mainWindowGradientEnd);
                p->fillRect(opt->rect, linearGrad);

                // draw horizontal lines at top and bottom
                p->save();
                p->setPen(mainWindowGradientBegin.lighter(114));
                p->drawLine(opt->rect.topLeft(), opt->rect.topRight());
                p->setPen(mainWindowGradientEnd.darker(114));
                p->drawLine(opt->rect.bottomLeft(), opt->rect.bottomRight());
                p->restore();
            }
        }

        // Draw the text...
        if (const QStyleOptionDockWidget *dwOpt = qstyleoption_cast<const QStyleOptionDockWidget *>(opt)) {
            if (!dwOpt->title.isEmpty()) {
                const QStyleOptionDockWidgetV2 *v2
                    = qstyleoption_cast<const QStyleOptionDockWidgetV2*>(dwOpt);
                bool verticalTitleBar = v2 == 0 ? false : v2->verticalTitleBar;

                QRect titleRect = subElementRect(SE_DockWidgetTitleBarText, opt, w);
                if (verticalTitleBar) {
                    QRect rect = dwOpt->rect;
                    QRect r = rect;
                    QSize s = r.size();
                    s.transpose();
                    r.setSize(s);

                    titleRect = QRect(r.left() + rect.bottom()
                                        - titleRect.bottom(),
                                    r.top() + titleRect.left() - rect.left(),
                                    titleRect.height(), titleRect.width());

                    p->translate(r.left(), r.top() + r.width());
                    p->rotate(-90);
                    p->translate(-r.left(), -r.top());
                }

                QFont oldFont = p->font();
                p->setFont(qt_app_fonts_hash()->value("QToolButton", p->font()));
                QString text = p->fontMetrics().elidedText(dwOpt->title, Qt::ElideRight,
                    titleRect.width());
                drawItemText(p, titleRect,
                              Qt::AlignCenter | Qt::TextShowMnemonic, dwOpt->palette,
                              dwOpt->state & State_Enabled, text,
                              QPalette::WindowText);
                p->setFont(oldFont);
            }
        }
        break;
    case CE_FocusFrame: {
        int xOff = proxy()->pixelMetric(PM_FocusFrameHMargin, opt, w) + 1;
        int yOff = proxy()->pixelMetric(PM_FocusFrameVMargin, opt, w) + 1;
        HIRect hirect = CGRectMake(xOff+opt->rect.x(), yOff+opt->rect.y(), opt->rect.width() - 2 * xOff,
                                   opt->rect.height() - 2 * yOff);
        HIThemeDrawFocusRect(&hirect, true, QMacCGContext(p), kHIThemeOrientationNormal);
        break; }
    case CE_MenuItem:
    case CE_MenuEmptyArea:
        if (const QStyleOptionMenuItem *mi = qstyleoption_cast<const QStyleOptionMenuItem *>(opt)) {
            p->fillRect(mi->rect, opt->palette.background());
            QAquaWidgetSize widgetSize = d->aquaSizeConstrain(opt, w);
            int tabwidth = mi->tabWidth;
            int maxpmw = mi->maxIconWidth;
            bool active = mi->state & State_Selected;
            bool enabled = mi->state & State_Enabled;
            HIRect menuRect = qt_hirectForQRect(mi->menuRect);
            HIRect itemRect = qt_hirectForQRect(mi->rect);
            HIThemeMenuItemDrawInfo mdi;
            mdi.version = qt_mac_hitheme_version;
            mdi.itemType = kThemeMenuItemPlain;
            if (!mi->icon.isNull())
                mdi.itemType |= kThemeMenuItemHasIcon;
            if (mi->menuItemType == QStyleOptionMenuItem::SubMenu)
                mdi.itemType |= kThemeMenuItemHierarchical | kThemeMenuItemHierBackground;
            else
                mdi.itemType |= kThemeMenuItemPopUpBackground;
            if (enabled)
                mdi.state = kThemeMenuActive;
            else
                mdi.state = kThemeMenuDisabled;
            if (active)
                mdi.state |= kThemeMenuSelected;
            QRect contentRect;
            if (mi->menuItemType == QStyleOptionMenuItem::Separator) {
                // First arg should be &menurect, but wacky stuff happens then.
                HIThemeDrawMenuSeparator(&itemRect, &itemRect, &mdi,
                                         cg, kHIThemeOrientationNormal);
                break;
            } else {
                HIRect cr;
                bool needAlpha = mi->palette.color(QPalette::Button) == Qt::transparent;
                if (needAlpha) {
                    needAlpha = true;
                    CGContextSaveGState(cg);
                    CGContextSetAlpha(cg, 0.0);
                }
                HIThemeDrawMenuItem(&menuRect, &itemRect, &mdi,
                                    cg, kHIThemeOrientationNormal, &cr);
                if (needAlpha)
                    CGContextRestoreGState(cg);
                if (ce == CE_MenuEmptyArea)
                    break;
                contentRect = qt_qrectForHIRect(cr);
            }
            int xpos = contentRect.x() + 18;
            int checkcol = maxpmw;
            if (!enabled)
                p->setPen(mi->palette.text().color());
            else if (active)
                p->setPen(QColor(Qt::white)); // QPalette's API is incomplete for this case
            else
                p->setPen(mi->palette.buttonText().color());

            if (mi->checked) {
                // Use the HIThemeTextInfo foo to draw the check mark correctly, if we do it,
                // we somehow need to use a special encoding as it doesn't look right with our
                // drawText().
                p->save();
                CGContextSetShouldAntialias(cg, true);
                CGContextSetShouldSmoothFonts(cg, true);
                QColor textColor = p->pen().color();
                CGFloat colorComp[] = { textColor.redF(), textColor.greenF(),
                                      textColor.blueF(), textColor.alphaF() };
                CGContextSetFillColorSpace(cg, qt_mac_genericColorSpace());
                CGContextSetFillColor(cg, colorComp);
                HIThemeTextInfo tti;
                tti.version = qt_mac_hitheme_version;
                tti.state = tds;
                if (active && enabled)
                    tti.state = kThemeStatePressed;
                switch (widgetSize) {
                case QAquaSizeUnknown:
                case QAquaSizeLarge:
                    tti.fontID = kThemeMenuItemMarkFont;
                    break;
                case QAquaSizeSmall:
                    tti.fontID = kThemeSmallSystemFont;
                    break;
                case QAquaSizeMini:
                    tti.fontID = kThemeMiniSystemFont;
                    break;
                }
                tti.horizontalFlushness = kHIThemeTextHorizontalFlushLeft;
                tti.verticalFlushness = kHIThemeTextVerticalFlushCenter;
                tti.options = kHIThemeTextBoxOptionNone;
                tti.truncationPosition = kHIThemeTextTruncationNone;
                tti.truncationMaxLines = 1;
                QCFString checkmark;
#if 0
                if (mi->checkType == QStyleOptionMenuItem::Exclusive)
                    checkmark = QString(QChar(kDiamondUnicode));
                else
#endif
                    checkmark = QString(QChar(kCheckUnicode));
                int mw = checkcol + macItemFrame;
                int mh = contentRect.height() - 2 * macItemFrame;
                int xp = contentRect.x();
                xp += macItemFrame;
                CGFloat outWidth, outHeight, outBaseline;
                HIThemeGetTextDimensions(checkmark, 0, &tti, &outWidth, &outHeight,
                                         &outBaseline);
                if (widgetSize == QAquaSizeMini)
                    outBaseline += 1;
                QRect r(xp, contentRect.y(), mw, mh);
                r.translate(0, p->fontMetrics().ascent() - int(outBaseline) + 1);
                HIRect bounds = qt_hirectForQRect(r);
                HIThemeDrawTextBox(checkmark, &bounds, &tti,
                                   cg, kHIThemeOrientationNormal);
                p->restore();
            }
            if (!mi->icon.isNull()) {
                QIcon::Mode mode = (mi->state & State_Enabled) ? QIcon::Normal
                                                               : QIcon::Disabled;
                // Always be normal or disabled to follow the Mac style.
                int smallIconSize = proxy()->pixelMetric(PM_SmallIconSize);
                QSize iconSize(smallIconSize, smallIconSize);
                if (const QComboBox *comboBox = qobject_cast<const QComboBox *>(w)) {
                    iconSize = comboBox->iconSize();
                }
                QPixmap pixmap = mi->icon.pixmap(iconSize, mode);
                int pixw = pixmap.width();
                int pixh = pixmap.height();
                QRect cr(xpos, contentRect.y(), checkcol, contentRect.height());
                QRect pmr(0, 0, pixw, pixh);
                pmr.moveCenter(cr.center());
                p->drawPixmap(pmr.topLeft(), pixmap);
                xpos += pixw + 6;
            }

            QString s = mi->text;
            if (!s.isEmpty()) {
                int t = s.indexOf(QLatin1Char('\t'));
                int text_flags = Qt::AlignRight | Qt::AlignVCenter | Qt::TextHideMnemonic
                                 | Qt::TextSingleLine | Qt::AlignAbsolute;
                int yPos = contentRect.y();
                if (widgetSize == QAquaSizeMini)
                    yPos += 1;
                p->save();
                if (t >= 0) {
                    p->setFont(qt_app_fonts_hash()->value("QMenuItem", p->font()));
                    int xp = contentRect.right() - tabwidth - macRightBorder
                             - macItemHMargin - macItemFrame + 1;
                    p->drawText(xp, yPos, tabwidth, contentRect.height(), text_flags,
                                s.mid(t + 1));
                    s = s.left(t);
                }

                const int xm = macItemFrame + maxpmw + macItemHMargin;
                QFont myFont = mi->font;
                // myFont may not have any "hard" flags set. We override
                // the point size so that when it is resolved against the device, this font will win.
                // This is mainly to handle cases where someone sets the font on the window
                // and then the combo inherits it and passes it onward. At that point the resolve mask
                // is very, very weak. This makes it stonger.
                myFont.setPointSizeF(QFontInfo(mi->font).pointSizeF());
                p->setFont(myFont);
                p->drawText(xpos, yPos, contentRect.width() - xm - tabwidth + 1,
                            contentRect.height(), text_flags ^ Qt::AlignRight, s);
                p->restore();
            }
        }
        break;
    case CE_MenuHMargin:
    case CE_MenuVMargin:
    case CE_MenuTearoff:
    case CE_MenuScroller:
        if (const QStyleOptionMenuItem *mi = qstyleoption_cast<const QStyleOptionMenuItem *>(opt)) {
            p->fillRect(mi->rect, opt->palette.background());

            HIRect menuRect = qt_hirectForQRect(mi->menuRect);
            HIRect itemRect = qt_hirectForQRect(mi->rect);
            HIThemeMenuItemDrawInfo mdi;
            mdi.version = qt_mac_hitheme_version;
            if (!(opt->state & State_Enabled))
                mdi.state = kThemeMenuDisabled;
            else if (opt->state & State_Selected)
                mdi.state = kThemeMenuSelected;
            else
                mdi.state = kThemeMenuActive;
            if (ce == CE_MenuScroller) {
                if (opt->state & State_DownArrow)
                    mdi.itemType = kThemeMenuItemScrollDownArrow;
                else
                    mdi.itemType = kThemeMenuItemScrollUpArrow;
            } else {
                mdi.itemType = kThemeMenuItemPlain;
            }
            HIThemeDrawMenuItem(&menuRect, &itemRect, &mdi,
                                cg,
                                kHIThemeOrientationNormal, 0);
            if (ce == CE_MenuTearoff) {
                p->setPen(QPen(mi->palette.dark().color(), 1, Qt::DashLine));
                p->drawLine(mi->rect.x() + 2, mi->rect.y() + mi->rect.height() / 2 - 1,
                            mi->rect.x() + mi->rect.width() - 4,
                            mi->rect.y() + mi->rect.height() / 2 - 1);
                p->setPen(QPen(mi->palette.light().color(), 1, Qt::DashLine));
                p->drawLine(mi->rect.x() + 2, mi->rect.y() + mi->rect.height() / 2,
                            mi->rect.x() + mi->rect.width() - 4,
                            mi->rect.y() + mi->rect.height() / 2);
            }
        }
        break;
    case CE_MenuBarItem:
        if (const QStyleOptionMenuItem *mi = qstyleoption_cast<const QStyleOptionMenuItem *>(opt)) {
            HIRect menuRect = qt_hirectForQRect(mi->menuRect);
            HIRect itemRect = qt_hirectForQRect(mi->rect);

            if ((opt->state & State_Selected) && (opt->state & State_Enabled) && (opt->state & State_Sunken)){
                // Draw a selected menu item background:
                HIThemeMenuItemDrawInfo mdi;
                mdi.version = qt_mac_hitheme_version;
                mdi.state = kThemeMenuSelected;
                mdi.itemType = kThemeMenuItemPlain;
                HIThemeDrawMenuItem(&menuRect, &itemRect, &mdi, cg, kHIThemeOrientationNormal, 0);
            } else {
                // Draw the toolbar background:
                HIThemeMenuBarDrawInfo bdi;
                bdi.version = qt_mac_hitheme_version;
                bdi.state = kThemeMenuBarNormal;
                bdi.attributes = 0;
                HIThemeDrawMenuBarBackground(&menuRect, &bdi, cg, kHIThemeOrientationNormal);
            }

            if (!mi->icon.isNull()) {
                drawItemPixmap(p, mi->rect,
                                  Qt::AlignCenter | Qt::TextHideMnemonic | Qt::TextDontClip
                                  | Qt::TextSingleLine,
                                  mi->icon.pixmap(proxy()->pixelMetric(PM_SmallIconSize),
                          (mi->state & State_Enabled) ? QIcon::Normal : QIcon::Disabled));
            } else {
                drawItemText(p, mi->rect,
                                Qt::AlignCenter | Qt::TextHideMnemonic | Qt::TextDontClip
                                | Qt::TextSingleLine,
                                mi->palette, mi->state & State_Enabled,
                                mi->text, QPalette::ButtonText);
            }
        }
        break;
    case CE_MenuBarEmptyArea:
        if (const QStyleOptionMenuItem *mi = qstyleoption_cast<const QStyleOptionMenuItem *>(opt)) {
            HIThemeMenuBarDrawInfo bdi;
            bdi.version = qt_mac_hitheme_version;
            bdi.state = kThemeMenuBarNormal;
            bdi.attributes = 0;
            HIRect hirect = qt_hirectForQRect(mi->rect);
            HIThemeDrawMenuBarBackground(&hirect, &bdi, cg,
                                         kHIThemeOrientationNormal);
            break;
        }
    case CE_ProgressBarContents:
        if (const QStyleOptionProgressBar *pb = qstyleoption_cast<const QStyleOptionProgressBar *>(opt)) {
            HIThemeTrackDrawInfo tdi;
            tdi.version = qt_mac_hitheme_version;
            tdi.reserved = 0;
            bool isIndeterminate = (pb->minimum == 0 && pb->maximum == 0);
            bool vertical = false;
            bool inverted = false;
            if (const QStyleOptionProgressBarV2 *pb2 = qstyleoption_cast<const QStyleOptionProgressBarV2 *>(opt)) {
                vertical = (pb2->orientation == Qt::Vertical);
                inverted = pb2->invertedAppearance;
            }
            bool reverse = (!vertical && (pb->direction == Qt::RightToLeft));
            if (inverted)
                reverse = !reverse;
            switch (d->aquaSizeConstrain(opt, w)) {
            case QAquaSizeUnknown:
            case QAquaSizeLarge:
                tdi.kind = !isIndeterminate ? kThemeLargeProgressBar
                                            : kThemeLargeIndeterminateBar;
                break;
            case QAquaSizeMini:
            case QAquaSizeSmall:
                tdi.kind = !isIndeterminate ? kThemeProgressBar : kThemeIndeterminateBar;
                break;
            }
            tdi.bounds = qt_hirectForQRect(pb->rect);
            tdi.max = pb->maximum;
            tdi.min = pb->minimum;
            tdi.value = pb->progress;
            tdi.attributes = vertical ? 0 : kThemeTrackHorizontal;

            if (isIndeterminate || tdi.value < tdi.max) {
                if (QProgressStyleAnimation *animation = qobject_cast<QProgressStyleAnimation*>(d->animation(opt->styleObject)))
                    tdi.trackInfo.progress.phase = animation->animationStep();
                else
                    d->startAnimation(new QProgressStyleAnimation(d->animateSpeed(QMacStylePrivate::AquaProgressBar), opt->styleObject));
            } else {
                d->stopAnimation(opt->styleObject);
            }
            if (!(pb->state & State_Active))
                tdi.enableState = kThemeTrackInactive;
            else if (!(pb->state & State_Enabled))
                tdi.enableState = kThemeTrackDisabled;
            else
                tdi.enableState = kThemeTrackActive;
            HIThemeOrientation drawOrientation = kHIThemeOrientationNormal;
            if (reverse) {
                if (vertical) {
                    drawOrientation = kHIThemeOrientationInverted;
                } else {
                    CGContextSaveGState(cg);
                    CGContextTranslateCTM(cg, pb->rect.width(), 0);
                    CGContextScaleCTM(cg, -1, 1);
                }
            }
            HIThemeDrawTrack(&tdi, 0, cg, drawOrientation);
            if (reverse && !vertical)
                CGContextRestoreGState(cg);
        }
        break;
    case CE_ProgressBarLabel:
    case CE_ProgressBarGroove:
        break;
    case CE_SizeGrip: {
        if (w && w->testAttribute(Qt::WA_MacOpaqueSizeGrip)) {
            HIThemeGrowBoxDrawInfo gdi;
            gdi.version = qt_mac_hitheme_version;
            gdi.state = tds;
            gdi.kind = kHIThemeGrowBoxKindNormal;
            gdi.direction = kThemeGrowRight | kThemeGrowDown;
            gdi.size = kHIThemeGrowBoxSizeNormal;
            HIPoint pt = CGPointMake(opt->rect.x(), opt->rect.y());
            HIThemeDrawGrowBox(&pt, &gdi, cg, kHIThemeOrientationNormal);
        } else {
            // It isn't possible to draw a transparent size grip with the
            // native API, so we do it ourselves here.
            const bool metal = qt_mac_is_metal(w);
            QPen lineColor = metal ? QColor(236, 236, 236) : QColor(82, 82, 82, 192);
            QPen metalHighlight = QColor(5, 5, 5, 192);
            lineColor.setWidth(1);
            p->save();
            p->setRenderHint(QPainter::Antialiasing);
            p->setPen(lineColor);
            const Qt::LayoutDirection layoutDirection = w ? w->layoutDirection() : qApp->layoutDirection();
            const int NumLines = metal ? 4 : 3;
            for (int l = 0; l < NumLines; ++l) {
                const int offset = (l * 4 + (metal ? 2 : 3));
                QPoint start, end;
                if (layoutDirection == Qt::LeftToRight) {
                    start = QPoint(opt->rect.width() - offset, opt->rect.height() - 1);
                    end = QPoint(opt->rect.width() - 1, opt->rect.height() - offset);
                } else {
                    start = QPoint(offset, opt->rect.height() - 1);
                    end = QPoint(1, opt->rect.height() - offset);
                }
                p->drawLine(start, end);
                if (metal) {
                    p->setPen(metalHighlight);
                    p->setRenderHint(QPainter::Antialiasing, false);
                    p->drawLine(start + QPoint(0, -1), end + QPoint(0, -1));
                    p->setRenderHint(QPainter::Antialiasing, true);
                    p->setPen(lineColor);
                }
            }
            p->restore();
        }
        break;
        }
    case CE_Splitter:
        if (opt->rect.width() > 1 && opt->rect.height() > 1){
            HIThemeSplitterDrawInfo sdi;
            sdi.version = qt_mac_hitheme_version;
            sdi.state = tds;
            sdi.adornment = qt_mac_is_metal(w) ? kHIThemeSplitterAdornmentMetal
                                               : kHIThemeSplitterAdornmentNone;
            HIRect hirect = qt_hirectForQRect(opt->rect);
            HIThemeDrawPaneSplitter(&hirect, &sdi, cg, kHIThemeOrientationNormal);
        } else {
            QPen oldPen = p->pen();
            p->setPen(opt->palette.dark().color());
            if (opt->state & QStyle::State_Horizontal)
                p->drawLine(opt->rect.topLeft(), opt->rect.bottomLeft());
            else
                p->drawLine(opt->rect.topLeft(), opt->rect.topRight());
            p->setPen(oldPen);
        }
        break;
    case CE_RubberBand:
        if (const QStyleOptionRubberBand *rubber = qstyleoption_cast<const QStyleOptionRubberBand *>(opt)) {
            QColor fillColor(opt->palette.color(QPalette::Disabled, QPalette::Highlight));
            if (!rubber->opaque) {
                QColor strokeColor;
                // I retrieved these colors from the Carbon-Dev mailing list
                strokeColor.setHsvF(0, 0, 0.86, 1.0);
                fillColor.setHsvF(0, 0, 0.53, 0.25);
                if (opt->rect.width() * opt->rect.height() <= 3) {
                    p->fillRect(opt->rect, strokeColor);
                } else {
                    QPen oldPen = p->pen();
                    QBrush oldBrush = p->brush();
                    QPen pen(strokeColor);
                    p->setPen(pen);
                    p->setBrush(fillColor);
                    p->drawRect(opt->rect.adjusted(0, 0, -1, -1));
                    p->setPen(oldPen);
                    p->setBrush(oldBrush);
                }
            } else {
                p->fillRect(opt->rect, fillColor);
            }
        }
        break;
    case CE_ToolBar: {
        // For unified tool bars, draw nothing.
        if (w) {
            if (QMainWindow * mainWindow = qobject_cast<QMainWindow *>(w->window())) {
                if (mainWindow->unifiedTitleAndToolBarOnMac())
                    break;
                }
        }

        // draw background gradient
        QLinearGradient linearGrad;
        if (opt->state & State_Horizontal)
            linearGrad = QLinearGradient(0, opt->rect.top(), 0, opt->rect.bottom());
        else
            linearGrad = QLinearGradient(opt->rect.left(), 0,  opt->rect.right(), 0);

        linearGrad.setColorAt(0, mainWindowGradientBegin);
        linearGrad.setColorAt(1, mainWindowGradientEnd);
        p->fillRect(opt->rect, linearGrad);

        p->save();
        if (opt->state & State_Horizontal) {
            p->setPen(mainWindowGradientBegin.lighter(114));
            p->drawLine(opt->rect.topLeft(), opt->rect.topRight());
            p->setPen(mainWindowGradientEnd.darker(114));
            p->drawLine(opt->rect.bottomLeft(), opt->rect.bottomRight());

        } else {
            p->setPen(mainWindowGradientBegin.lighter(114));
            p->drawLine(opt->rect.topLeft(), opt->rect.bottomLeft());
            p->setPen(mainWindowGradientEnd.darker(114));
            p->drawLine(opt->rect.topRight(), opt->rect.bottomRight());
        }
        p->restore();


        } break;
    default:
        QCommonStyle::drawControl(ce, opt, p, w);
        break;
    }
}

static void setLayoutItemMargins(int left, int top, int right, int bottom, QRect *rect, Qt::LayoutDirection dir)
{
    if (dir == Qt::RightToLeft) {
        rect->adjust(-right, top, -left, bottom);
    } else {
        rect->adjust(left, top, right, bottom);
    }
}

QRect QMacStyle::subElementRect(SubElement sr, const QStyleOption *opt,
                                const QWidget *widget) const
{
    Q_D(const QMacStyle);
    QRect rect;
    int controlSize = getControlSize(opt, widget);

    switch (sr) {
    case SE_ItemViewItemText:
        if (const QStyleOptionViewItem *vopt = qstyleoption_cast<const QStyleOptionViewItem *>(opt)) {
            int fw = proxy()->pixelMetric(PM_FocusFrameHMargin, opt, widget);
            // We add the focusframeargin between icon and text in commonstyle
            rect = QCommonStyle::subElementRect(sr, opt, widget);
            if (vopt->features & QStyleOptionViewItem::HasDecoration)
                rect.adjust(-fw, 0, 0, 0);
        }
        break;
    case SE_ToolBoxTabContents:
        rect = QCommonStyle::subElementRect(sr, opt, widget);
        break;
    case SE_PushButtonContents:
        if (const QStyleOptionButton *btn = qstyleoption_cast<const QStyleOptionButton *>(opt)) {
            // Unlike Carbon, we want the button to always be drawn inside its bounds.
            // Therefore, the button is a bit smaller, so that even if it got focus,
            // the focus 'shadow' will be inside. Adjust the content rect likewise.
            HIThemeButtonDrawInfo bdi;
            d->initHIThemePushButton(btn, widget, d->getDrawState(opt->state), &bdi);
            HIRect contentRect = d->pushButtonContentBounds(btn, &bdi);
            rect = qt_qrectForHIRect(contentRect);
        }
        break;
    case SE_HeaderLabel: {
        int margin = proxy()->pixelMetric(QStyle::PM_HeaderMargin, opt, widget);
        rect.setRect(opt->rect.x() + margin, opt->rect.y(),
                  opt->rect.width() - margin * 2, opt->rect.height() - 2);
        if (const QStyleOptionHeader *header = qstyleoption_cast<const QStyleOptionHeader *>(opt)) {
            // Subtract width needed for arrow, if there is one
            if (header->sortIndicator != QStyleOptionHeader::None) {
                if (opt->state & State_Horizontal)
                    rect.setWidth(rect.width() - (opt->rect.height() / 2) - (margin * 2));
                else
                    rect.setHeight(rect.height() - (opt->rect.width() / 2) - (margin * 2));
            }
        }
        rect = visualRect(opt->direction, opt->rect, rect);
        break;
    }
    case SE_ProgressBarGroove:
    case SE_ProgressBarLabel:
        break;
    case SE_ProgressBarContents:
        rect = opt->rect;
        break;
    case SE_TreeViewDisclosureItem: {
        HIRect inRect = CGRectMake(opt->rect.x(), opt->rect.y(),
                                   opt->rect.width(), opt->rect.height());
        HIThemeButtonDrawInfo bdi;
        bdi.version = qt_mac_hitheme_version;
        bdi.state = kThemeStateActive;
        bdi.kind = kThemeDisclosureButton;
        bdi.value = kThemeDisclosureRight;
        bdi.adornment = kThemeAdornmentNone;
        HIRect contentRect;
        HIThemeGetButtonContentBounds(&inRect, &bdi, &contentRect);
        QCFType<HIShapeRef> shape;
        HIRect outRect;
        HIThemeGetButtonShape(&inRect, &bdi, &shape);
        ptrHIShapeGetBounds(shape, &outRect);
        rect = QRect(int(outRect.origin.x + DisclosureOffset), int(outRect.origin.y),
                  int(contentRect.origin.x - outRect.origin.x + DisclosureOffset),
                  int(outRect.size.height));
        break;
    }
    case SE_TabWidgetLeftCorner:
        if (const QStyleOptionTabWidgetFrame *twf
                = qstyleoption_cast<const QStyleOptionTabWidgetFrame *>(opt)) {
            switch (twf->shape) {
            case QTabBar::RoundedNorth:
            case QTabBar::TriangularNorth:
                rect = QRect(QPoint(0, 0), twf->leftCornerWidgetSize);
                break;
            case QTabBar::RoundedSouth:
            case QTabBar::TriangularSouth:
                rect = QRect(QPoint(0, twf->rect.height() - twf->leftCornerWidgetSize.height()),
                          twf->leftCornerWidgetSize);
                break;
            default:
                break;
            }
            rect = visualRect(twf->direction, twf->rect, rect);
        }
        break;
    case SE_TabWidgetRightCorner:
        if (const QStyleOptionTabWidgetFrame *twf
                = qstyleoption_cast<const QStyleOptionTabWidgetFrame *>(opt)) {
            switch (twf->shape) {
            case QTabBar::RoundedNorth:
            case QTabBar::TriangularNorth:
                rect = QRect(QPoint(twf->rect.width() - twf->rightCornerWidgetSize.width(), 0),
                          twf->rightCornerWidgetSize);
                break;
            case QTabBar::RoundedSouth:
            case QTabBar::TriangularSouth:
                rect = QRect(QPoint(twf->rect.width() - twf->rightCornerWidgetSize.width(),
                                 twf->rect.height() - twf->rightCornerWidgetSize.height()),
                          twf->rightCornerWidgetSize);
                break;
            default:
                break;
            }
            rect = visualRect(twf->direction, twf->rect, rect);
        }
        break;
    case SE_TabWidgetTabContents:
        rect = QCommonStyle::subElementRect(sr, opt, widget);
        if (const QStyleOptionTabWidgetFrame *twf
                = qstyleoption_cast<const QStyleOptionTabWidgetFrame *>(opt)) {
            if (twf->lineWidth != 0) {
                switch (getTabDirection(twf->shape)) {
                case kThemeTabNorth:
                    rect.adjust(+1, +14, -1, -1);
                    break;
                case kThemeTabSouth:
                    rect.adjust(+1, +1, -1, -14);
                    break;
                case kThemeTabWest:
                    rect.adjust(+14, +1, -1, -1);
                    break;
                case kThemeTabEast:
                    rect.adjust(+1, +1, -14, -1);
                }
            }
        }
        break;
    case SE_LineEditContents:
        rect = QCommonStyle::subElementRect(sr, opt, widget);
        if (widget && qobject_cast<const QComboBox*>(widget->parentWidget()))
            rect.adjust(-1, -2, 0, 0);
        else
            rect.adjust(-1, -1, 0, +1);
        break;
    case SE_CheckBoxLayoutItem:
        rect = opt->rect;
        if (controlSize == QAquaSizeLarge) {
            setLayoutItemMargins(+2, +3, -9, -4, &rect, opt->direction);
        } else if (controlSize == QAquaSizeSmall) {
            setLayoutItemMargins(+1, +5, 0 /* fix */, -6, &rect, opt->direction);
        } else {
            setLayoutItemMargins(0, +7, 0 /* fix */, -6, &rect, opt->direction);
        }
        break;
    case SE_ComboBoxLayoutItem:
        if (widget && qobject_cast<QToolBar *>(widget->parentWidget())) {
            // Do nothing, because QToolbar needs the entire widget rect.
            // Otherwise it will be clipped. Equivalent to
            // widget->setAttribute(Qt::WA_LayoutUsesWidgetRect), but without
            // all the hassle.
        } else {
            rect = opt->rect;
            if (controlSize == QAquaSizeLarge) {
                rect.adjust(+3, +2, -3, -4);
            } else if (controlSize == QAquaSizeSmall) {
                setLayoutItemMargins(+2, +1, -3, -4, &rect, opt->direction);
            } else {
                setLayoutItemMargins(+1, 0, -2, 0, &rect, opt->direction);
            }
        }
        break;
    case SE_LabelLayoutItem:
        rect = opt->rect;
        setLayoutItemMargins(+1, 0 /* SHOULD be -1, done for alignment */, 0, 0 /* SHOULD be -1, done for alignment */, &rect, opt->direction);
        break;
    case SE_ProgressBarLayoutItem: {
        rect = opt->rect;
        int bottom = SIZE(3, 8, 8);
        if (opt->state & State_Horizontal) {
            rect.adjust(0, +1, 0, -bottom);
        } else {
            setLayoutItemMargins(+1, 0, -bottom, 0, &rect, opt->direction);
        }
        break;
    }
    case SE_PushButtonLayoutItem:
        if (const QStyleOptionButton *buttonOpt
                = qstyleoption_cast<const QStyleOptionButton *>(opt)) {
            if ((buttonOpt->features & QStyleOptionButton::Flat))
                break;  // leave rect alone
        }
        rect = opt->rect;
        if (controlSize == QAquaSizeLarge) {
            rect.adjust(+6, +4, -6, -8);
        } else if (controlSize == QAquaSizeSmall) {
            rect.adjust(+5, +4, -5, -6);
        } else {
            rect.adjust(+1, 0, -1, -2);
        }
        break;
    case SE_RadioButtonLayoutItem:
        rect = opt->rect;
        if (controlSize == QAquaSizeLarge) {
            setLayoutItemMargins(+2, +2 /* SHOULD BE +3, done for alignment */,
                                 0, -4 /* SHOULD BE -3, done for alignment */, &rect, opt->direction);
        } else if (controlSize == QAquaSizeSmall) {
            rect.adjust(0, +6, 0 /* fix */, -5);
        } else {
            rect.adjust(0, +6, 0 /* fix */, -7);
        }
        break;
    case SE_SliderLayoutItem:
        if (const QStyleOptionSlider *sliderOpt
                = qstyleoption_cast<const QStyleOptionSlider *>(opt)) {
            rect = opt->rect;
            if (sliderOpt->tickPosition == QSlider::NoTicks) {
                int above = SIZE(3, 0, 2);
                int below = SIZE(4, 3, 0);
                if (sliderOpt->orientation == Qt::Horizontal) {
                    rect.adjust(0, +above, 0, -below);
                } else {
                    rect.adjust(+above, 0, -below, 0);  //### Seems that QSlider flip the position of the ticks in reverse mode.
                }
            } else if (sliderOpt->tickPosition == QSlider::TicksAbove) {
                int below = SIZE(3, 2, 0);
                if (sliderOpt->orientation == Qt::Horizontal) {
                    rect.setHeight(rect.height() - below);
                } else {
                    rect.setWidth(rect.width() - below);
                }
            } else if (sliderOpt->tickPosition == QSlider::TicksBelow) {
                int above = SIZE(3, 2, 0);
                if (sliderOpt->orientation == Qt::Horizontal) {
                    rect.setTop(rect.top() + above);
                } else {
                    rect.setLeft(rect.left() + above);
                }
            }
        }
        break;
    case SE_FrameLayoutItem:
        // hack because QStyleOptionFrameV2 doesn't have a frameStyle member
        if (const QFrame *frame = qobject_cast<const QFrame *>(widget)) {
            rect = opt->rect;
            switch (frame->frameStyle() & QFrame::Shape_Mask) {
            case QFrame::HLine:
                rect.adjust(0, +1, 0, -1);
                break;
            case QFrame::VLine:
                rect.adjust(+1, 0, -1, 0);
                break;
            default:
                ;
            }
        }
        break;
    case SE_GroupBoxLayoutItem:
        rect = opt->rect;
        if (const QStyleOptionGroupBox *groupBoxOpt =
                qstyleoption_cast<const QStyleOptionGroupBox *>(opt)) {
            /*
                AHIG is very inconsistent when it comes to group boxes.
                Basically, we make sure that (non-checkable) group boxes
                and tab widgets look good when laid out side by side.
            */
            if (groupBoxOpt->subControls & (QStyle::SC_GroupBoxCheckBox
                                            | QStyle::SC_GroupBoxLabel)) {
                int delta;
                if (groupBoxOpt->subControls & QStyle::SC_GroupBoxCheckBox) {
                    delta = SIZE(8, 4, 4);       // guess
                } else {
                    delta = SIZE(15, 12, 12);    // guess
                }
                rect.setTop(rect.top() + delta);
            }
        }
        rect.setBottom(rect.bottom() - 1);
        break;
    case SE_TabWidgetLayoutItem:
        if (const QStyleOptionTabWidgetFrame *tabWidgetOpt =
                qstyleoption_cast<const QStyleOptionTabWidgetFrame *>(opt)) {
            /*
                AHIG specifies "12 or 14" as the distance from the window
                edge. We choose 14 and since the default top margin is 20,
                the overlap is 6.
            */
            rect = tabWidgetOpt->rect;
            if (tabWidgetOpt->shape == QTabBar::RoundedNorth)
                rect.setTop(rect.top() + SIZE(6 /* AHIG */, 3 /* guess */, 2 /* AHIG */));
        }
        break;
#ifndef QT_NO_DOCKWIDGET
        case SE_DockWidgetCloseButton:
        case SE_DockWidgetFloatButton:
        case SE_DockWidgetTitleBarText:
        case SE_DockWidgetIcon: {
            int iconSize = proxy()->pixelMetric(PM_SmallIconSize, opt, widget);
            int buttonMargin = proxy()->pixelMetric(PM_DockWidgetTitleBarButtonMargin, opt, widget);
            QRect srect = opt->rect;

            const QStyleOptionDockWidget *dwOpt
                = qstyleoption_cast<const QStyleOptionDockWidget*>(opt);
            bool canClose = dwOpt == 0 ? true : dwOpt->closable;
            bool canFloat = dwOpt == 0 ? false : dwOpt->floatable;
            const QStyleOptionDockWidgetV2 *v2
                = qstyleoption_cast<const QStyleOptionDockWidgetV2*>(opt);
            bool verticalTitleBar = v2 == 0 ? false : v2->verticalTitleBar;

            // If this is a vertical titlebar, we transpose and work as if it was
            // horizontal, then transpose again.
            if (verticalTitleBar) {
                QSize size = srect.size();
                size.transpose();
                srect.setSize(size);
            }

            do {
                int right = srect.right();
                int left = srect.left();

                QRect closeRect;
                if (canClose) {
                    QSize sz = standardIcon(QStyle::SP_TitleBarCloseButton,
                                            opt, widget).actualSize(QSize(iconSize, iconSize));
                    sz += QSize(buttonMargin, buttonMargin);
                    if (verticalTitleBar)
                        sz.transpose();
                    closeRect = QRect(left,
                                      srect.center().y() - sz.height()/2,
                                      sz.width(), sz.height());
                    left = closeRect.right() + 1;
                }
                if (sr == SE_DockWidgetCloseButton) {
                    rect = closeRect;
                    break;
                }

                QRect floatRect;
                if (canFloat) {
                    QSize sz = standardIcon(QStyle::SP_TitleBarNormalButton,
                                            opt, widget).actualSize(QSize(iconSize, iconSize));
                    sz += QSize(buttonMargin, buttonMargin);
                    if (verticalTitleBar)
                        sz.transpose();
                    floatRect = QRect(left,
                                      srect.center().y() - sz.height()/2,
                                      sz.width(), sz.height());
                    left = floatRect.right() + 1;
                }
                if (sr == SE_DockWidgetFloatButton) {
                    rect = floatRect;
                    break;
                }

                QRect iconRect;
                if (const QDockWidget *dw = qobject_cast<const QDockWidget*>(widget)) {
                    QIcon icon;
                    if (dw->isFloating())
                        icon = dw->windowIcon();
                    if (!icon.isNull()
                        && icon.cacheKey() != QApplication::windowIcon().cacheKey()) {
                        QSize sz = icon.actualSize(QSize(rect.height(), rect.height()));
                        if (verticalTitleBar)
                            sz.transpose();
                        iconRect = QRect(right - sz.width(), srect.center().y() - sz.height()/2,
                                         sz.width(), sz.height());
                        right = iconRect.left() - 1;
                    }
                }
                if (sr == SE_DockWidgetIcon) {
                    rect = iconRect;
                    break;
                }

                QRect textRect = QRect(left, srect.top(),
                                       right - left, srect.height());
                if (sr == SE_DockWidgetTitleBarText) {
                    rect = textRect;
                    break;
                }
            } while (false);

            if (verticalTitleBar) {
                rect = QRect(srect.left() + rect.top() - srect.top(),
                          srect.top() + srect.right() - rect.right(),
                          rect.height(), rect.width());
            } else {
                rect = visualRect(opt->direction, srect, rect);
            }
            break;
        }
#endif
    default:
        rect = QCommonStyle::subElementRect(sr, opt, widget);
        break;
    }
    return rect;
}

static inline void drawToolbarButtonArrow(const QRect &toolButtonRect, ThemeDrawState tds, CGContextRef cg)
{
    QRect arrowRect = QRect(toolButtonRect.right() - 9, toolButtonRect.bottom() - 9, 7, 5);
    HIThemePopupArrowDrawInfo padi;
    padi.version = qt_mac_hitheme_version;
    padi.state = tds;
    padi.orientation = kThemeArrowDown;
    padi.size = kThemeArrow7pt;
    HIRect hirect = qt_hirectForQRect(arrowRect);
    HIThemeDrawPopupArrow(&hirect, &padi, cg, kHIThemeOrientationNormal);
}

void QMacStyle::drawComplexControl(ComplexControl cc, const QStyleOptionComplex *opt, QPainter *p,
                                   const QWidget *widget) const
{
    Q_D(const QMacStyle);
    ThemeDrawState tds = d->getDrawState(opt->state);
    QMacCGContext cg(p);
    switch (cc) {
    case CC_Slider:
    case CC_ScrollBar:
        if (const QStyleOptionSlider *slider = qstyleoption_cast<const QStyleOptionSlider *>(opt)) {
            HIThemeTrackDrawInfo tdi;
            d->getSliderInfo(cc, slider, &tdi, widget);
            if (slider->state & State_Sunken) {
                if (cc == CC_Slider) {
                    if (slider->activeSubControls == SC_SliderHandle)
                        tdi.trackInfo.slider.pressState = kThemeThumbPressed;
                    else if (slider->activeSubControls == SC_SliderGroove)
                        tdi.trackInfo.slider.pressState = kThemeLeftTrackPressed;
                } else {
                    if (slider->activeSubControls == SC_ScrollBarSubLine
                        || slider->activeSubControls == SC_ScrollBarAddLine) {
                        // This test looks complex but it basically boils down
                        // to the following: The "RTL look" on the mac also
                        // changed the directions of the controls, that's not
                        // what people expect (an arrow is an arrow), so we
                        // kind of fake and say the opposite button is hit.
                        // This works great, up until 10.4 which broke the
                        // scroll bars, so I also have actually do something
                        // similar when I have an upside down scroll bar
                        // because on Tiger I only "fake" the reverse stuff.
                        bool reverseHorizontal = (slider->direction == Qt::RightToLeft
                                                  && slider->orientation == Qt::Horizontal);
                        if ((reverseHorizontal
                             && slider->activeSubControls == SC_ScrollBarAddLine)
                            || (!reverseHorizontal
                                && slider->activeSubControls == SC_ScrollBarSubLine)) {
                            tdi.trackInfo.scrollbar.pressState = kThemeRightInsideArrowPressed
                                                                 | kThemeLeftOutsideArrowPressed;
                        } else {
                            tdi.trackInfo.scrollbar.pressState = kThemeLeftInsideArrowPressed
                                                                 | kThemeRightOutsideArrowPressed;
                        }
                    } else if (slider->activeSubControls == SC_ScrollBarAddPage) {
                        tdi.trackInfo.scrollbar.pressState = kThemeRightTrackPressed;
                    } else if (slider->activeSubControls == SC_ScrollBarSubPage) {
                        tdi.trackInfo.scrollbar.pressState = kThemeLeftTrackPressed;
                    } else if (slider->activeSubControls == SC_ScrollBarSlider) {
                        tdi.trackInfo.scrollbar.pressState = kThemeThumbPressed;
                    }
                }
            }
            HIRect macRect;
            bool tracking = slider->sliderPosition == slider->sliderValue;
            if (!tracking) {
                // Small optimization, the same as q->subControlRect
                QCFType<HIShapeRef> shape;
                HIThemeGetTrackThumbShape(&tdi, &shape);
                ptrHIShapeGetBounds(shape, &macRect);
                tdi.value = slider->sliderValue;
            }

            // Remove controls from the scroll bar if it is to short to draw them correctly.
            // This is done in two stages: first the thumb indicator is removed when it is
            // no longer possible to move it, second the up/down buttons are removed when
            // there is not enough space for them.
            if (cc == CC_ScrollBar) {
                const int scrollBarLength = (slider->orientation == Qt::Horizontal)
                    ? slider->rect.width() : slider->rect.height();
                const QMacStyle::WidgetSizePolicy sizePolicy = widgetSizePolicy(widget, opt);
                if (scrollBarLength < scrollButtonsCutoffSize(thumbIndicatorCutoff, sizePolicy))
                    tdi.attributes &= ~kThemeTrackShowThumb;
                if (scrollBarLength < scrollButtonsCutoffSize(scrollButtonsCutoff, sizePolicy))
                    tdi.enableState = kThemeTrackNothingToScroll;
            } else {
                if (!(slider->subControls & SC_SliderHandle))
                    tdi.attributes &= ~kThemeTrackShowThumb;
                if (!(slider->subControls & SC_SliderGroove))
                    tdi.attributes |= kThemeTrackHideTrack;
            }

#if MAC_OS_X_VERSION_MAX_ALLOWED >= MAC_OS_X_VERSION_10_7
            if (cc == CC_ScrollBar && proxy()->styleHint(SH_ScrollBar_Transient, opt, widget)) {
                bool wasActive = false;
                CGFloat opacity = 1.0;
                CGFloat expandScale = 1.0;
                CGFloat expandOffset = -1.0;
                bool shouldExpand = false;
                const CGFloat maxExpandScale = tdi.kind == kThemeSmallScrollBar ? 11.0 / 7.0 : 13.0 / 9.0;

                if (QObject *styleObject = opt->styleObject) {
                    int oldPos = styleObject->property("_q_stylepos").toInt();
                    int oldMin = styleObject->property("_q_stylemin").toInt();
                    int oldMax = styleObject->property("_q_stylemax").toInt();
                    QRect oldRect = styleObject->property("_q_stylerect").toRect();
                    int oldState = styleObject->property("_q_stylestate").toInt();
                    uint oldActiveControls = styleObject->property("_q_stylecontrols").toUInt();

                    // a scrollbar is transient when the the scrollbar itself and
                    // its sibling are both inactive (ie. not pressed/hovered/moved)
                    bool transient = !opt->activeSubControls && !(slider->state & State_On);

                    if (!transient ||
                            oldPos != slider->sliderPosition ||
                            oldMin != slider->minimum ||
                            oldMax != slider->maximum ||
                            oldRect != slider->rect ||
                            oldState != slider->state ||
                            oldActiveControls != slider->activeSubControls) {

                        styleObject->setProperty("_q_stylepos", slider->sliderPosition);
                        styleObject->setProperty("_q_stylemin", slider->minimum);
                        styleObject->setProperty("_q_stylemax", slider->maximum);
                        styleObject->setProperty("_q_stylerect", slider->rect);
                        styleObject->setProperty("_q_stylestate", static_cast<int>(slider->state));
                        styleObject->setProperty("_q_stylecontrols", static_cast<uint>(slider->activeSubControls));

                        QScrollbarAnimation *anim  = qobject_cast<QScrollbarAnimation *>(d->animation(styleObject));
                        if (transient) {
                            if (!anim) {
                                anim = new QScrollbarAnimation(styleObject);
                                anim->setFadingOut();
                                d->startAnimation(anim);
                            } else if (anim->isFadingOut()) {
                                // the scrollbar was already fading out while the
                                // state changed -> restart the fade out animation
                                anim->setCurrentTime(0);
                            }
                        } else if (anim && anim->isFadingOut()) {
                            d->stopAnimation(styleObject);
                        }
                    }

                    QScrollbarAnimation *anim = qobject_cast<QScrollbarAnimation *>(d->animation(styleObject));
                    if (anim && anim->isFadingOut()) {
                        // once a scrollbar was active (hovered/pressed), it retains
                        // the active look even if it's no longer active while fading out
                        if (oldActiveControls)
                            anim->setActive(true);

                        wasActive = anim->wasActive();
                        opacity = anim->currentValue();
                    }

                    shouldExpand = (opt->activeSubControls || wasActive) && QSysInfo::macVersion() >= QSysInfo::MV_10_8;
                    if (shouldExpand) {
                        if (!anim && !oldActiveControls) {
                            // Start expand animation only once and when entering
                            anim = new QScrollbarAnimation(styleObject);
                            anim->setExpanding();
                            d->startAnimation(anim);
                        }
                        if (anim && !anim->isFadingOut()) {
                            expandScale = 1.0 + (maxExpandScale - 1.0) * anim->currentValue();
                            expandOffset = 5.5 * anim->currentValue() - 1;
                        } else {
                            // Keep expanded state after the animation ends, and when fading out
                            expandScale = maxExpandScale;
                            expandOffset = 4.5;
                        }
                    }
                }

                const bool isHorizontal = slider->orientation == Qt::Horizontal;

                CGContextSaveGState(cg);
                [NSGraphicsContext saveGraphicsState];

                [NSGraphicsContext setCurrentContext:[NSGraphicsContext
                     graphicsContextWithGraphicsPort:(CGContextRef)cg flipped:NO]];
                NSScroller *scroller = reinterpret_cast<NSScroller*>(d->nsscroller);
                [scroller initWithFrame:NSMakeRect(0, 0, slider->rect.width(), slider->rect.height())];
                // mac os behaviour: as soon as one color channel is >= 128,
                // the bg is considered bright, scroller is dark
                const QColor bgColor = opt->palette.color(QPalette::Base);
                const bool isDarkBg = bgColor.red() < 128 && bgColor.green() < 128 &&
                                      bgColor.blue() < 128;
                if (isDarkBg)
                    [scroller setKnobStyle:NSScrollerKnobStyleLight];

                [scroller setControlSize:(tdi.kind == kThemeSmallScrollBar ? NSMiniControlSize
                                                                           : NSRegularControlSize)];
                [scroller setBounds:NSMakeRect(0, 0, slider->rect.width(), slider->rect.height())];
                [scroller setScrollerStyle:NSScrollerStyleOverlay];

                CGContextBeginTransparencyLayer(cg, NULL);
                CGContextSetAlpha(cg, opacity);

                // Draw the track when hovering
                if (opt->activeSubControls || wasActive) {
                    NSRect rect = [scroller bounds];
                    if (shouldExpand) {
                        if (isHorizontal)
                            rect.origin.y += 4.5 - expandOffset;
                        else
                            rect.origin.x += 4.5 - expandOffset;
                    }
                    [scroller drawKnobSlotInRect:rect highlight:YES];
                }

                const qreal length = slider->maximum - slider->minimum + slider->pageStep;
                const qreal proportion = slider->pageStep / length;
                qreal value = (slider->sliderValue - slider->minimum) / length;
                if (isHorizontal && slider->direction == Qt::RightToLeft)
                    value = 1.0 - value - proportion;

                [scroller setKnobProportion:1.0];

                const int minKnobWidth = 26;

                if (isHorizontal) {
                    const qreal plannedWidth = proportion * slider->rect.width();
                    const qreal width = qMax<qreal>(minKnobWidth, plannedWidth);
                    const qreal totalWidth = slider->rect.width() + plannedWidth - width;
                    [scroller setFrame:NSMakeRect(0, 0, width, slider->rect.height())];
                    if (shouldExpand) {
                        CGContextScaleCTM(cg, 1, expandScale);
                        CGContextTranslateCTM(cg, value * totalWidth, -expandOffset);
                    } else {
                        CGContextTranslateCTM(cg, value * totalWidth, 1);
                    }
                } else {
                    const qreal plannedHeight = proportion * slider->rect.height();
                    const qreal height = qMax<qreal>(minKnobWidth, plannedHeight);
                    const qreal totalHeight = slider->rect.height() + plannedHeight - height;
                    [scroller setFrame:NSMakeRect(0, 0, slider->rect.width(), height)];
                    if (shouldExpand) {
                        CGContextScaleCTM(cg, expandScale, 1);
                        CGContextTranslateCTM(cg, -expandOffset, value * totalHeight);
                    } else {
                        CGContextTranslateCTM(cg, 1, value * totalHeight);
                    }
                }
                if (length > 0.0) {
                    [scroller layout];
                    [scroller drawKnob];
                }

                CGContextEndTransparencyLayer(cg);

                [NSGraphicsContext restoreGraphicsState];
                CGContextRestoreGState(cg);
            } else
#endif
            {
                d->stopAnimation(opt->styleObject);

                HIThemeDrawTrack(&tdi, tracking ? 0 : &macRect, cg,
                                 kHIThemeOrientationNormal);
                if (cc == CC_Slider && slider->subControls & SC_SliderTickmarks) {
                    if (qt_mac_is_metal(widget)) {
                        if (tdi.enableState == kThemeTrackInactive)
                            tdi.enableState = kThemeTrackActive;  // Looks more Cocoa-like
                    }
                    int interval = slider->tickInterval;
                    if (interval == 0) {
                        interval = slider->pageStep;
                        if (interval == 0)
                            interval = slider->singleStep;
                        if (interval == 0)
                            interval = 1;
                    }
                    int numMarks = 1 + ((slider->maximum - slider->minimum) / interval);

                    if (tdi.trackInfo.slider.thumbDir == kThemeThumbPlain) {
                        // They asked for both, so we'll give it to them.
                        tdi.trackInfo.slider.thumbDir = kThemeThumbDownward;
                        HIThemeDrawTrackTickMarks(&tdi, numMarks,
                                                  cg,
                                                  kHIThemeOrientationNormal);
                        tdi.trackInfo.slider.thumbDir = kThemeThumbUpward;
                        HIThemeDrawTrackTickMarks(&tdi, numMarks,
                                                  cg,
                                                   kHIThemeOrientationNormal);
                    } else {
                        HIThemeDrawTrackTickMarks(&tdi, numMarks,
                                                  cg,
                                                  kHIThemeOrientationNormal);

                    }
                }
            }
        }
        break;
    case CC_SpinBox:
        if (const QStyleOptionSpinBox *sb = qstyleoption_cast<const QStyleOptionSpinBox *>(opt)) {
            QStyleOptionSpinBox newSB = *sb;
            if (sb->frame && (sb->subControls & SC_SpinBoxFrame)) {
                SInt32 frame_size;
                GetThemeMetric(kThemeMetricEditTextFrameOutset, &frame_size);

                QRect lineeditRect = proxy()->subControlRect(CC_SpinBox, sb, SC_SpinBoxEditField, widget);
                lineeditRect.adjust(-frame_size, -frame_size, +frame_size, +frame_size);

                HIThemeFrameDrawInfo fdi;
                fdi.version = qt_mac_hitheme_version;
                fdi.state = tds;
                fdi.kind = kHIThemeFrameTextFieldSquare;
                fdi.isFocused = false;
                HIRect hirect = qt_hirectForQRect(lineeditRect);
                HIThemeDrawFrame(&hirect, &fdi, cg, kHIThemeOrientationNormal);
            }
            if (sb->subControls & (SC_SpinBoxUp | SC_SpinBoxDown)) {
                HIThemeButtonDrawInfo bdi;
                bdi.version = qt_mac_hitheme_version;
                QAquaWidgetSize aquaSize = d->aquaSizeConstrain(opt, widget);
                switch (aquaSize) {
                    case QAquaSizeUnknown:
                    case QAquaSizeLarge:
                        bdi.kind = kThemeIncDecButton;
                        break;
                    case QAquaSizeMini:
                        bdi.kind = kThemeIncDecButtonMini;
                        break;
                    case QAquaSizeSmall:
                        bdi.kind = kThemeIncDecButtonSmall;
                        break;
                }
                if (!(sb->stepEnabled & (QAbstractSpinBox::StepUpEnabled
                                        | QAbstractSpinBox::StepDownEnabled)))
                    tds = kThemeStateUnavailable;
                if (sb->activeSubControls == SC_SpinBoxDown
                    && (sb->state & State_Sunken))
                    tds = kThemeStatePressedDown;
                else if (sb->activeSubControls == SC_SpinBoxUp
                         && (sb->state & State_Sunken))
                    tds = kThemeStatePressedUp;
                bdi.state = tds;
                if (!(sb->state & State_Active)
                        && sb->palette.currentColorGroup() == QPalette::Active
                        && tds == kThemeStateInactive)
                    bdi.state = kThemeStateActive;
                bdi.value = kThemeButtonOff;
                bdi.adornment = kThemeAdornmentNone;

                QRect updown = proxy()->subControlRect(CC_SpinBox, sb, SC_SpinBoxUp, widget);

                updown |= proxy()->subControlRect(CC_SpinBox, sb, SC_SpinBoxDown, widget);
                HIRect newRect = qt_hirectForQRect(updown);
                QRect off_rct;
                HIRect outRect;
                HIThemeGetButtonBackgroundBounds(&newRect, &bdi, &outRect);
                off_rct.setRect(int(newRect.origin.x - outRect.origin.x),
                                int(newRect.origin.y - outRect.origin.y),
                                int(outRect.size.width - newRect.size.width),
                                int(outRect.size.height - newRect.size.height));

                newRect = qt_hirectForQRect(updown, off_rct);
                HIThemeDrawButton(&newRect, &bdi, cg, kHIThemeOrientationNormal, 0);
            }
        }
        break;
    case CC_ComboBox:
        if (const QStyleOptionComboBox *combo = qstyleoption_cast<const QStyleOptionComboBox *>(opt)){
            HIThemeButtonDrawInfo bdi;
            d->initComboboxBdi(combo, &bdi, widget, d->getDrawState(opt->state));
            bool drawColorless = combo->palette.currentColorGroup() == QPalette::Active && tds == kThemeStateInactive;
            if (!drawColorless)
                QMacStylePrivate::drawCombobox(qt_hirectForQRect(combo->rect), bdi, p);
            else
                d->drawColorlessButton(qt_hirectForQRect(combo->rect), &bdi, p, opt);
        }
        break;
    case CC_TitleBar:
        if (const QStyleOptionTitleBar *titlebar
                = qstyleoption_cast<const QStyleOptionTitleBar *>(opt)) {
            if (titlebar->state & State_Active) {
                if (titlebar->titleBarState & State_Active)
                    tds = kThemeStateActive;
                else
                    tds = kThemeStateInactive;
            } else {
                tds = kThemeStateInactive;
            }

            HIThemeWindowDrawInfo wdi;
            wdi.version = qt_mac_hitheme_version;
            wdi.state = tds;
            wdi.windowType = QtWinType;
            wdi.titleHeight = titlebar->rect.height();
            wdi.titleWidth = titlebar->rect.width();
            wdi.attributes = kThemeWindowHasTitleText;
            // It seems HIThemeDrawTitleBarWidget is not able to draw a dirty
            // close button, so use HIThemeDrawWindowFrame instead.
            if (widget && widget->isWindowModified() && titlebar->subControls & SC_TitleBarCloseButton)
                wdi.attributes |= kThemeWindowHasCloseBox | kThemeWindowHasDirty;

            HIRect titleBarRect;
            HIRect tmpRect = qt_hirectForQRect(titlebar->rect);
            {
                QCFType<HIShapeRef> titleRegion;
                QRect newr = titlebar->rect.adjusted(0, 0, 2, 0);
                HIThemeGetWindowShape(&tmpRect, &wdi, kWindowTitleBarRgn, &titleRegion);
                ptrHIShapeGetBounds(titleRegion, &tmpRect);
                newr.translate(newr.x() - int(tmpRect.origin.x), newr.y() - int(tmpRect.origin.y));
                titleBarRect = qt_hirectForQRect(newr);
            }
            HIThemeDrawWindowFrame(&titleBarRect, &wdi, cg, kHIThemeOrientationNormal, 0);
            if (titlebar->subControls & (SC_TitleBarCloseButton
                                         | SC_TitleBarMaxButton
                                         | SC_TitleBarMinButton
                                         | SC_TitleBarNormalButton)) {
                HIThemeWindowWidgetDrawInfo wwdi;
                wwdi.version = qt_mac_hitheme_version;
                wwdi.widgetState = tds;
                if (titlebar->state & State_MouseOver)
                    wwdi.widgetState = kThemeStateRollover;
                wwdi.windowType = QtWinType;
                wwdi.attributes = wdi.attributes | kThemeWindowHasFullZoom | kThemeWindowHasCloseBox | kThemeWindowHasCollapseBox;
                wwdi.windowState = wdi.state;
                wwdi.titleHeight = wdi.titleHeight;
                wwdi.titleWidth = wdi.titleWidth;
                ThemeDrawState savedControlState = wwdi.widgetState;
                uint sc = SC_TitleBarMinButton;
                ThemeTitleBarWidget tbw = kThemeWidgetCollapseBox;
                bool active = titlebar->state & State_Active;
                if (QSysInfo::macVersion() < QSysInfo::MV_10_6) {
                    int border = 2;
                    titleBarRect.origin.x += border;
                    titleBarRect.origin.y -= border;
                }

                while (sc <= SC_TitleBarCloseButton) {
                    if (sc & titlebar->subControls) {
                        uint tmp = sc;
                        wwdi.widgetState = savedControlState;
                        wwdi.widgetType = tbw;
                        if (sc == SC_TitleBarMinButton)
                            tmp |= SC_TitleBarNormalButton;
                        if (active && (titlebar->activeSubControls & tmp)
                                && (titlebar->state & State_Sunken))
                            wwdi.widgetState = kThemeStatePressed;
                        // Draw all sub controllers except the dirty close button
                        // (it is already handled by HIThemeDrawWindowFrame).
                        if (!(widget && widget->isWindowModified() && tbw == kThemeWidgetCloseBox)) {
                            HIThemeDrawTitleBarWidget(&titleBarRect, &wwdi, cg, kHIThemeOrientationNormal);
                            p->paintEngine()->syncState();
                        }
                    }
                    sc = sc << 1;
                    tbw = tbw >> 1;
                }
            }
            p->paintEngine()->syncState();
            if (titlebar->subControls & SC_TitleBarLabel) {
                int iw = 0;
                if (!titlebar->icon.isNull()) {
                    QCFType<HIShapeRef> titleRegion2;
                    HIThemeGetWindowShape(&titleBarRect, &wdi, kWindowTitleProxyIconRgn,
                                          &titleRegion2);
                    ptrHIShapeGetBounds(titleRegion2, &tmpRect);
                    if (tmpRect.size.width != 1) {
                        int iconExtent = proxy()->pixelMetric(PM_SmallIconSize);
                        iw = titlebar->icon.actualSize(QSize(iconExtent, iconExtent)).width();
                    }
                }
                if (!titlebar->text.isEmpty()) {
                    p->save();
                    QCFType<HIShapeRef> titleRegion3;
                    HIThemeGetWindowShape(&titleBarRect, &wdi, kWindowTitleTextRgn, &titleRegion3);
                    ptrHIShapeGetBounds(titleRegion3, &tmpRect);
                    p->setClipRect(qt_qrectForHIRect(tmpRect));
                    QRect br = p->clipRegion().boundingRect();
                    int x = br.x(),
                    y = br.y() + (titlebar->rect.height() / 2 - p->fontMetrics().height() / 2);
                    if (br.width() <= (p->fontMetrics().width(titlebar->text) + iw * 2))
                        x += iw;
                    else
                        x += br.width() / 2 - p->fontMetrics().width(titlebar->text) / 2;
                    if (iw)
                        p->drawPixmap(x - iw, y, 
                                      titlebar->icon.pixmap(proxy()->pixelMetric(PM_SmallIconSize), QIcon::Normal));
                    drawItemText(p, br, Qt::AlignCenter, opt->palette, tds == kThemeStateActive,
                                    titlebar->text, QPalette::Text);
                    p->restore();
                }
            }
        }
        break;
    case CC_GroupBox:
        if (const QStyleOptionGroupBox *gb
                = qstyleoption_cast<const QStyleOptionGroupBox *>(opt)) {

            QStyleOptionGroupBox groupBox(*gb);
            bool flat = (groupBox.features & QStyleOptionFrameV2::Flat);
            if (!flat)
                groupBox.state |= QStyle::State_Mini; // Force mini-sized checkbox to go with small-sized label
            else
                groupBox.subControls = groupBox.subControls & ~SC_GroupBoxFrame; // We don't like frames and ugly lines

            bool didModifySubControls = false;
            if ((!widget || !widget->testAttribute(Qt::WA_SetFont))
                    && QApplication::desktopSettingsAware()) {
                groupBox.subControls = groupBox.subControls & ~SC_GroupBoxLabel;
                didModifySubControls = true;
            }
            QCommonStyle::drawComplexControl(cc, &groupBox, p, widget);
            if (didModifySubControls) {
                p->save();
                CGContextSetShouldAntialias(cg, true);
                CGContextSetShouldSmoothFonts(cg, true);
                HIThemeTextInfo tti;
                tti.version = qt_mac_hitheme_version;
                tti.state = tds;
                QColor textColor = groupBox.palette.windowText().color();
                CGFloat colorComp[] = { textColor.redF(), textColor.greenF(),
                                      textColor.blueF(), textColor.alphaF() };
                CGContextSetFillColorSpace(cg, qt_mac_genericColorSpace());
                CGContextSetFillColor(cg, colorComp);
                tti.fontID = flat ? kThemeSystemFont : kThemeSmallSystemFont;
                tti.horizontalFlushness = kHIThemeTextHorizontalFlushCenter;
                tti.verticalFlushness = kHIThemeTextVerticalFlushCenter;
                tti.options = kHIThemeTextBoxOptionNone;
                tti.truncationPosition = kHIThemeTextTruncationNone;
                tti.truncationMaxLines = 1 + groupBox.text.count(QLatin1Char('\n'));
                QCFString groupText = qt_mac_removeMnemonics(groupBox.text);
                QRect r = proxy()->subControlRect(CC_GroupBox, &groupBox, SC_GroupBoxLabel, widget);
                HIRect bounds = qt_hirectForQRect(r);
                HIThemeDrawTextBox(groupText, &bounds, &tti, cg, kHIThemeOrientationNormal);
                p->restore();
            }
        }
        break;
    case CC_ToolButton:
        if (const QStyleOptionToolButton *tb
                = qstyleoption_cast<const QStyleOptionToolButton *>(opt)) {

            if (QStyleHelper::hasAncestor(opt->styleObject, QAccessible::ToolBar)) {
                if (tb->subControls & SC_ToolButtonMenu) {
                    QStyleOption arrowOpt(0);
                    arrowOpt.rect = proxy()->subControlRect(cc, tb, SC_ToolButtonMenu, widget);
                    arrowOpt.rect.setY(arrowOpt.rect.y() + arrowOpt.rect.height() / 2);
                    arrowOpt.rect.setHeight(arrowOpt.rect.height() / 2);
                    arrowOpt.state = tb->state;
                    arrowOpt.palette = tb->palette;
                    proxy()->drawPrimitive(PE_IndicatorArrowDown, &arrowOpt, p, widget);
                } else if ((tb->features & QStyleOptionToolButton::HasMenu)
                            && (tb->toolButtonStyle != Qt::ToolButtonTextOnly && !tb->icon.isNull())) {
                    drawToolbarButtonArrow(tb->rect, tds, cg);
                }
                if (tb->state & State_On) {
                    if (QSysInfo::MacintoshVersion >= QSysInfo::MV_10_5) {
                        static QPixmap pm(QLatin1String(":/qt-project.org/mac/style/images/leopard-unified-toolbar-on.png"));
                        p->setRenderHint(QPainter::SmoothPixmapTransform);
                        QStyleHelper::drawBorderPixmap(pm, p, tb->rect, 2, 2, 2, 2);
                    } else {
                        QPen oldPen = p->pen();
                        p->setPen(QColor(0, 0, 0, 0x3a));
                        p->fillRect(tb->rect.adjusted(1, 1, -1, -1), QColor(0, 0, 0, 0x12));
                        p->drawLine(tb->rect.left() + 1, tb->rect.top(),
                                    tb->rect.right() - 1, tb->rect.top());
                        p->drawLine(tb->rect.left() + 1, tb->rect.bottom(),
                                    tb->rect.right() - 1, tb->rect.bottom());
                        p->drawLine(tb->rect.topLeft(), tb->rect.bottomLeft());
                        p->drawLine(tb->rect.topRight(), tb->rect.bottomRight());
                        p->setPen(oldPen);
                    }
                }
                proxy()->drawControl(CE_ToolButtonLabel, opt, p, widget);
            } else {
                ThemeButtonKind bkind = kThemeBevelButton;
                switch (d->aquaSizeConstrain(opt, widget)) {
                case QAquaSizeUnknown:
                case QAquaSizeLarge:
                    bkind = kThemeBevelButton;
                    break;
                case QAquaSizeMini:
                case QAquaSizeSmall:
                    bkind = kThemeSmallBevelButton;
                    break;
                }

                QRect button, menuarea;
                button   = proxy()->subControlRect(cc, tb, SC_ToolButton, widget);
                menuarea = proxy()->subControlRect(cc, tb, SC_ToolButtonMenu, widget);
                State bflags = tb->state,
                mflags = tb->state;
                if (tb->subControls & SC_ToolButton)
                    bflags |= State_Sunken;
                if (tb->subControls & SC_ToolButtonMenu)
                    mflags |= State_Sunken;

                if (tb->subControls & SC_ToolButton) {
                    if (bflags & (State_Sunken | State_On | State_Raised)) {
                        HIThemeButtonDrawInfo bdi;
                        bdi.version = qt_mac_hitheme_version;
                        bdi.state = tds;
                        bdi.adornment = kThemeAdornmentNone;
                        bdi.kind = bkind;
                        bdi.value = kThemeButtonOff;
                        if (tb->state & State_HasFocus)
                            bdi.adornment = kThemeAdornmentFocus;
                        if (tb->state & State_Sunken)
                            bdi.state = kThemeStatePressed;
                        if (tb->state & State_On)
                            bdi.value = kThemeButtonOn;

                        QRect off_rct(0, 0, 0, 0);
                        HIRect myRect, macRect;
                        myRect = CGRectMake(tb->rect.x(), tb->rect.y(),
                                            tb->rect.width(), tb->rect.height());
                        HIThemeGetButtonBackgroundBounds(&myRect, &bdi, &macRect);
                        off_rct.setRect(int(myRect.origin.x - macRect.origin.x),
                                        int(myRect.origin.y - macRect.origin.y),
                                        int(macRect.size.width - myRect.size.width),
                                        int(macRect.size.height - myRect.size.height));

                        myRect = qt_hirectForQRect(button, off_rct);
                        HIThemeDrawButton(&myRect, &bdi, cg, kHIThemeOrientationNormal, 0);
                    }
                }

                if (tb->subControls & SC_ToolButtonMenu) {
                    HIThemeButtonDrawInfo bdi;
                    bdi.version = qt_mac_hitheme_version;
                    bdi.state = tds;
                    bdi.value = kThemeButtonOff;
                    bdi.adornment = kThemeAdornmentNone;
                    bdi.kind = bkind;
                    if (tb->state & State_HasFocus)
                        bdi.adornment = kThemeAdornmentFocus;
                    if (tb->state & (State_On | State_Sunken)
                                     || (tb->activeSubControls & SC_ToolButtonMenu))
                        bdi.state = kThemeStatePressed;
                    HIRect hirect = qt_hirectForQRect(menuarea);
                    HIThemeDrawButton(&hirect, &bdi, cg, kHIThemeOrientationNormal, 0);
                    QRect r(menuarea.x() + ((menuarea.width() / 2) - 3), menuarea.height() - 8, 8, 8);
                    HIThemePopupArrowDrawInfo padi;
                    padi.version = qt_mac_hitheme_version;
                    padi.state = tds;
                    padi.orientation = kThemeArrowDown;
                    padi.size = kThemeArrow7pt;
                    hirect = qt_hirectForQRect(r);
                    HIThemeDrawPopupArrow(&hirect, &padi, cg, kHIThemeOrientationNormal);
                } else if (tb->features & QStyleOptionToolButton::HasMenu) {
                    drawToolbarButtonArrow(tb->rect, tds, cg);
                }
                QRect buttonRect = proxy()->subControlRect(CC_ToolButton, tb, SC_ToolButton, widget);
                int fw = proxy()->pixelMetric(PM_DefaultFrameWidth, opt, widget);
                QStyleOptionToolButton label = *tb;
                label.rect = buttonRect.adjusted(fw, fw, -fw, -fw);
                proxy()->drawControl(CE_ToolButtonLabel, &label, p, widget);
            }
        }
        break;
    case CC_Dial:
        if (const QStyleOptionSlider *dial = qstyleoption_cast<const QStyleOptionSlider *>(opt))
            QStyleHelper::drawDial(dial, p);
        break;
    default:
        QCommonStyle::drawComplexControl(cc, opt, p, widget);
        break;
    }
}

QStyle::SubControl QMacStyle::hitTestComplexControl(ComplexControl cc,
                                                    const QStyleOptionComplex *opt,
                                                    const QPoint &pt, const QWidget *widget) const
{
    Q_D(const QMacStyle);
    SubControl sc = QStyle::SC_None;
    switch (cc) {
    case CC_ComboBox:
        if (const QStyleOptionComboBox *cmb = qstyleoption_cast<const QStyleOptionComboBox *>(opt)) {
            sc = QCommonStyle::hitTestComplexControl(cc, cmb, pt, widget);
            if (!cmb->editable && sc != QStyle::SC_None)
                sc = SC_ComboBoxArrow;  // A bit of a lie, but what we want
        }
        break;
    case CC_Slider:
        if (const QStyleOptionSlider *slider = qstyleoption_cast<const QStyleOptionSlider *>(opt)) {
            HIThemeTrackDrawInfo tdi;
            d->getSliderInfo(cc, slider, &tdi, widget);
            ControlPartCode part;
            HIPoint pos = CGPointMake(pt.x(), pt.y());
            if (HIThemeHitTestTrack(&tdi, &pos, &part)) {
                if (part == kControlPageUpPart || part == kControlPageDownPart)
                    sc = SC_SliderGroove;
                else
                    sc = SC_SliderHandle;
            }
        }
        break;
    case CC_ScrollBar:
        if (const QStyleOptionSlider *sb = qstyleoption_cast<const QStyleOptionSlider *>(opt)) {
            HIScrollBarTrackInfo sbi;
            sbi.version = qt_mac_hitheme_version;
            if (!(sb->state & State_Active))
                sbi.enableState = kThemeTrackInactive;
            else if (sb->state & State_Enabled)
                sbi.enableState = kThemeTrackActive;
            else
                sbi.enableState = kThemeTrackDisabled;

            // The arrow buttons are not drawn if the scroll bar is to short,
            // exclude them from the hit test.
            const int scrollBarLength = (sb->orientation == Qt::Horizontal)
                ? sb->rect.width() : sb->rect.height();
            if (scrollBarLength < scrollButtonsCutoffSize(scrollButtonsCutoff, widgetSizePolicy(widget, opt)))
                sbi.enableState = kThemeTrackNothingToScroll;

            sbi.viewsize = sb->pageStep;
            HIPoint pos = CGPointMake(pt.x(), pt.y());

            HIRect macSBRect = qt_hirectForQRect(sb->rect);
            ControlPartCode part;
            bool reverseHorizontal = (sb->direction == Qt::RightToLeft
                                      && sb->orientation == Qt::Horizontal
                                      && (!sb->upsideDown ||
                                          (QSysInfo::MacintoshVersion >= QSysInfo::MV_10_4
                                                      && sb->upsideDown)));
            if (HIThemeHitTestScrollBarArrows(&macSBRect, &sbi, sb->orientation == Qt::Horizontal,
                        &pos, 0, &part)) {
                if (part == kControlUpButtonPart)
                    sc = reverseHorizontal ? SC_ScrollBarAddLine : SC_ScrollBarSubLine;
                else if (part == kControlDownButtonPart)
                    sc = reverseHorizontal ? SC_ScrollBarSubLine : SC_ScrollBarAddLine;
            } else {
                HIThemeTrackDrawInfo tdi;
                d->getSliderInfo(cc, sb, &tdi, widget);
                if(tdi.enableState == kThemeTrackInactive)
                    tdi.enableState = kThemeTrackActive;
                if (HIThemeHitTestTrack(&tdi, &pos, &part)) {
                    if (part == kControlPageUpPart)
                        sc = reverseHorizontal ? SC_ScrollBarAddPage
                                               : SC_ScrollBarSubPage;
                    else if (part == kControlPageDownPart)
                        sc = reverseHorizontal ? SC_ScrollBarSubPage
                                               : SC_ScrollBarAddPage;
                    else
                        sc = SC_ScrollBarSlider;
                }
            }
        }
        break;
/*
    I don't know why, but we only get kWindowContentRgn here, which isn't what we want at all.
    It would be very nice if this would work.
    case QStyle::CC_TitleBar:
        if (const QStyleOptionTitleBar *tbar = qstyleoption_cast<const QStyleOptionTitleBar *>(opt)) {
            HIThemeWindowDrawInfo wdi;
            memset(&wdi, 0, sizeof(wdi));
            wdi.version = qt_mac_hitheme_version;
            wdi.state = kThemeStateActive;
            wdi.windowType = QtWinType;
            wdi.titleWidth = tbar->rect.width();
            wdi.titleHeight = tbar->rect.height();
            if (tbar->titleBarState)
                wdi.attributes |= kThemeWindowHasFullZoom | kThemeWindowHasCloseBox
                                  | kThemeWindowHasCollapseBox;
            else if (tbar->titleBarFlags & Qt::WindowSystemMenuHint)
                wdi.attributes |= kThemeWindowHasCloseBox;
            QRect tmpRect = tbar->rect;
            tmpRect.setHeight(tmpRect.height() + 100);
            HIRect hirect = qt_hirectForQRect(tmpRect);
            WindowRegionCode hit;
            HIPoint hipt = CGPointMake(pt.x(), pt.y());
            if (HIThemeGetWindowRegionHit(&hirect, &wdi, &hipt, &hit)) {
                switch (hit) {
                case kWindowCloseBoxRgn:
                    sc = QStyle::SC_TitleBarCloseButton;
                    break;
                case kWindowCollapseBoxRgn:
                    sc = QStyle::SC_TitleBarMinButton;
                    break;
                case kWindowZoomBoxRgn:
                    sc = QStyle::SC_TitleBarMaxButton;
                    break;
                case kWindowTitleTextRgn:
                    sc = QStyle::SC_TitleBarLabel;
                    break;
                default:
                    qDebug("got something else %d", hit);
                    break;
                }
            }
        }
        break;
*/
    default:
        sc = QCommonStyle::hitTestComplexControl(cc, opt, pt, widget);
        break;
    }
    return sc;
}

QRect QMacStyle::subControlRect(ComplexControl cc, const QStyleOptionComplex *opt, SubControl sc,
                                const QWidget *widget) const
{
    Q_D(const QMacStyle);
    QRect ret;
    switch (cc) {
    case CC_Slider:
    case CC_ScrollBar:
        if (const QStyleOptionSlider *slider = qstyleoption_cast<const QStyleOptionSlider *>(opt)) {
            HIThemeTrackDrawInfo tdi;
            d->getSliderInfo(cc, slider, &tdi, widget);
            HIRect macRect;
            QCFType<HIShapeRef> shape;
            bool scrollBar = cc == CC_ScrollBar;
            if ((scrollBar && sc == SC_ScrollBarSlider)
                || (!scrollBar && sc == SC_SliderHandle)) {
                HIThemeGetTrackThumbShape(&tdi, &shape);
                ptrHIShapeGetBounds(shape, &macRect);
            } else if (!scrollBar && sc == SC_SliderGroove) {
                HIThemeGetTrackBounds(&tdi, &macRect);
            } else if (sc == SC_ScrollBarGroove) { // Only scroll bar parts available...
                HIThemeGetTrackDragRect(&tdi, &macRect);
            } else {
                ControlPartCode cpc;
                if (sc == SC_ScrollBarSubPage || sc == SC_ScrollBarAddPage) {
                    cpc = sc == SC_ScrollBarSubPage ? kControlPageDownPart
                                                            : kControlPageUpPart;
                } else {
                    cpc = sc == SC_ScrollBarSubLine ? kControlUpButtonPart
                                                            : kControlDownButtonPart;
                    if (slider->direction == Qt::RightToLeft
                        && slider->orientation == Qt::Horizontal) {
                        if (cpc == kControlDownButtonPart)
                            cpc = kControlUpButtonPart;
                        else if (cpc == kControlUpButtonPart)
                            cpc = kControlDownButtonPart;
                    }
                }
                HIThemeGetTrackPartBounds(&tdi, cpc, &macRect);
            }
            ret = qt_qrectForHIRect(macRect);

            // Tweak: the dark line between the sub/add line buttons belong to only one of the buttons
            // when doing hit-testing, but both of them have to repaint it. Extend the rect to cover
            // the line in the cases where HIThemeGetTrackPartBounds returns a rect that doesn't.
            if (slider->orientation == Qt::Horizontal) {
                if (slider->direction == Qt::LeftToRight && sc == SC_ScrollBarSubLine)
                    ret.adjust(0, 0, 1, 0);
                else if (slider->direction == Qt::RightToLeft && sc == SC_ScrollBarAddLine)
                    ret.adjust(-1, 0, 1, 0);
            } else if (sc == SC_ScrollBarAddLine) {
                ret.adjust(0, -1, 0, 1);
            }
        }
        break;
    case CC_TitleBar:
        if (const QStyleOptionTitleBar *titlebar
                = qstyleoption_cast<const QStyleOptionTitleBar *>(opt)) {
            HIThemeWindowDrawInfo wdi;
            memset(&wdi, 0, sizeof(wdi));
            wdi.version = qt_mac_hitheme_version;
            wdi.state = kThemeStateActive;
            wdi.windowType = QtWinType;
            wdi.titleHeight = titlebar->rect.height();
            wdi.titleWidth = titlebar->rect.width();
            wdi.attributes = kThemeWindowHasTitleText;
            if (titlebar->subControls & SC_TitleBarCloseButton)
                wdi.attributes |= kThemeWindowHasCloseBox;
            if (titlebar->subControls & SC_TitleBarMaxButton
                                        | SC_TitleBarNormalButton)
                wdi.attributes |= kThemeWindowHasFullZoom;
            if (titlebar->subControls & SC_TitleBarMinButton)
                wdi.attributes |= kThemeWindowHasCollapseBox;
            WindowRegionCode wrc = kWindowGlobalPortRgn;

            if (sc == SC_TitleBarCloseButton)
                wrc = kWindowCloseBoxRgn;
            else if (sc == SC_TitleBarMinButton)
                wrc = kWindowCollapseBoxRgn;
            else if (sc == SC_TitleBarMaxButton)
                wrc = kWindowZoomBoxRgn;
            else if (sc == SC_TitleBarLabel)
                wrc = kWindowTitleTextRgn;
            else if (sc == SC_TitleBarSysMenu)
                ret.setRect(-1024, -1024, 10, proxy()->pixelMetric(PM_TitleBarHeight,
                                                             titlebar, widget));
            if (wrc != kWindowGlobalPortRgn) {
                QCFType<HIShapeRef> region;
                QRect tmpRect = titlebar->rect;
                HIRect titleRect = qt_hirectForQRect(tmpRect);
                HIThemeGetWindowShape(&titleRect, &wdi, kWindowTitleBarRgn, &region);
                ptrHIShapeGetBounds(region, &titleRect);
                CFRelease(region);
                tmpRect.translate(tmpRect.x() - int(titleRect.origin.x),
                               tmpRect.y() - int(titleRect.origin.y));
                titleRect = qt_hirectForQRect(tmpRect);
                HIThemeGetWindowShape(&titleRect, &wdi, wrc, &region);
                ptrHIShapeGetBounds(region, &titleRect);
                ret = qt_qrectForHIRect(titleRect);
            }
        }
        break;
    case CC_ComboBox:
        if (const QStyleOptionComboBox *combo = qstyleoption_cast<const QStyleOptionComboBox *>(opt)) {
            HIThemeButtonDrawInfo bdi;
            d->initComboboxBdi(combo, &bdi, widget, d->getDrawState(opt->state));

            switch (sc) {
            case SC_ComboBoxEditField:{
                ret = QMacStylePrivate::comboboxEditBounds(combo->rect, bdi);
                    // hack to posistion the edit feld correctly for QDateTimeEdits
                    // in calendarPopup mode.
                    if (qobject_cast<const QDateTimeEdit *>(widget)) {
                       ret.moveTop(ret.top() - 2);
                       ret.setHeight(ret.height() +1);
                    }
                break; }
            case SC_ComboBoxArrow:{
                ret = QMacStylePrivate::comboboxEditBounds(combo->rect, bdi);
                ret.setX(ret.x() + ret.width());
                ret.setWidth(combo->rect.right() - ret.right());
                break; }
            case SC_ComboBoxListBoxPopup:{
                if (combo->editable) {
                    HIRect inner = QMacStylePrivate::comboboxInnerBounds(qt_hirectForQRect(combo->rect), bdi.kind);
                    QRect editRect = QMacStylePrivate::comboboxEditBounds(combo->rect, bdi);
                    const int comboTop = combo->rect.top();
                    ret = QRect(qRound(inner.origin.x),
                                comboTop,
                                qRound(inner.origin.x - combo->rect.left() + inner.size.width),
                                editRect.bottom() - comboTop + 2);
                } else {
                    QRect editRect = QMacStylePrivate::comboboxEditBounds(combo->rect, bdi);
                    ret = QRect(combo->rect.x() + 4 - 11,
                                combo->rect.y() + 1,
                                editRect.width() + 10 + 11,
                                1);
                 }
                break; }
            default:
                break;
            }
        }
        break;
    case CC_GroupBox:
        if (const QStyleOptionGroupBox *groupBox = qstyleoption_cast<const QStyleOptionGroupBox *>(opt)) {
            bool checkable = groupBox->subControls & SC_GroupBoxCheckBox;
            bool flat = (groupBox->features & QStyleOptionFrameV2::Flat);
            bool hasNoText = !checkable && groupBox->text.isEmpty();
            switch (sc) {
            case SC_GroupBoxLabel:
            case SC_GroupBoxCheckBox: {
                // Cheat and use the smaller font if we need to
                bool checkable = groupBox->subControls & SC_GroupBoxCheckBox;
                bool fontIsSet = (widget && widget->testAttribute(Qt::WA_SetFont))
                                  || !QApplication::desktopSettingsAware();
                int tw;
                int h;
                int margin =  flat || hasNoText ? 0 : 9;
                ret = groupBox->rect.adjusted(margin, 0, -margin, 0);

                if (!fontIsSet) {
                    HIThemeTextInfo tti;
                    tti.version = qt_mac_hitheme_version;
                    tti.state = kThemeStateActive;
                    tti.fontID = flat ? kThemeSystemFont : kThemeSmallSystemFont;
                    tti.horizontalFlushness = kHIThemeTextHorizontalFlushCenter;
                    tti.verticalFlushness = kHIThemeTextVerticalFlushCenter;
                    tti.options = kHIThemeTextBoxOptionNone;
                    tti.truncationPosition = kHIThemeTextTruncationNone;
                    tti.truncationMaxLines = 1 + groupBox->text.count(QLatin1Char('\n'));
                    CGFloat width;
                    CGFloat height;
                    QCFString groupText = qt_mac_removeMnemonics(groupBox->text);
                    HIThemeGetTextDimensions(groupText, 0, &tti, &width, &height, 0);
                    tw = qRound(width);
                    h = qCeil(height);
                } else {
                    QFontMetricsF fm = QFontMetricsF(groupBox->fontMetrics);
                    h = qCeil(fm.height());
                    tw = qCeil(fm.size(Qt::TextShowMnemonic, groupBox->text).width());
                }
                ret.setHeight(h);

                QRect labelRect = alignedRect(groupBox->direction, groupBox->textAlignment,
                                              QSize(tw, h), ret);
                if (flat && checkable)
                    labelRect.moveLeft(labelRect.left() + 4);
                int indicatorWidth = proxy()->pixelMetric(PM_IndicatorWidth, opt, widget);
                bool rtl = groupBox->direction == Qt::RightToLeft;
                if (sc == SC_GroupBoxLabel) {
                    if (checkable) {
                        int newSum = indicatorWidth + 1;
                        int newLeft = labelRect.left() + (rtl ? -newSum : newSum);
                        labelRect.moveLeft(newLeft);
                        if (flat)
                            labelRect.moveTop(labelRect.top() + 3);
                        else
                            labelRect.moveTop(labelRect.top() + 4);
                    } else if (flat) {
                        int newLeft = labelRect.left() - (rtl ? 3 : -3);
                        labelRect.moveLeft(newLeft);
                        labelRect.moveTop(labelRect.top() + 3);
                    } else {
                        int newLeft = labelRect.left() - (rtl ? 3 : 2);
                        labelRect.moveLeft(newLeft);
                        labelRect.moveTop(labelRect.top() + 4);
                    }
                    ret = labelRect;
                }

                if (sc == SC_GroupBoxCheckBox) {
                    int left = rtl ? labelRect.right() - indicatorWidth : labelRect.left() - 1;
                    int top = flat ? ret.top() + 1 : ret.top() + 5;
                    ret.setRect(left, top,
                                indicatorWidth, proxy()->pixelMetric(PM_IndicatorHeight, opt, widget));
                }
                break;
            }
            case SC_GroupBoxContents:
            case SC_GroupBoxFrame: {
                QFontMetrics fm = groupBox->fontMetrics;
                int yOffset = 3;
                if (!flat) {
                    if (widget && !widget->testAttribute(Qt::WA_SetFont)
                            && QApplication::desktopSettingsAware())
                        fm = QFontMetrics(qt_app_fonts_hash()->value("QSmallFont", QFont()));
                    yOffset = 5;
                }

                if (hasNoText)
                    yOffset = -qCeil(QFontMetricsF(fm).height());
                ret = opt->rect.adjusted(0, qCeil(QFontMetricsF(fm).height()) + yOffset, 0, 0);
                if (sc == SC_GroupBoxContents) {
                    if (flat)
                        ret.adjust(3, -5, -3, -4);   // guess too
                    else
                        ret.adjust(3, 3, -3, -4);    // guess
                }
            }
                break;
            default:
                ret = QCommonStyle::subControlRect(cc, groupBox, sc, widget);
                break;
            }
        }
        break;
    case CC_SpinBox:
        if (const QStyleOptionSpinBox *spin = qstyleoption_cast<const QStyleOptionSpinBox *>(opt)) {
            QAquaWidgetSize aquaSize = d->aquaSizeConstrain(spin, widget);
            int spinner_w;
            int spinBoxSep;
            int fw = proxy()->pixelMetric(PM_SpinBoxFrameWidth, spin, widget);
            switch (aquaSize) {
            default:
            case QAquaSizeUnknown:
            case QAquaSizeLarge:
                spinner_w = 14;
                spinBoxSep = 2;
                break;
            case QAquaSizeSmall:
                spinner_w = 12;
                spinBoxSep = 2;
                break;
            case QAquaSizeMini:
                spinner_w = 10;
                spinBoxSep = 1;
                break;
            }

            switch (sc) {
            case SC_SpinBoxUp:
            case SC_SpinBoxDown: {
                if (spin->buttonSymbols == QAbstractSpinBox::NoButtons)
                    break;

                const int y = fw;
                const int x = spin->rect.width() - spinner_w;
                ret.setRect(x + spin->rect.x(), y + spin->rect.y(), spinner_w, spin->rect.height() - y * 2);
                HIThemeButtonDrawInfo bdi;
                bdi.version = qt_mac_hitheme_version;
                bdi.kind = kThemeIncDecButton;
                int hackTranslateX;
                switch (aquaSize) {
                default:
                case QAquaSizeUnknown:
                case QAquaSizeLarge:
                    bdi.kind = kThemeIncDecButton;
                    hackTranslateX = 0;
                    break;
                case QAquaSizeSmall:
                    bdi.kind = kThemeIncDecButtonSmall;
                    hackTranslateX = -2;
                    break;
                case QAquaSizeMini:
                    bdi.kind = kThemeIncDecButtonMini;
                    hackTranslateX = -1;
                    break;
                }
                bdi.state = kThemeStateActive;
                bdi.value = kThemeButtonOff;
                bdi.adornment = kThemeAdornmentNone;
                HIRect hirect = qt_hirectForQRect(ret);

                HIRect outRect;
                HIThemeGetButtonBackgroundBounds(&hirect, &bdi, &outRect);
                ret = qt_qrectForHIRect(outRect);
                switch (sc) {
                case SC_SpinBoxUp:
                    ret.setHeight(ret.height() / 2);
                    break;
                case SC_SpinBoxDown:
                    ret.setY(ret.y() + ret.height() / 2);
                    break;
                default:
                    Q_ASSERT(0);
                    break;
                }
                ret.translate(hackTranslateX, 0); // hack: position the buttons correctly (weird that we need this)
                ret = visualRect(spin->direction, spin->rect, ret);
                break;
            }
            case SC_SpinBoxEditField:
                if (spin->buttonSymbols == QAbstractSpinBox::NoButtons) {
                    ret.setRect(fw, fw,
                                spin->rect.width() - fw * 2,
                                spin->rect.height() - fw * 2);
                } else {
                    ret.setRect(fw, fw,
                                spin->rect.width() - fw * 2 - spinBoxSep - spinner_w,
                                spin->rect.height() - fw * 2);
                }
                ret = visualRect(spin->direction, spin->rect, ret);
                break;
            default:
                ret = QCommonStyle::subControlRect(cc, spin, sc, widget);
                break;
            }
        }
        break;
    case CC_ToolButton:
        ret = QCommonStyle::subControlRect(cc, opt, sc, widget);
        if (sc == SC_ToolButtonMenu && !QStyleHelper::hasAncestor(opt->styleObject, QAccessible::ToolBar)) {
            ret.adjust(-1, 0, 0, 0);
        }
        break;
    default:
        ret = QCommonStyle::subControlRect(cc, opt, sc, widget);
        break;
    }
    return ret;
}

QSize QMacStyle::sizeFromContents(ContentsType ct, const QStyleOption *opt,
                                  const QSize &csz, const QWidget *widget) const
{
    Q_D(const QMacStyle);
    QSize sz(csz);
    bool useAquaGuideline = true;

    switch (ct) {
    case QStyle::CT_SpinBox:
        // hack to work around horrible sizeHint() code in QAbstractSpinBox
        sz = QCommonStyle::sizeFromContents(ct, opt, csz, widget);
        sz.setHeight(sz.height() - 3);
        break;
    case QStyle::CT_TabWidget:
        // the size between the pane and the "contentsRect" (+4,+4)
        // (the "contentsRect" is on the inside of the pane)
        sz = QCommonStyle::sizeFromContents(ct, opt, csz, widget);
        /**
            This is supposed to show the relationship between the tabBar and
            the stack widget of a QTabWidget.
            Unfortunately ascii is not a good way of representing graphics.....
            PS: The '=' line is the painted frame.

               top    ---+
                         |
                         |
                         |
                         |                vvv just outside the painted frame is the "pane"
                      - -|- - - - - - - - - - <-+
            TAB BAR      +=====^============    | +2 pixels
                    - - -|- - -|- - - - - - - <-+
                         |     |      ^   ^^^ just inside the painted frame is the "contentsRect"
                         |     |      |
                         |   overlap  |
                         |     |      |
            bottom ------+   <-+     +14 pixels
                                      |
                                      v
                ------------------------------  <- top of stack widget


        To summarize: 
             * 2 is the distance between the pane and the contentsRect 
             * The 14 and the 1's are the distance from the contentsRect to the stack widget.
               (same value as used in SE_TabWidgetTabContents)
             * overlap is how much the pane should overlap the tab bar
        */	
        // then add the size between the stackwidget and the "contentsRect"

        if (const QStyleOptionTabWidgetFrame *twf
                = qstyleoption_cast<const QStyleOptionTabWidgetFrame *>(opt)) {
            QSize extra(0,0);
            const int overlap = pixelMetric(PM_TabBarBaseOverlap, opt, widget);
            const int gapBetweenTabbarAndStackWidget = 2 + 14 - overlap;

            if (getTabDirection(twf->shape) == kThemeTabNorth || getTabDirection(twf->shape) == kThemeTabSouth) {
                extra = QSize(2, gapBetweenTabbarAndStackWidget + 1);
            } else {
                extra = QSize(gapBetweenTabbarAndStackWidget + 1, 2);
            }
            sz+= extra;
        }

        break;
    case QStyle::CT_TabBarTab:
        if (const QStyleOptionTabV3 *tab = qstyleoption_cast<const QStyleOptionTabV3 *>(opt)) {
            const QAquaWidgetSize AquaSize = d->aquaSizeConstrain(opt, widget);
            const bool differentFont = (widget && widget->testAttribute(Qt::WA_SetFont))
                                       || !QApplication::desktopSettingsAware();
            ThemeTabDirection ttd = getTabDirection(tab->shape);
            bool vertTabs = ttd == kThemeTabWest || ttd == kThemeTabEast;
            if (vertTabs)
                sz.transpose();
            int defaultTabHeight;
            int defaultExtraSpace = proxy()->pixelMetric(PM_TabBarTabHSpace, tab, widget); // Remove spurious gcc warning (AFAIK)
            QFontMetrics fm = opt->fontMetrics;
            switch (AquaSize) {
            case QAquaSizeUnknown:
            case QAquaSizeLarge:
                if (tab->documentMode)
                    defaultTabHeight = 23;
                else
                    defaultTabHeight = 21;
                break;
            case QAquaSizeSmall:
                defaultTabHeight = 18;
                break;
            case QAquaSizeMini:
                defaultTabHeight = 16;
                break;
            }
            bool setWidth = false;
            if (differentFont || !tab->icon.isNull()) {
                sz.rheight() = qMax(defaultTabHeight, sz.height());
            } else {
                QSize textSize = fm.size(Qt::TextShowMnemonic, tab->text);
                sz.rheight() = qMax(defaultTabHeight, textSize.height());
                sz.rwidth() = textSize.width() + defaultExtraSpace;
                setWidth = true;
            }

            if (vertTabs)
                sz.transpose();

            int maxWidgetHeight = qMax(tab->leftButtonSize.height(), tab->rightButtonSize.height());
            int maxWidgetWidth = qMax(tab->leftButtonSize.width(), tab->rightButtonSize.width());

            int widgetWidth = 0;
            int widgetHeight = 0;
            int padding = 0;
            if (tab->leftButtonSize.isValid()) {
                padding += 8;
                widgetWidth += tab->leftButtonSize.width();
                widgetHeight += tab->leftButtonSize.height();
            }
            if (tab->rightButtonSize.isValid()) {
                padding += 8;
                widgetWidth += tab->rightButtonSize.width();
                widgetHeight += tab->rightButtonSize.height();
            }

            if (vertTabs) {
                sz.setHeight(sz.height() + widgetHeight + padding);
                sz.setWidth(qMax(sz.width(), maxWidgetWidth));
            } else {
                if (setWidth)
                    sz.setWidth(sz.width() + widgetWidth + padding);
                sz.setHeight(qMax(sz.height(), maxWidgetHeight));
            }
        }
        break;
    case QStyle::CT_PushButton:
        // By default, we fit the contents inside a normal rounded push button.
        // Do this by add enough space around the contents so that rounded
        // borders (including highlighting when active) will show.
        sz.rwidth() += QMacStylePrivate::PushButtonLeftOffset + QMacStylePrivate::PushButtonRightOffset + 12;
        if (opt->state & QStyle::State_Small)
            sz.rheight() += 14;
        else
            sz.rheight() += 4;
        break;
    case QStyle::CT_MenuItem:
        if (const QStyleOptionMenuItem *mi = qstyleoption_cast<const QStyleOptionMenuItem *>(opt)) {
            int maxpmw = mi->maxIconWidth;
            const QComboBox *comboBox = qobject_cast<const QComboBox *>(widget);
            int w = sz.width(),
                h = sz.height();
            if (mi->menuItemType == QStyleOptionMenuItem::Separator) {
                w = 10;
                SInt16 ash;
                GetThemeMenuSeparatorHeight(&ash);
                h = ash;
            } else {
                h = mi->fontMetrics.height() + 2;
                if (!mi->icon.isNull()) {
                    if (comboBox) {
                        const QSize &iconSize = comboBox->iconSize();
                        h = qMax(h, iconSize.height() + 4);
                        maxpmw = qMax(maxpmw, iconSize.width());
                    } else {
                        int iconExtent = proxy()->pixelMetric(PM_SmallIconSize);
                        h = qMax(h, mi->icon.actualSize(QSize(iconExtent, iconExtent)).height() + 4);
                    }
                }
            }
            if (mi->text.contains(QLatin1Char('\t')))
                w += 12;
            if (mi->menuItemType == QStyleOptionMenuItem::SubMenu)
                w += 20;
            if (maxpmw)
                w += maxpmw + 6;
            // add space for a check. All items have place for a check too.
            w += 20;
            if (comboBox && comboBox->isVisible()) {
                QStyleOptionComboBox cmb;
                cmb.initFrom(comboBox);
                cmb.editable = false;
                cmb.subControls = QStyle::SC_ComboBoxEditField;
                cmb.activeSubControls = QStyle::SC_None;
                w = qMax(w, subControlRect(QStyle::CC_ComboBox, &cmb,
                                                   QStyle::SC_ComboBoxEditField,
                                                   comboBox).width());
            } else {
                w += 12;
            }
            sz = QSize(w, h);
        }
        break;
    case CT_ToolButton:
        if (widget && qobject_cast<const QToolBar *>(widget->parentWidget())) {
            if (QMainWindow * mainWindow = qobject_cast<QMainWindow *>(widget->parent())) {
                if (mainWindow->unifiedTitleAndToolBarOnMac()) {
                    sz.rwidth() += 4;
                    if (sz.height() <= 32) {
                        // Workaround strange HIToolBar bug when getting constraints.
                        sz.rheight() += 1;
                    }
                    return sz;
                }
            }
        }
        sz.rwidth() += 10;
        sz.rheight() += 10;
        return sz;
    case CT_ComboBox:
        sz.rwidth() += 50;
        sz.rheight() += 2;
        break;
    case CT_Menu: {
        QStyleHintReturnMask menuMask;
        QStyleOption myOption = *opt;
        myOption.rect.setSize(sz);
        if (proxy()->styleHint(SH_Menu_Mask, &myOption, widget, &menuMask)) {
            sz = menuMask.region.boundingRect().size();
        }
        break; }
    case CT_HeaderSection:{
        const QStyleOptionHeader *header = qstyleoption_cast<const QStyleOptionHeader *>(opt);
        sz = QCommonStyle::sizeFromContents(ct, opt, csz, widget);
        if (header->text.contains(QLatin1Char('\n')))
            useAquaGuideline = false;
        break; }
    case CT_ScrollBar :
        // Make sure that the scroll bar is large enough to display the thumb indicator.
        if (const QStyleOptionSlider *slider = qstyleoption_cast<const QStyleOptionSlider *>(opt)) {
            const int minimumSize = scrollButtonsCutoffSize(thumbIndicatorCutoff, widgetSizePolicy(widget, opt));
            if (slider->orientation == Qt::Horizontal)
                sz = sz.expandedTo(QSize(minimumSize, sz.height()));
            else
                sz = sz.expandedTo(QSize(sz.width(), minimumSize));
        }
        break;
    case CT_ItemViewItem:
        if (const QStyleOptionViewItem *vopt = qstyleoption_cast<const QStyleOptionViewItem *>(opt)) {
            sz = QCommonStyle::sizeFromContents(ct, vopt, csz, widget);
            sz.setHeight(sz.height() + 2);
        }
        break;

    default:
        sz = QCommonStyle::sizeFromContents(ct, opt, csz, widget);
    }

    if (useAquaGuideline){
        QSize macsz;
        if (d->aquaSizeConstrain(opt, widget, ct, sz, &macsz) != QAquaSizeUnknown) {
            if (macsz.width() != -1)
                sz.setWidth(macsz.width());
            if (macsz.height() != -1)
                sz.setHeight(macsz.height());
        }
    }

    // The sizes that Carbon and the guidelines gives us excludes the focus frame.
    // We compensate for this by adding some extra space here to make room for the frame when drawing:
    if (const QStyleOptionComboBox *combo = qstyleoption_cast<const QStyleOptionComboBox *>(opt)){
        QAquaWidgetSize widgetSize = d->aquaSizeConstrain(opt, widget);
        int bkind = 0;
        switch (widgetSize) {
        default:
        case QAquaSizeLarge:
            bkind = combo->editable ? kThemeComboBox : kThemePopupButton;
            break;
        case QAquaSizeSmall:
            bkind = combo->editable ? int(kThemeComboBoxSmall) : int(kThemePopupButtonSmall);
            break;
        case QAquaSizeMini:
            bkind = combo->editable ? kThemeComboBoxMini : kThemePopupButtonMini;
            break;
        }
        HIRect tmpRect = {{0, 0}, {0, 0}};
        HIRect diffRect = QMacStylePrivate::comboboxInnerBounds(tmpRect, bkind);
        sz.rwidth() -= qRound(diffRect.size.width);
        sz.rheight() -= qRound(diffRect.size.height);
    } else if (ct == CT_PushButton || ct == CT_ToolButton){
        ThemeButtonKind bkind;
        QAquaWidgetSize widgetSize = d->aquaSizeConstrain(opt, widget);
        switch (ct) {
        default:
        case CT_PushButton:
            if (const QStyleOptionButton *btn = qstyleoption_cast<const QStyleOptionButton *>(opt)) {
                if (btn->features & QStyleOptionButton::CommandLinkButton) {
                    return QCommonStyle::sizeFromContents(ct, opt, sz, widget);
                }
            }

            switch (widgetSize) {
            default:
            case QAquaSizeLarge:
                bkind = kThemePushButton;
                break;
            case QAquaSizeSmall:
                bkind = kThemePushButtonSmall;
                break;
            case QAquaSizeMini:
                bkind = kThemePushButtonMini;
                break;
            }
            break;
        case CT_ToolButton:
            switch (widgetSize) {
            default:
            case QAquaSizeLarge:
                bkind = kThemeLargeBevelButton;
                break;
            case QAquaSizeMini:
            case QAquaSizeSmall:
                bkind = kThemeSmallBevelButton;
            }
            break;
        }

        HIThemeButtonDrawInfo bdi;
        bdi.version = qt_mac_hitheme_version;
        bdi.state = kThemeStateActive;
        bdi.kind = bkind;
        bdi.value = kThemeButtonOff;
        bdi.adornment = kThemeAdornmentNone;
        HIRect macRect, myRect;
        myRect = CGRectMake(0, 0, sz.width(), sz.height());
        HIThemeGetButtonBackgroundBounds(&myRect, &bdi, &macRect);
        // Mini buttons only return their actual size in HIThemeGetButtonBackgroundBounds, so help them out a bit (guess),
        if (bkind == kThemePushButtonMini)
            macRect.size.height += 8.;
        else if (bkind == kThemePushButtonSmall)
            macRect.size.height -= 10;
        sz.setWidth(sz.width() + int(macRect.size.width - myRect.size.width));
        sz.setHeight(sz.height() + int(macRect.size.height - myRect.size.height));
    }
    return sz;
}

void QMacStyle::drawItemText(QPainter *p, const QRect &r, int flags, const QPalette &pal,
                             bool enabled, const QString &text, QPalette::ColorRole textRole) const
{
    if(flags & Qt::TextShowMnemonic)
        flags |= Qt::TextHideMnemonic;
    QCommonStyle::drawItemText(p, r, flags, pal, enabled, text, textRole);
}

bool QMacStyle::event(QEvent *e)
{
    Q_D(QMacStyle);
    if(e->type() == QEvent::FocusIn) {
        QWidget *f = 0;
        QWidget *focusWidget = QApplication::focusWidget();
#ifndef QT_NO_GRAPHICSVIEW
        if (QGraphicsView *graphicsView = qobject_cast<QGraphicsView *>(focusWidget)) {
            QGraphicsItem *focusItem = graphicsView->scene() ? graphicsView->scene()->focusItem() : 0;
            if (focusItem && focusItem->type() == QGraphicsProxyWidget::Type) {
                QGraphicsProxyWidget *proxy = static_cast<QGraphicsProxyWidget *>(focusItem);
                if (proxy->widget())
                    focusWidget = proxy->widget()->focusWidget();
            }
        }
#endif
        if (focusWidget && focusWidget->testAttribute(Qt::WA_MacShowFocusRect)) {
            f = focusWidget;
            QWidget *top = f->parentWidget();
            while (top && !top->isWindow() && !(top->windowType() == Qt::SubWindow))
                top = top->parentWidget();
#ifndef QT_NO_MAINWINDOW
            if (qobject_cast<QMainWindow *>(top)) {
                QWidget *central = static_cast<QMainWindow *>(top)->centralWidget();
                for (const QWidget *par = f; par; par = par->parentWidget()) {
                    if (par == central) {
                        top = central;
                        break;
                    }
                    if (par->isWindow())
                        break;
                }
            }
#endif
        }
        if (f) {
            if(!d->focusWidget)
                d->focusWidget = new QFocusFrame(f);
            d->focusWidget->setWidget(f);
        } else if(d->focusWidget) {
            d->focusWidget->setWidget(0);
        }
    } else if(e->type() == QEvent::FocusOut) {
        if(d->focusWidget)
            d->focusWidget->setWidget(0);
    }
    return false;
}

QIcon QMacStyle::standardIcon(StandardPixmap standardIcon, const QStyleOption *opt,
                              const QWidget *widget) const
{
    switch (standardIcon) {
    default:
        return QCommonStyle::standardIcon(standardIcon, opt, widget);
    case SP_ToolBarHorizontalExtensionButton:
    case SP_ToolBarVerticalExtensionButton: {
        QPixmap pixmap(qt_mac_toolbar_ext);
        if (standardIcon == SP_ToolBarVerticalExtensionButton) {
            QPixmap pix2(pixmap.height(), pixmap.width());
            pix2.fill(Qt::transparent);
            QPainter p(&pix2);
            p.translate(pix2.width(), 0);
            p.rotate(90);
            p.drawPixmap(0, 0, pixmap);
            return pix2;
        }
        return pixmap;
    }
    }
}

int QMacStyle::layoutSpacing(QSizePolicy::ControlType control1,
                             QSizePolicy::ControlType control2,
                             Qt::Orientation orientation,
                             const QStyleOption *option,
                             const QWidget *widget) const
{
    const int ButtonMask = QSizePolicy::ButtonBox | QSizePolicy::PushButton;
    bool isMetal = (widget && widget->testAttribute(Qt::WA_MacBrushedMetal));
    int controlSize = getControlSize(option, widget);

    if (control2 == QSizePolicy::ButtonBox) {
        /*
            AHIG seems to prefer a 12-pixel margin between group
            boxes and the row of buttons. The 20 pixel comes from
            Builder.
        */
        if (isMetal                                         // (AHIG, guess, guess)
                || (control1 & (QSizePolicy::Frame          // guess
                                | QSizePolicy::GroupBox     // (AHIG, guess, guess)
                                | QSizePolicy::TabWidget    // guess
                                | ButtonMask)))    {        // AHIG
            return_SIZE(14, 8, 8);
        } else if (control1 == QSizePolicy::LineEdit) {
            return_SIZE(8, 8, 8); // Interface Builder
        } else {
            return_SIZE(20, 7, 7); // Interface Builder
        }
    }

    if ((control1 | control2) & ButtonMask) {
        if (control1 == QSizePolicy::LineEdit)
            return_SIZE(8, 8, 8); // Interface Builder
        else if (control2 == QSizePolicy::LineEdit) {
            if (orientation == Qt::Vertical)
                return_SIZE(20, 7, 7); // Interface Builder
            else
                return_SIZE(20, 8, 8);
        }
        return_SIZE(14, 8, 8);     // Interface Builder
    }

    switch (CT2(control1, control2)) {
    case CT1(QSizePolicy::Label):                             // guess
    case CT2(QSizePolicy::Label, QSizePolicy::DefaultType):   // guess
    case CT2(QSizePolicy::Label, QSizePolicy::CheckBox):      // AHIG
    case CT2(QSizePolicy::Label, QSizePolicy::ComboBox):      // AHIG
    case CT2(QSizePolicy::Label, QSizePolicy::LineEdit):      // guess
    case CT2(QSizePolicy::Label, QSizePolicy::RadioButton):   // AHIG
    case CT2(QSizePolicy::Label, QSizePolicy::Slider):        // guess
    case CT2(QSizePolicy::Label, QSizePolicy::SpinBox):       // guess
    case CT2(QSizePolicy::Label, QSizePolicy::ToolButton):    // guess
        return_SIZE(8, 6, 5);
    case CT1(QSizePolicy::ToolButton):
        return 8;   // AHIG
    case CT1(QSizePolicy::CheckBox):
    case CT2(QSizePolicy::CheckBox, QSizePolicy::RadioButton):
    case CT2(QSizePolicy::RadioButton, QSizePolicy::CheckBox):
        if (orientation == Qt::Vertical)
            return_SIZE(8, 8, 7);        // AHIG and Builder
        break;
    case CT1(QSizePolicy::RadioButton):
        if (orientation == Qt::Vertical)
            return 5;                   // (Builder, guess, AHIG)
    }

    if (orientation == Qt::Horizontal
            && (control2 & (QSizePolicy::CheckBox | QSizePolicy::RadioButton)))
        return_SIZE(12, 10, 8);        // guess

    if ((control1 | control2) & (QSizePolicy::Frame
                                 | QSizePolicy::GroupBox
                                 | QSizePolicy::TabWidget)) {
        /*
            These values were chosen so that nested container widgets
            look good side by side. Builder uses 8, which looks way
            too small, and AHIG doesn't say anything.
        */
        return_SIZE(16, 10, 10);    // guess
    }

    if ((control1 | control2) & (QSizePolicy::Line | QSizePolicy::Slider))
        return_SIZE(12, 10, 8);     // AHIG

    if ((control1 | control2) & QSizePolicy::LineEdit)
        return_SIZE(10, 8, 8);      // AHIG

    /*
        AHIG and Builder differ by up to 4 pixels for stacked editable
        comboboxes. We use some values that work fairly well in all
        cases.
    */
    if ((control1 | control2) & QSizePolicy::ComboBox)
        return_SIZE(10, 8, 7);      // guess

    /*
        Builder defaults to 8, 6, 5 in lots of cases, but most of the time the
        result looks too cramped.
    */
    return_SIZE(10, 8, 6);  // guess
}

void qt_mac_clip_cg(CGContextRef hd, const QRegion &rgn, CGAffineTransform *orig_xform)
{
    CGAffineTransform old_xform = CGAffineTransformIdentity;
    if (orig_xform) { //setup xforms
        old_xform = CGContextGetCTM(hd);
        CGContextConcatCTM(hd, CGAffineTransformInvert(old_xform));
        CGContextConcatCTM(hd, *orig_xform);
    }

    //do the clipping
    CGContextBeginPath(hd);
    if (rgn.isEmpty()) {
        CGContextAddRect(hd, CGRectMake(0, 0, 0, 0));
    } else {
        QCFType<HIMutableShapeRef> shape = qt_mac_toHIMutableShape(rgn);
        Q_ASSERT(!HIShapeIsEmpty(shape));
        HIShapeReplacePathInCGContext(shape, hd);
    }
    CGContextClip(hd);

    if (orig_xform) {//reset xforms
        CGContextConcatCTM(hd, CGAffineTransformInvert(CGContextGetCTM(hd)));
        CGContextConcatCTM(hd, old_xform);
    }
}

// move to QRegion?
void qt_mac_scale_region(QRegion *region, qreal scaleFactor)
{
    if (!region || !region->rectCount())
        return;

    QVector<QRect> scaledRects;
    scaledRects.reserve(region->rects().count());

    foreach (const QRect &rect, region->rects()) {
        scaledRects.append(QRect(rect.topLeft(), rect.size() * scaleFactor));
    }
    region->setRects(&scaledRects[0], scaledRects.count());
}

QMacCGContext::QMacCGContext(QPainter *p)
{
    QPaintEngine *pe = p->paintEngine();
    pe->syncState();
    context = 0;

    int devType = p->device()->devType();
    if (pe->type() == QPaintEngine::Raster
            && (devType == QInternal::Widget ||
                devType == QInternal::Pixmap ||
                devType == QInternal::Image)) {

        extern CGColorSpaceRef qt_mac_colorSpaceForDeviceType(const QPaintDevice *paintDevice);
        CGColorSpaceRef colorspace = qt_mac_colorSpaceForDeviceType(pe->paintDevice());
        uint flags = kCGImageAlphaPremultipliedFirst;
        flags |= kCGBitmapByteOrder32Host;

        const QImage *image = (const QImage *) pe->paintDevice();

        context = CGBitmapContextCreate((void *) image->bits(), image->width(), image->height(),
                                        8, image->bytesPerLine(), colorspace, flags);

        CGContextTranslateCTM(context, 0, image->height());
        CGContextScaleCTM(context, 1, -1);

        if (devType == QInternal::Widget) {
            // Set the clip rect which is an intersection of the system clip
            // and the painter clip. To make matters more interesting these
            // are in device pixels and device-independent pixels, respectively.
            const qreal devicePixelRatio =  image->devicePixelRatio();

            QRegion clip = p->paintEngine()->systemClip(); // get system clip in device pixels
            QTransform native = p->deviceTransform();      // get device transform. dx/dy is in device pixels

            if (p->hasClipping()) {
                QRegion r = p->clipRegion();               // get painter clip, which is in device-independent pixels
                qt_mac_scale_region(&r, devicePixelRatio); // scale painter clip to device pixels
                r.translate(native.dx(), native.dy());
                if (clip.isEmpty())
                    clip = r;
                else
                    clip &= r;
            }
            qt_mac_clip_cg(context, clip, 0); // clip in device pixels

            // Scale the context so that painting happens in device-independet pixels.
            CGContextScaleCTM(context, devicePixelRatio, devicePixelRatio);
            CGContextTranslateCTM(context, native.dx() / devicePixelRatio, native.dy() / devicePixelRatio);
        }
    } else {
        qDebug() << "QMacCGContext:: Unsupported painter devtype type" << devType;
    }
}

CGColorSpaceRef qt_mac_colorSpaceForDeviceType(const QPaintDevice *paintDevice)
{
    bool isWidget = (paintDevice->devType() == QInternal::Widget);
    return qt_mac_displayColorSpace(isWidget ? static_cast<const QWidget *>(paintDevice) : 0);
}

/*! \internal

    Returns the CoreGraphics CGContextRef of the paint device. 0 is
    returned if it can't be obtained. It is the caller's responsibility to
    CGContextRelease the context when finished using it.

    \warning This function is only available on Mac OS X.
    \warning This function is duplicated in the Cocoa platform plugin.
*/

CGContextRef qt_mac_cg_context(const QPaintDevice *pdev)
{
    if (pdev->devType() == QInternal::Pixmap) {
        const QPixmap *pm = static_cast<const QPixmap*>(pdev);
        CGColorSpaceRef colorspace = qt_mac_colorSpaceForDeviceType(pdev);
        uint flags = kCGImageAlphaPremultipliedFirst;
        flags |= kCGBitmapByteOrder32Host;
        CGContextRef ret = 0;

        QPlatformPixmap *data = const_cast<QPixmap *>(pm)->data_ptr().data();
        if (data->classId() == QPlatformPixmap::RasterClass) {
            QImage *image = data->buffer();
            ret = CGBitmapContextCreate(image->bits(), image->width(), image->height(),
                                        8, image->bytesPerLine(), colorspace, flags);
        } else {
            qDebug() << "qt_mac_cg_context: Unsupported pixmap class";
        }

        CGContextTranslateCTM(ret, 0, pm->height());
        CGContextScaleCTM(ret, 1, -1);
        return ret;
    } else if (pdev->devType() == QInternal::Widget) {
        //CGContextRef ret = static_cast<CGContextRef>(static_cast<const QWidget *>(pdev)->macCGHandle());
        ///CGContextRetain(ret);
        //return ret;
        qDebug() << "qt_mac_cg_context: not implemented: Widget class";
        return 0;
    }
    return 0;
}

/*
FontHash::FontHash()
{
    QHash<QByteArray, QFont>::operator=(QGuiApplicationPrivate::platformIntegration()->fontDatabase()->defaultFonts());
}

Q_GLOBAL_STATIC(FontHash, app_fonts)
FontHash *qt_app_fonts_hash()
{
    return app_fonts();
}
*/
QT_END_NAMESPACE<|MERGE_RESOLUTION|>--- conflicted
+++ resolved
@@ -2705,12 +2705,8 @@
         ret = false;
         break;
     case SH_ScrollBar_Transient:
-<<<<<<< HEAD
-        if (qobject_cast<const QScrollBar *>(w) ||
-=======
         if ((qobject_cast<const QScrollBar *>(w) && w->parent() &&
                 qobject_cast<QAbstractScrollArea*>(w->parent()->parent())) ||
->>>>>>> 843de37b
                 (opt && QStyleHelper::hasAncestor(opt->styleObject, QAccessible::ScrollBar))) {
             ret = QSysInfo::MacintoshVersion >= QSysInfo::MV_10_7;
 #if MAC_OS_X_VERSION_MAX_ALLOWED >= MAC_OS_X_VERSION_10_7
