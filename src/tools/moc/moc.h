--- conflicted
+++ resolved
@@ -198,14 +198,9 @@
 class Moc : public Parser
 {
 public:
-<<<<<<< HEAD
-    Moc()
-        : noInclude(false), generatedCode(false), mustIncludeQPluginH(false)
-=======
     Moc(Preprocessor &p)
         : preprocessor(p), noInclude(false), generatedCode(false),
-          mustIncludeQMetaTypeH(false), mustIncludeQPluginH(false)
->>>>>>> 12f22141
+          mustIncludeQPluginH(false)
         {}
 
     QByteArray filename;
