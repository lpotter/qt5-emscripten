--- conflicted
+++ resolved
@@ -42,6 +42,7 @@
 QMAKE_SYNCQT_OPTIONS = -module QtCore -module QtDBus -module QtXml
 contains(QT_CONFIG, zlib): \
     QMAKE_SYNCQT_OPTIONS += -module QtZlib
+QMAKE_SYNCQT_OPTIONS += -version $$QT_VERSION
 
 load(qt_module)
 
@@ -148,24 +149,4 @@
 win32:LIBS += -luser32 -lole32 -ladvapi32
 
 lib.CONFIG = dummy_install
-<<<<<<< HEAD
-INSTALLS += lib
-=======
-INSTALLS += lib
-
-!build_pass {
-    # We need the forwarding headers before their respective modules are built,
-    # so do a minimal syncqt run.
-    qtPrepareTool(QMAKE_SYNCQT, syncqt)
-    QTDIR = $$[QT_HOST_PREFIX]
-    exists($$QTDIR/.qmake.cache): \
-        mod_component_base = $$QTDIR
-    else: \
-        mod_component_base = $$dirname(_QMAKE_CACHE_)
-    QMAKE_SYNCQT += -minimal -module QtCore -module QtDBus -module QtXml \
-        -version $$VERSION -outdir $$mod_component_base $$dirname(_QMAKE_CONF_)
-    contains(QT_CONFIG, zlib):QMAKE_SYNCQT += -module QtZlib
-    !silent:message($$QMAKE_SYNCQT)
-    system($$QMAKE_SYNCQT)|error("Failed to run: $$QMAKE_SYNCQT")
-}
->>>>>>> 8bfbaa41
+INSTALLS += lib