/****************************************************************************
**
** Copyright (C) 2015 The Qt Company Ltd.
** Contact: http://www.qt.io/licensing/
**
** This file is part of the test suite of the Qt Toolkit.
**
** $QT_BEGIN_LICENSE:LGPL21$
** Commercial License Usage
** Licensees holding valid commercial Qt licenses may use this file in
** accordance with the commercial license agreement provided with the
** Software or, alternatively, in accordance with the terms contained in
** a written agreement between you and The Qt Company. For licensing terms
** and conditions see http://www.qt.io/terms-conditions. For further
** information use the contact form at http://www.qt.io/contact-us.
**
** GNU Lesser General Public License Usage
** Alternatively, this file may be used under the terms of the GNU Lesser
** General Public License version 2.1 or version 3 as published by the Free
** Software Foundation and appearing in the file LICENSE.LGPLv21 and
** LICENSE.LGPLv3 included in the packaging of this file. Please review the
** following information to ensure the GNU Lesser General Public License
** requirements will be met: https://www.gnu.org/licenses/lgpl.html and
** http://www.gnu.org/licenses/old-licenses/lgpl-2.1.html.
**
** As a special exception, The Qt Company gives you certain additional
** rights. These rights are described in The Qt Company LGPL Exception
** version 1.1, included in the file LGPL_EXCEPTION.txt in this package.
**
** $QT_END_LICENSE$
**
****************************************************************************/

#include "qwindowdump.h"

#if QT_VERSION > 0x050000
#  include <QtGui/QGuiApplication>
#  include <QtGui/QScreen>
#  include <QtGui/QWindow>
#  include <qpa/qplatformwindow.h>
<<<<<<< HEAD
=======
#  include <private/qwindow_p.h>
>>>>>>> ba8d3430
#  if QT_VERSION >= 0x050600
#    include <private/qhighdpiscaling_p.h>
#  endif
#endif
#include <QtCore/QMetaObject>
#include <QtCore/QRect>
#include <QtCore/QDebug>
#include <QtCore/QTextStream>

namespace QtDiag {

void indentStream(QTextStream &s, int indent)
{
    for (int i = 0; i < indent; ++i)
        s << ' ';
}

void formatObject(QTextStream &str, const QObject *o)
{
    str << o->metaObject()->className();
    const QString on = o->objectName();
    if (!on.isEmpty())
        str << "/\"" << on << '"';
}

void formatRect(QTextStream &str, const QRect &geom)
{
    str << geom.width() << 'x' << geom.height()
        << forcesign << geom.x() << geom.y() << noforcesign;
}

#define debugType(s, type, typeConstant) \
if ((type & typeConstant) == typeConstant) \
    s << ' ' << #typeConstant;

#define debugFlag(s, flags, flagConstant) \
if (flags & flagConstant) \
    s << ' ' << #flagConstant;

void formatWindowFlags(QTextStream &str, const Qt::WindowFlags flags)
{
    str << showbase << hex << unsigned(flags) << dec << noshowbase;
    const Qt::WindowFlags windowType = flags & Qt::WindowType_Mask;
    debugFlag(str, flags, Qt::Window)
    debugType(str, windowType, Qt::Dialog)
    debugType(str, windowType, Qt::Sheet)
    debugType(str, windowType, Qt::Drawer)
    debugType(str, windowType, Qt::Popup)
    debugType(str, windowType, Qt::Tool)
    debugType(str, windowType, Qt::ToolTip)
    debugType(str, windowType, Qt::SplashScreen)
    debugType(str, windowType, Qt::Desktop)
    debugType(str, windowType, Qt::SubWindow)
#if QT_VERSION > 0x050000
    debugType(str, windowType, Qt::ForeignWindow)
    debugType(str, windowType, Qt::CoverWindow)
#endif
    debugFlag(str, flags, Qt::MSWindowsFixedSizeDialogHint)
    debugFlag(str, flags, Qt::MSWindowsOwnDC)
    debugFlag(str, flags, Qt::X11BypassWindowManagerHint)
    debugFlag(str, flags, Qt::FramelessWindowHint)
    debugFlag(str, flags, Qt::WindowTitleHint)
    debugFlag(str, flags, Qt::WindowSystemMenuHint)
    debugFlag(str, flags, Qt::WindowMinimizeButtonHint)
    debugFlag(str, flags, Qt::WindowMaximizeButtonHint)
    debugFlag(str, flags, Qt::WindowContextHelpButtonHint)
    debugFlag(str, flags, Qt::WindowShadeButtonHint)
    debugFlag(str, flags, Qt::WindowStaysOnTopHint)
    debugFlag(str, flags, Qt::CustomizeWindowHint)
#if QT_VERSION > 0x050000
    debugFlag(str, flags, Qt::WindowTransparentForInput)
    debugFlag(str, flags, Qt::WindowOverridesSystemGestures)
    debugFlag(str, flags, Qt::WindowDoesNotAcceptFocus)
    debugFlag(str, flags, Qt::NoDropShadowWindowHint)
    debugFlag(str, flags, Qt::WindowFullscreenButtonHint)
#endif
    debugFlag(str, flags, Qt::WindowStaysOnBottomHint)
    debugFlag(str, flags, Qt::MacWindowToolBarButtonHint)
    debugFlag(str, flags, Qt::BypassGraphicsProxyWidget)
    debugFlag(str, flags, Qt::WindowOkButtonHint)
    debugFlag(str, flags, Qt::WindowCancelButtonHint)
}

#if QT_VERSION > 0x050000

void formatWindow(QTextStream &str, const QWindow *w, FormatWindowOptions options)
{
    const QPlatformWindow *pw = w->handle();
    formatObject(str, w);
    str << ' ' << (w->isVisible() ? "[visible] " : "[hidden] ");
    if (const WId nativeWinId = pw ? pw->winId() : WId(0))
        str << "[native: " << hex << showbase << nativeWinId << dec << noshowbase << "] ";
    if (w->isTopLevel())
        str << "[top] ";
    if (w->isExposed())
        str << "[exposed] ";
    if (w->surfaceClass() == QWindow::Offscreen)
        str << "[offscreen] ";
    str << "surface=" << w->surfaceType() << ' ';
    if (const Qt::WindowState state = w->windowState())
        str << "windowState=" << state << ' ';
    formatRect(str, w->geometry());
    if (w->isTopLevel()) {
        str << " \"" << w->screen()->name() << "\" ";
#if QT_VERSION >= 0x050600
        if (QHighDpiScaling::isActive())
            str << "factor=" << QHighDpiScaling::factor(w) << ' ';
#endif
    }
    if (!(options & DontPrintWindowFlags)) {
        str << ' ';
        formatWindowFlags(str, w->flags());
    }
    if (options & PrintSizeConstraints) {
        str << ' ';
        const QSize minimumSize = w->minimumSize();
        if (minimumSize.width() > 0 || minimumSize.height() > 0)
            str << "minimumSize=" << minimumSize.width() << 'x' << minimumSize.height() << ' ';
        const QSize maximumSize = w->maximumSize();
        if (maximumSize.width() < QWINDOWSIZE_MAX || maximumSize.height() < QWINDOWSIZE_MAX)
            str << "maximumSize=" << maximumSize.width() << 'x' << maximumSize.height() << ' ';
    }
    str << '\n';
}

static void dumpWindowRecursion(QTextStream &str, const QWindow *w,
                                FormatWindowOptions options = 0, int depth = 0)
{
    indentStream(str, 2 * depth);
    formatWindow(str, w);
    foreach (const QObject *co, w->children()) {
        if (co->isWindowType())
            dumpWindowRecursion(str, static_cast<const QWindow *>(co), options, depth + 1);
    }
}

void dumpAllWindows(FormatWindowOptions options)
{
    QString d;
    QTextStream str(&d);
    str << "### QWindows:\n";
    foreach (QWindow *w, QGuiApplication::topLevelWindows())
        dumpWindowRecursion(str, w, options);
#if QT_VERSION >= 0x050400
    qDebug().noquote() << d;
#else
    qDebug() << d;
#endif
}

#else // Qt 5
class QWindow {};

void formatWindow(QTextStream &, const QWindow *, FormatWindowOptions)
{
}

void dumpAllWindows(FormatWindowOptions options)
{
}

#endif // Qt 4

} // namespace QtDiag<|MERGE_RESOLUTION|>--- conflicted
+++ resolved
@@ -38,10 +38,7 @@
 #  include <QtGui/QScreen>
 #  include <QtGui/QWindow>
 #  include <qpa/qplatformwindow.h>
-<<<<<<< HEAD
-=======
 #  include <private/qwindow_p.h>
->>>>>>> ba8d3430
 #  if QT_VERSION >= 0x050600
 #    include <private/qhighdpiscaling_p.h>
 #  endif
