********* Start testing of tst_Cmptest *********
Config: Using QtTest library
PASS   : tst_Cmptest::initTestCase()
FAIL!  : tst_Cmptest::compare_unregistered_enums() Compared values are not the same
   Loc: [tst_cmptest.cpp(156)]
FAIL!  : tst_Cmptest::compare_registered_enums() Compared values are not the same
<<<<<<< HEAD
   Actual   (Qt::ArrowCursor): ArrowCursor
   Expected (Qt::BusyCursor) : BusyCursor
   Loc: [tst_cmptest.cpp(162)]
FAIL!  : tst_Cmptest::compare_class_enums() Compared values are not the same
   Actual   (MyClassEnum::MyClassEnumValue1): MyClassEnumValue1
   Expected (MyClassEnum::MyClassEnumValue2): MyClassEnumValue2
   Loc: [tst_cmptest.cpp(168)]
=======
   Actual   (Qt::Monday): Monday
   Expected (Qt::Sunday): Sunday
   Loc: [tst_cmptest.cpp(160)]
>>>>>>> 64044188
PASS   : tst_Cmptest::compare_boolfuncs()
PASS   : tst_Cmptest::compare_pointerfuncs()
FAIL!  : tst_Cmptest::compare_tostring(int, string) Compared values are not the same
   Actual   (actual)  : QVariant(int,123)
   Expected (expected): QVariant(QString,hi)
   Loc: [tst_cmptest.cpp(239)]
PASS   : tst_Cmptest::compare_tostring(both invalid)
FAIL!  : tst_Cmptest::compare_tostring(null hash, invalid) Compared values are not the same
   Actual   (actual)  : QVariant(QVariantHash)
   Expected (expected): QVariant()
   Loc: [tst_cmptest.cpp(239)]
FAIL!  : tst_Cmptest::compare_tostring(string, null user type) Compared values are not the same
   Actual   (actual)  : QVariant(QString,A simple string)
   Expected (expected): QVariant(PhonyClass)
   Loc: [tst_cmptest.cpp(239)]
FAIL!  : tst_Cmptest::compare_tostring(both non-null user type) Compared values are not the same
   Actual   (actual)  : QVariant(PhonyClass,<value not representable as string>)
   Expected (expected): QVariant(PhonyClass,<value not representable as string>)
   Loc: [tst_cmptest.cpp(239)]
PASS   : tst_Cmptest::compareQStringLists(empty lists)
PASS   : tst_Cmptest::compareQStringLists(equal lists)
FAIL!  : tst_Cmptest::compareQStringLists(last item different) Compared lists differ at index 2.
   Actual   (opA): "string3"
   Expected (opB): "DIFFERS"
   Loc: [tst_cmptest.cpp(333)]
FAIL!  : tst_Cmptest::compareQStringLists(second-last item different) Compared lists differ at index 2.
   Actual   (opA): "string3"
   Expected (opB): "DIFFERS"
   Loc: [tst_cmptest.cpp(333)]
FAIL!  : tst_Cmptest::compareQStringLists(prefix) Compared lists have different sizes.
   Actual   (opA) size: 2
   Expected (opB) size: 1
   Loc: [tst_cmptest.cpp(333)]
FAIL!  : tst_Cmptest::compareQStringLists(short list second) Compared lists have different sizes.
   Actual   (opA) size: 12
   Expected (opB) size: 1
   Loc: [tst_cmptest.cpp(333)]
FAIL!  : tst_Cmptest::compareQStringLists(short list first) Compared lists have different sizes.
   Actual   (opA) size: 1
   Expected (opB) size: 12
   Loc: [tst_cmptest.cpp(333)]
FAIL!  : tst_Cmptest::compareQListInt() Compared lists differ at index 2.
   Actual   (int1): 3
   Expected (int2): 4
   Loc: [tst_cmptest.cpp(340)]
FAIL!  : tst_Cmptest::compareQListDouble() Compared lists differ at index 0.
   Actual   (double1): 1.5
   Expected (double2): 1
   Loc: [tst_cmptest.cpp(347)]
FAIL!  : tst_Cmptest::compareQColor() Compared values are not the same
   Actual   (yellow): #ffff00
   Expected (green) : #00ff00
   Loc: [tst_cmptest.cpp(357)]
PASS   : tst_Cmptest::compareQPixmaps(both null)
FAIL!  : tst_Cmptest::compareQPixmaps(one null) Compared QPixmaps differ.
   Actual   (opA).isNull(): 1
   Expected (opB).isNull(): 0
   Loc: [tst_cmptest.cpp(382)]
FAIL!  : tst_Cmptest::compareQPixmaps(other null) Compared QPixmaps differ.
   Actual   (opA).isNull(): 0
   Expected (opB).isNull(): 1
   Loc: [tst_cmptest.cpp(382)]
PASS   : tst_Cmptest::compareQPixmaps(equal)
FAIL!  : tst_Cmptest::compareQPixmaps(different size) Compared QPixmaps differ in size.
   Actual   (opA): 11x20
   Expected (opB): 20x20
   Loc: [tst_cmptest.cpp(382)]
FAIL!  : tst_Cmptest::compareQPixmaps(different pixels) Compared values are not the same
   Loc: [tst_cmptest.cpp(382)]
PASS   : tst_Cmptest::compareQImages(both null)
FAIL!  : tst_Cmptest::compareQImages(one null) Compared QImages differ.
   Actual   (opA).isNull(): 1
   Expected (opB).isNull(): 0
   Loc: [tst_cmptest.cpp(409)]
FAIL!  : tst_Cmptest::compareQImages(other null) Compared QImages differ.
   Actual   (opA).isNull(): 0
   Expected (opB).isNull(): 1
   Loc: [tst_cmptest.cpp(409)]
PASS   : tst_Cmptest::compareQImages(equal)
FAIL!  : tst_Cmptest::compareQImages(different size) Compared QImages differ in size.
   Actual   (opA): 11x20
   Expected (opB): 20x20
   Loc: [tst_cmptest.cpp(409)]
FAIL!  : tst_Cmptest::compareQImages(different format) Compared QImages differ in format.
   Actual   (opA): 6
   Expected (opB): 3
   Loc: [tst_cmptest.cpp(409)]
FAIL!  : tst_Cmptest::compareQImages(different pixels) Compared values are not the same
   Loc: [tst_cmptest.cpp(409)]
FAIL!  : tst_Cmptest::verify() 'opaqueFunc() < 2' returned FALSE. ()
   Loc: [tst_cmptest.cpp(421)]
FAIL!  : tst_Cmptest::verify2() 'opaqueFunc() < 2' returned FALSE. (42)
   Loc: [tst_cmptest.cpp(427)]
FAIL!  : tst_Cmptest::tryVerify() 'opaqueFunc() < 2' returned FALSE. ()
   Loc: [tst_cmptest.cpp(433)]
FAIL!  : tst_Cmptest::tryVerify2() 'opaqueFunc() < 2' returned FALSE. (42)
   Loc: [tst_cmptest.cpp(439)]
PASS   : tst_Cmptest::cleanupTestCase()
Totals: 11 passed, 28 failed, 0 skipped, 0 blacklisted, 247ms
********* Finished testing of tst_Cmptest *********<|MERGE_RESOLUTION|>--- conflicted
+++ resolved
@@ -4,19 +4,13 @@
 FAIL!  : tst_Cmptest::compare_unregistered_enums() Compared values are not the same
    Loc: [tst_cmptest.cpp(156)]
 FAIL!  : tst_Cmptest::compare_registered_enums() Compared values are not the same
-<<<<<<< HEAD
-   Actual   (Qt::ArrowCursor): ArrowCursor
-   Expected (Qt::BusyCursor) : BusyCursor
+   Actual   (Qt::Monday): Monday
+   Expected (Qt::Sunday): Sunday
    Loc: [tst_cmptest.cpp(162)]
 FAIL!  : tst_Cmptest::compare_class_enums() Compared values are not the same
    Actual   (MyClassEnum::MyClassEnumValue1): MyClassEnumValue1
    Expected (MyClassEnum::MyClassEnumValue2): MyClassEnumValue2
    Loc: [tst_cmptest.cpp(168)]
-=======
-   Actual   (Qt::Monday): Monday
-   Expected (Qt::Sunday): Sunday
-   Loc: [tst_cmptest.cpp(160)]
->>>>>>> 64044188
 PASS   : tst_Cmptest::compare_boolfuncs()
 PASS   : tst_Cmptest::compare_pointerfuncs()
 FAIL!  : tst_Cmptest::compare_tostring(int, string) Compared values are not the same
