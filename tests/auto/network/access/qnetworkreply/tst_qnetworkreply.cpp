/****************************************************************************
**
** Copyright (C) 2015 The Qt Company Ltd.
** Contact: http://www.qt.io/licensing/
**
** This file is part of the test suite of the Qt Toolkit.
**
** $QT_BEGIN_LICENSE:LGPL21$
** Commercial License Usage
** Licensees holding valid commercial Qt licenses may use this file in
** accordance with the commercial license agreement provided with the
** Software or, alternatively, in accordance with the terms contained in
** a written agreement between you and The Qt Company. For licensing terms
** and conditions see http://www.qt.io/terms-conditions. For further
** information use the contact form at http://www.qt.io/contact-us.
**
** GNU Lesser General Public License Usage
** Alternatively, this file may be used under the terms of the GNU Lesser
** General Public License version 2.1 or version 3 as published by the Free
** Software Foundation and appearing in the file LICENSE.LGPLv21 and
** LICENSE.LGPLv3 included in the packaging of this file. Please review the
** following information to ensure the GNU Lesser General Public License
** requirements will be met: https://www.gnu.org/licenses/lgpl.html and
** http://www.gnu.org/licenses/old-licenses/lgpl-2.1.html.
**
** As a special exception, The Qt Company gives you certain additional
** rights. These rights are described in The Qt Company LGPL Exception
** version 1.1, included in the file LGPL_EXCEPTION.txt in this package.
**
** $QT_END_LICENSE$
**
****************************************************************************/


#include <QtTest/QtTest>
#include <QtCore/QCryptographicHash>
#include <QtCore/QDataStream>
#include <QtCore/QUrl>
#include <QtCore/QEventLoop>
#include <QtCore/QFile>
#include <QtCore/QSharedPointer>
#include <QtCore/QScopedPointer>
#include <QtCore/QTemporaryFile>
#include <QtNetwork/QTcpServer>
#include <QtNetwork/QTcpSocket>
#include <QtNetwork/QLocalSocket>
#include <QtNetwork/QLocalServer>
#include <QtNetwork/QHostInfo>
#include <QtNetwork/QNetworkAccessManager>
#include <QtNetwork/QNetworkRequest>
#include <QtNetwork/QNetworkReply>
#include <QtNetwork/QAbstractNetworkCache>
#include <QtNetwork/qauthenticator.h>
#include <QtNetwork/qnetworkaccessmanager.h>
#include <QtNetwork/qnetworkdiskcache.h>
#include <QtNetwork/qnetworkrequest.h>
#include <QtNetwork/qnetworkreply.h>
#include <QtNetwork/qnetworkcookie.h>
#include <QtNetwork/QNetworkCookieJar>
#include <QtNetwork/QHttpPart>
#include <QtNetwork/QHttpMultiPart>
#include <QtNetwork/QNetworkProxyQuery>
#ifndef QT_NO_SSL
#include <QtNetwork/qsslerror.h>
#include <QtNetwork/qsslconfiguration.h>
#ifdef QT_BUILD_INTERNAL
#include <QtNetwork/private/qsslconfiguration_p.h>
#endif
#endif
#ifndef QT_NO_BEARERMANAGEMENT
#include <QtNetwork/qnetworkconfigmanager.h>
#include <QtNetwork/qnetworkconfiguration.h>
#include <QtNetwork/qnetworksession.h>
#include <QtNetwork/private/qnetworksession_p.h>
#endif
#ifdef QT_BUILD_INTERNAL
#include <QtNetwork/private/qnetworkreplyimpl_p.h> // implicitly included by qnetworkaccessmanager_p.h currently, but don't rely on that being true forever
#include <QtNetwork/private/qnetworkaccessmanager_p.h>
#else
Q_DECLARE_METATYPE(QSharedPointer<char>)
#endif

#ifdef Q_OS_UNIX
# include <sys/types.h>
# include <unistd.h> // for getuid()
#endif
#include <time.h>

#include "../../../network-settings.h"

Q_DECLARE_METATYPE(QAuthenticator*)
#ifndef QT_NO_NETWORKPROXY
Q_DECLARE_METATYPE(QNetworkProxyQuery)
#endif

typedef QSharedPointer<QNetworkReply> QNetworkReplyPtr;

class MyCookieJar;
class tst_QNetworkReply: public QObject
{
    Q_OBJECT

#ifndef QT_NO_NETWORKPROXY
    struct ProxyData {
        ProxyData(const QNetworkProxy &p, const QByteArray &t, bool auth)
            : tag(t), proxy(p), requiresAuthentication(auth)
        { }
        QByteArray tag;
        QNetworkProxy proxy;
        bool requiresAuthentication;
    };
#endif // !QT_NO_NETWORKPROXY

    static bool seedCreated;
    static QString createUniqueExtension() {
        if (!seedCreated) {
            qsrand(QTime(0,0,0).msecsTo(QTime::currentTime()) + QCoreApplication::applicationPid());
            seedCreated = true; // not thread-safe, but who cares
        }
        QString s = QString("%1-%2-%3").arg(QTime(0,0,0).msecsTo(QTime::currentTime())).arg(QCoreApplication::applicationPid()).arg(qrand());
        return s;
    };

    static QString tempRedirectReplyStr() {
        QString s = "HTTP/1.1 307 Temporary Redirect\r\n"
                    "Content-Type: text/plain\r\n"
                    "location: %1\r\n"
                    "\r\n";
        return s;
    };

    QEventLoop *loop;
    enum RunSimpleRequestReturn { Timeout = 0, Success, Failure };
    int returnCode;
    QString testFileName;
    QString echoProcessDir;
#if !defined Q_OS_WIN
    QString wronlyFileName;
#endif
    QString uniqueExtension;
#ifndef QT_NO_NETWORKPROXY
    QList<ProxyData> proxies;
#endif
    QNetworkAccessManager manager;
    MyCookieJar *cookieJar;
#ifndef QT_NO_SSL
    QSslConfiguration storedSslConfiguration;
    QList<QSslError> storedExpectedSslErrors;
#endif
#ifndef QT_NO_BEARERMANAGEMENT
    QNetworkConfigurationManager *netConfMan;
    QNetworkConfiguration networkConfiguration;
    QScopedPointer<QNetworkSession> networkSession;
#endif

    using QObject::connect;
    static bool connect(const QNetworkReplyPtr &ptr, const char *signal, const QObject *receiver, const char *slot, Qt::ConnectionType ct = Qt::AutoConnection)
    { return connect(ptr.data(), signal, receiver, slot, ct); }
    bool connect(const QNetworkReplyPtr &ptr, const char *signal, const char *slot, Qt::ConnectionType ct = Qt::AutoConnection)
    { return connect(ptr.data(), signal, slot, ct); }

public:
    tst_QNetworkReply();
    ~tst_QNetworkReply();
    QString runSimpleRequest(QNetworkAccessManager::Operation op, const QNetworkRequest &request,
                             QNetworkReplyPtr &reply, const QByteArray &data = QByteArray());
    QString runMultipartRequest(const QNetworkRequest &request, QNetworkReplyPtr &reply,
                                    QHttpMultiPart *multiPart, const QByteArray &verb);

    QString runCustomRequest(const QNetworkRequest &request, QNetworkReplyPtr &reply,
                             const QByteArray &verb, QIODevice *data);
    int waitForFinish(QNetworkReplyPtr &reply);

public Q_SLOTS:
    void finished();
    void gotError();
    void authenticationRequired(QNetworkReply*,QAuthenticator*);
    void proxyAuthenticationRequired(const QNetworkProxy &,QAuthenticator*);
    void pipeliningHelperSlot();
    void emitErrorForAllRepliesSlot();

#ifndef QT_NO_SSL
    void sslErrors(QNetworkReply*,const QList<QSslError> &);
    void storeSslConfiguration();
    void ignoreSslErrorListSlot(QNetworkReply *reply, const QList<QSslError> &);
#ifdef QT_BUILD_INTERNAL
    void sslSessionSharingHelperSlot();
#endif
#endif

protected Q_SLOTS:
    void nestedEventLoops_slot();

private Q_SLOTS:
    void init();
    void cleanup();
    void initTestCase();
    void cleanupTestCase();

    void stateChecking();
    void invalidProtocol();
    void getFromData_data();
    void getFromData();
    void getFromFile();
    void getFromFileSpecial_data();
    void getFromFileSpecial();
    void getFromFtp_data();
    void getFromFtp();
    void getFromFtpAfterError();    // QTBUG-40797
    void getFromHttp_data();
    void getFromHttp();
    void getErrors_data();
    void getErrors();
#ifndef QT_NO_NETWORKPROXY
    void headFromHttp_data();
    void headFromHttp();
#endif // !QT_NO_NETWORKPROXY
    void putToFile_data();
    void putToFile();
    void putToFtp_data();
    void putToFtp();
    void putToFtpWithInvalidCredentials();    // QTBUG-40622
    void putToHttp_data();
    void putToHttp();
    void putToHttpSynchronous_data();
    void putToHttpSynchronous();
    void putToHttpMultipart_data();
    void putToHttpMultipart();
    void postToHttp_data();
    void postToHttp();
    void postToHttpSynchronous_data();
    void postToHttpSynchronous();
    void postToHttpMultipart_data();
    void postToHttpMultipart();
    void multipartSkipIndices(); // QTBUG-32534
#ifndef QT_NO_SSL
    void putToHttps_data();
    void putToHttps();
    void putToHttpsSynchronous_data();
    void putToHttpsSynchronous();
    void postToHttps_data();
    void postToHttps();
    void postToHttpsSynchronous_data();
    void postToHttpsSynchronous();
    void postToHttpsMultipart_data();
    void postToHttpsMultipart();
#endif
    void deleteFromHttp_data();
    void deleteFromHttp();
    void putGetDeleteGetFromHttp_data();
    void putGetDeleteGetFromHttp();
    void sendCustomRequestToHttp_data();
    void sendCustomRequestToHttp();
    void connectToIPv6Address_data();
    void connectToIPv6Address();

    void ioGetFromData_data();
    void ioGetFromData();
    void ioGetFromFileSpecial_data();
    void ioGetFromFileSpecial();
    void ioGetFromFile_data();
    void ioGetFromFile();
    void ioGetFromFtp_data();
    void ioGetFromFtp();
    void ioGetFromFtpWithReuse();
    void ioGetFromHttp();

    void ioGetFromBuiltinHttp_data();
    void ioGetFromBuiltinHttp();
    void ioGetFromHttpWithReuseParallel();
    void ioGetFromHttpWithReuseSequential();
    void ioGetFromHttpWithAuth_data();
    void ioGetFromHttpWithAuth();
    void ioGetFromHttpWithAuthSynchronous();
#ifndef QT_NO_NETWORKPROXY
    void ioGetFromHttpWithProxyAuth();
    void ioGetFromHttpWithProxyAuthSynchronous();
    void ioGetFromHttpWithSocksProxy();
#endif // !QT_NO_NETWORKPROXY
#ifndef QT_NO_SSL
    void ioGetFromHttpsWithSslErrors();
    void ioGetFromHttpsWithIgnoreSslErrors();
    void ioGetFromHttpsWithSslHandshakeError();
#endif
    void ioGetFromHttpBrokenServer_data();
    void ioGetFromHttpBrokenServer();
    void ioGetFromHttpStatus100_data();
    void ioGetFromHttpStatus100();
    void ioGetFromHttpNoHeaders_data();
    void ioGetFromHttpNoHeaders();
    void ioGetFromHttpWithCache_data();
    void ioGetFromHttpWithCache();

#ifndef QT_NO_NETWORKPROXY
    void ioGetWithManyProxies_data();
    void ioGetWithManyProxies();
#endif // !QT_NO_NETWORKPROXY

    void ioPutToFileFromFile_data();
    void ioPutToFileFromFile();
    void ioPutToFileFromSocket_data();
    void ioPutToFileFromSocket();
    void ioPutToFileFromLocalSocket_data();
    void ioPutToFileFromLocalSocket();
    void ioPutToFileFromProcess_data();
    void ioPutToFileFromProcess();
    void ioPutToFtpFromFile_data();
    void ioPutToFtpFromFile();
    void ioPutToHttpFromFile_data();
    void ioPutToHttpFromFile();
    void ioPostToHttpFromFile_data();
    void ioPostToHttpFromFile();
#ifndef QT_NO_NETWORKPROXY
    void ioPostToHttpFromSocket_data();
    void ioPostToHttpFromSocket();
    void ioPostToHttpFromSocketSynchronous();
    void ioPostToHttpFromSocketSynchronous_data();
#endif // !QT_NO_NETWORKPROXY
    void ioPostToHttpFromMiddleOfFileToEnd();
    void ioPostToHttpFromMiddleOfFileFiveBytes();
    void ioPostToHttpFromMiddleOfQBufferFiveBytes();
    void ioPostToHttpNoBufferFlag();
    void ioPostToHttpUploadProgress();
    void emitAllUploadProgressSignals();
    void ioPostToHttpEmptyUploadProgress();

    void lastModifiedHeaderForFile();
    void lastModifiedHeaderForHttp();

    void httpCanReadLine();

#ifdef QT_BUILD_INTERNAL
    void rateControl_data();
    void rateControl();
#endif

    void downloadProgress_data();
    void downloadProgress();
#ifdef QT_BUILD_INTERNAL
    void uploadProgress_data();
    void uploadProgress();
#endif

    void chaining_data();
    void chaining();

    void receiveCookiesFromHttp_data();
    void receiveCookiesFromHttp();
    void receiveCookiesFromHttpSynchronous_data();
    void receiveCookiesFromHttpSynchronous();
    void sendCookies_data();
    void sendCookies();
    void sendCookiesSynchronous_data();
    void sendCookiesSynchronous();

    void nestedEventLoops();

#ifndef QT_NO_NETWORKPROXY
    void httpProxyCommands_data();
    void httpProxyCommands();
    void httpProxyCommandsSynchronous_data();
    void httpProxyCommandsSynchronous();
    void proxyChange();
#endif // !QT_NO_NETWORKPROXY
    void authorizationError_data();
    void authorizationError();

    void httpConnectionCount();

    void httpReUsingConnectionSequential_data();
    void httpReUsingConnectionSequential();
    void httpReUsingConnectionFromFinishedSlot_data();
    void httpReUsingConnectionFromFinishedSlot();

    void httpRecursiveCreation();

#ifndef QT_NO_SSL
    void ioPostToHttpsUploadProgress();
    void ignoreSslErrorsList_data();
    void ignoreSslErrorsList();
    void ignoreSslErrorsListWithSlot_data();
    void ignoreSslErrorsListWithSlot();
    void encrypted();
    void sslConfiguration_data();
    void sslConfiguration();
#ifdef QT_BUILD_INTERNAL
    void sslSessionSharing_data();
    void sslSessionSharing();
    void sslSessionSharingFromPersistentSession_data();
    void sslSessionSharingFromPersistentSession();
#endif
#endif

    void getAndThenDeleteObject_data();
    void getAndThenDeleteObject();

    void symbianOpenCDataUrlCrash();

    void getFromHttpIntoBuffer_data();
    void getFromHttpIntoBuffer();
    void getFromHttpIntoBuffer2_data();
    void getFromHttpIntoBuffer2();
    void getFromHttpIntoBufferCanReadLine();

    void ioGetFromHttpWithoutContentLength();

    void ioGetFromHttpBrokenChunkedEncoding();
    void qtbug12908compressedHttpReply();
    void compressedHttpReplyBrokenGzip();

    void getFromUnreachableIp();

    void qtbug4121unknownAuthentication();

    void qtbug13431replyThrottling();

    void httpWithNoCredentialUsage();

    void qtbug15311doubleContentLength();

    void qtbug18232gzipContentLengthZero();
    void qtbug22660gzipNoContentLengthEmptyContent();

    void qtbug27161httpHeaderMayBeDamaged_data();
    void qtbug27161httpHeaderMayBeDamaged();

    void qtbug28035browserDoesNotLoadQtProjectOrgCorrectly();

    void qtbug45581WrongReplyStatusCode();

    void synchronousRequest_data();
    void synchronousRequest();
#ifndef QT_NO_SSL
    void synchronousRequestSslFailure();
#endif

    void httpAbort();

    void dontInsertPartialContentIntoTheCache();

    void httpUserAgent();
#ifndef QT_NO_NETWORKPROXY
    void authenticationCacheAfterCancel_data();
    void authenticationCacheAfterCancel();
    void authenticationWithDifferentRealm();
#endif // !QT_NO_NETWORKPROXY
    void synchronousAuthenticationCache();
    void pipelining();

    void closeDuringDownload_data();
    void closeDuringDownload();

    void ftpAuthentication_data();
    void ftpAuthentication();

    void emitErrorForAllReplies(); // QTBUG-36890

#ifdef QT_BUILD_INTERNAL
    void backgroundRequest_data();
    void backgroundRequest();
    void backgroundRequestInterruption_data();
    void backgroundRequestInterruption();
    void backgroundRequestConnectInBackground_data();
    void backgroundRequestConnectInBackground();
#endif

    void putWithRateLimiting();

<<<<<<< HEAD
    void ioHttpSingleRedirect();
    void ioHttpChangeMaxRedirects();
    void ioHttpRedirectErrors_data();
    void ioHttpRedirectErrors();
=======
#ifndef QT_NO_SSL
    void putWithServerClosingConnectionImmediately();
#endif
>>>>>>> 754efa57

    // NOTE: This test must be last!
    void parentingRepliesToTheApp();
private:
    QString testDataDir;
};

bool tst_QNetworkReply::seedCreated = false;

QT_BEGIN_NAMESPACE

namespace QTest {
    template<>
    char *toString(const QNetworkReply::NetworkError& code)
    {
        const QMetaObject *mo = &QNetworkReply::staticMetaObject;
        int index = mo->indexOfEnumerator("NetworkError");
        if (index == -1)
            return qstrdup("");

        QMetaEnum qme = mo->enumerator(index);
        return qstrdup(qme.valueToKey(code));
    }

    template<>
    char *toString(const QNetworkCookie &cookie)
    {
        return qstrdup(cookie.toRawForm());
    }

    template<>
    char *toString(const QList<QNetworkCookie> &list)
    {
        QString result = "QList(";
        bool first = true;
        foreach (QNetworkCookie cookie, list) {
            if (!first)
                result += ", ";
            first = false;
            result += QString::fromLatin1("QNetworkCookie(%1)").arg(QLatin1String(cookie.toRawForm()));
        }

        return qstrdup(result.append(')').toLocal8Bit());
    }
}

QT_END_NAMESPACE

#define RUN_REQUEST(call)                       \
    do {                                        \
        QString errorMsg = call;                \
        if (!errorMsg.isEmpty())                \
            QFAIL(qPrintable(errorMsg));        \
    } while (0);

#ifndef QT_NO_SSL
static void setupSslServer(QSslSocket* serverSocket)
{
    QString testDataDir = QFileInfo(QFINDTESTDATA("rfc3252.txt")).absolutePath();
    if (testDataDir.isEmpty())
        testDataDir = QCoreApplication::applicationDirPath();

    serverSocket->setProtocol(QSsl::AnyProtocol);
    serverSocket->setLocalCertificate(testDataDir + "/certs/server.pem");
    serverSocket->setPrivateKey(testDataDir + "/certs/server.key");
}
#endif

// Does not work for POST/PUT!
class MiniHttpServer: public QTcpServer
{
    Q_OBJECT
public:
    QPointer<QTcpSocket> client; // always the last one that was received
    QByteArray dataToTransmit;
    QByteArray receivedData;
    QSemaphore ready;
    bool doClose;
    bool doSsl;
    bool ipv6;
    bool multiple;
    int totalConnections;

    MiniHttpServer(const QByteArray &data, bool ssl = false, QThread *thread = 0, bool useipv6 = false)
        : dataToTransmit(data), doClose(true), doSsl(ssl), ipv6(useipv6),
          multiple(false), totalConnections(0)
    {
        if (useipv6) {
            if (!listen(QHostAddress::AnyIPv6))
                qWarning() << "listen() IPv6 failed" << errorString();
        } else {
            if (!listen(QHostAddress::AnyIPv4))
                qWarning() << "listen() IPv4 failed" << errorString();
        }
        if (thread) {
            connect(thread, SIGNAL(started()), this, SLOT(threadStartedSlot()));
            moveToThread(thread);
            thread->start();
            ready.acquire();
        }
    }

    void setDataToTransmit(const QByteArray &data)
    {
        dataToTransmit = data;
    }

protected:
    void incomingConnection(qintptr socketDescriptor)
    {
        //qDebug() << "incomingConnection" << socketDescriptor << "doSsl:" << doSsl << "ipv6:" << ipv6;
        if (!doSsl) {
            client = new QTcpSocket;
            client->setSocketDescriptor(socketDescriptor);
            connectSocketSignals();
        } else {
#ifndef QT_NO_SSL
            QSslSocket *serverSocket = new QSslSocket;
            serverSocket->setParent(this);
            if (serverSocket->setSocketDescriptor(socketDescriptor)) {
                connect(serverSocket, SIGNAL(sslErrors(QList<QSslError>)), this, SLOT(slotSslErrors(QList<QSslError>)));
                setupSslServer(serverSocket);
                serverSocket->startServerEncryption();
                client = serverSocket;
                connectSocketSignals();
            } else {
                delete serverSocket;
                return;
            }
#endif
        }
        client->setParent(this);
        ++totalConnections;
    }

    virtual void reply() {
        Q_ASSERT(!client.isNull());
        // we need to emulate the bytesWrittenSlot call if the data is empty.
        if (dataToTransmit.size() == 0) {
            QMetaObject::invokeMethod(this, "bytesWrittenSlot", Qt::QueuedConnection);
        } else {
            client->write(dataToTransmit);
            // FIXME: For SSL connections, if we don't flush the socket, the
            // client never receives the data and since we're doing a disconnect
            // immediately afterwards, it causes a RemoteHostClosedError for the
            // client
            client->flush();
        }
    }
private:
    void connectSocketSignals()
    {
        Q_ASSERT(!client.isNull());
        //qDebug() << "connectSocketSignals" << client;
        connect(client.data(), SIGNAL(readyRead()), this, SLOT(readyReadSlot()));
        connect(client.data(), SIGNAL(bytesWritten(qint64)), this, SLOT(bytesWrittenSlot()));
        connect(client.data(), SIGNAL(error(QAbstractSocket::SocketError)),
                this, SLOT(slotError(QAbstractSocket::SocketError)));
    }

private slots:
#ifndef QT_NO_SSL
    void slotSslErrors(const QList<QSslError>& errors)
    {
        Q_ASSERT(!client.isNull());
        qDebug() << "slotSslErrors" << client->errorString() << errors;
    }
#endif
    void slotError(QAbstractSocket::SocketError err)
    {
        Q_ASSERT(!client.isNull());
        qDebug() << "slotError" << err << client->errorString();
    }

public slots:
    void readyReadSlot()
    {
        Q_ASSERT(!client.isNull());
        receivedData += client->readAll();
        int doubleEndlPos = receivedData.indexOf("\r\n\r\n");

        if (doubleEndlPos != -1) {
            // multiple requests incoming. remove the bytes of the current one
            if (multiple)
                receivedData.remove(0, doubleEndlPos+4);

            reply();
        }
    }

    void bytesWrittenSlot() {
        Q_ASSERT(!client.isNull());
        // Disconnect and delete in next cycle (else Windows clients will fail with RemoteHostClosedError).
        if (doClose && client->bytesToWrite() == 0) {
            disconnect(client, 0, this, 0);
            client->deleteLater();
        }
    }

    void threadStartedSlot()
    {
        ready.release();
    }
};

class MyCookieJar: public QNetworkCookieJar
{
public:
    inline QList<QNetworkCookie> allCookies() const
        { return QNetworkCookieJar::allCookies(); }
    inline void setAllCookies(const QList<QNetworkCookie> &cookieList)
        { QNetworkCookieJar::setAllCookies(cookieList); }
};

#ifndef QT_NO_NETWORKPROXY
class MyProxyFactory: public QNetworkProxyFactory
{
public:
    int callCount;
    QList<QNetworkProxy> toReturn;
    QNetworkProxyQuery lastQuery;
    inline MyProxyFactory() { clear(); }

    inline void clear()
    {
        callCount = 0;
        toReturn = QList<QNetworkProxy>() << QNetworkProxy::DefaultProxy;
        lastQuery = QNetworkProxyQuery();
    }

    virtual QList<QNetworkProxy> queryProxy(const QNetworkProxyQuery &query)
    {
        lastQuery = query;
        ++callCount;
        return toReturn;
    }
};
#endif // !QT_NO_NETWORKPROXY

class MyMemoryCache: public QAbstractNetworkCache
{
public:
    typedef QPair<QNetworkCacheMetaData, QByteArray> CachedContent;
    typedef QHash<QByteArray, CachedContent> CacheData;
    CacheData cache;

    MyMemoryCache(QObject *parent) : QAbstractNetworkCache(parent) {}

    QNetworkCacheMetaData metaData(const QUrl &url)
    {
        return cache.value(url.toEncoded()).first;
    }

    void updateMetaData(const QNetworkCacheMetaData &metaData)
    {
        cache[metaData.url().toEncoded()].first = metaData;
    }

    QIODevice *data(const QUrl &url)
    {
        CacheData::ConstIterator it = cache.find(url.toEncoded());
        if (it == cache.constEnd())
            return 0;
        QBuffer *io = new QBuffer(this);
        io->setData(it->second);
        io->open(QIODevice::ReadOnly);
        io->seek(0);
        return io;
    }

    bool remove(const QUrl &url)
    {
        cache.remove(url.toEncoded());
        return true;
    }

    qint64 cacheSize() const
    {
        qint64 total = 0;
        foreach (const CachedContent &entry, cache)
            total += entry.second.size();
        return total;
    }

    QIODevice *prepare(const QNetworkCacheMetaData &)
    {
        qFatal("%s: Should not have tried to add to the cache", Q_FUNC_INFO);
        return 0;
    }
    void insert(QIODevice *)
    {
        qFatal("%s: Should not have tried to add to the cache", Q_FUNC_INFO);
    }

    void clear() { cache.clear(); }
};
Q_DECLARE_METATYPE(MyMemoryCache::CachedContent)
Q_DECLARE_METATYPE(MyMemoryCache::CacheData)

class MySpyMemoryCache: public QAbstractNetworkCache
{
public:
    MySpyMemoryCache(QObject *parent) : QAbstractNetworkCache(parent) {}
    ~MySpyMemoryCache()
    {
        qDeleteAll(m_buffers);
        m_buffers.clear();
    }

    QHash<QUrl, QIODevice*> m_buffers;
    QList<QUrl> m_insertedUrls;

    QNetworkCacheMetaData metaData(const QUrl &)
    {
        return QNetworkCacheMetaData();
    }

    void updateMetaData(const QNetworkCacheMetaData &)
    {
    }

    QIODevice *data(const QUrl &)
    {
        return 0;
    }

    bool remove(const QUrl &url)
    {
        delete m_buffers.take(url);
        return m_insertedUrls.removeAll(url) > 0;
    }

    qint64 cacheSize() const
    {
        return 0;
    }

    QIODevice *prepare(const QNetworkCacheMetaData &metaData)
    {
        QBuffer* buffer = new QBuffer;
        buffer->open(QIODevice::ReadWrite);
        buffer->setProperty("url", metaData.url());
        m_buffers.insert(metaData.url(), buffer);
        return buffer;
    }

    void insert(QIODevice *buffer)
    {
        QUrl url = buffer->property("url").toUrl();
        m_insertedUrls << url;
        delete m_buffers.take(url);
    }

    void clear() { m_insertedUrls.clear(); }
};

class DataReader: public QObject
{
    Q_OBJECT
public:
    qint64 totalBytes;
    QByteArray data;
    QIODevice *device;
    bool accumulate;
    DataReader(const QNetworkReplyPtr &dev, bool acc = true) : totalBytes(0), device(dev.data()), accumulate(acc)
    { connect(device, SIGNAL(readyRead()), SLOT(doRead()) ); }
    DataReader(QIODevice *dev, bool acc = true) : totalBytes(0), device(dev), accumulate(acc)
    {
        connect(device, SIGNAL(readyRead()), SLOT(doRead()));
    }

public slots:
    void doRead()
    {
        QByteArray buffer;
        buffer.resize(device->bytesAvailable());
        qint64 bytesRead = device->read(buffer.data(), device->bytesAvailable());
        if (bytesRead == -1) {
            QTestEventLoop::instance().exitLoop();
            return;
        }
        buffer.truncate(bytesRead);
        totalBytes += bytesRead;

        if (accumulate)
            data += buffer;
    }
};


class SocketPair: public QObject
{
    Q_OBJECT
public:
    QIODevice *endPoints[2];

    SocketPair(QObject *parent = 0)
        : QObject(parent)
    {
        endPoints[0] = endPoints[1] = 0;
    }

    bool create()
    {
        QTcpServer server;
        server.listen();

        QTcpSocket *active = new QTcpSocket(this);
        active->connectToHost("127.0.0.1", server.serverPort());

        // need more time as working with embedded
        // device and testing from emualtor
        // things tend to get slower
        if (!active->waitForConnected(1000))
            return false;

        if (!server.waitForNewConnection(1000))
            return false;

        QTcpSocket *passive = server.nextPendingConnection();
        passive->setParent(this);

        endPoints[0] = active;
        endPoints[1] = passive;
        return true;
    }
};

// A blocking tcp server (must be used in a thread) which supports SSL.
class BlockingTcpServer : public QTcpServer
{
    Q_OBJECT
public:
    BlockingTcpServer(bool ssl) : doSsl(ssl), sslSocket(0) {}

    QTcpSocket* waitForNextConnectionSocket() {
        waitForNewConnection(-1);
        if (doSsl) {
            if (!sslSocket)
                qFatal("%s: sslSocket should not be null after calling waitForNewConnection()",
                       Q_FUNC_INFO);
            return sslSocket;
        } else {
            //qDebug() << "returning nextPendingConnection";
            return nextPendingConnection();
        }
    }
    virtual void incomingConnection(qintptr socketDescriptor)
    {
#ifndef QT_NO_SSL
        if (doSsl) {
            QSslSocket *serverSocket = new QSslSocket;
            serverSocket->setParent(this);
            serverSocket->setSocketDescriptor(socketDescriptor);
            connect(serverSocket, SIGNAL(sslErrors(QList<QSslError>)), this, SLOT(slotSslErrors(QList<QSslError>)));
            setupSslServer(serverSocket);
            serverSocket->startServerEncryption();
            sslSocket = serverSocket;
        } else
#endif
        {
            QTcpServer::incomingConnection(socketDescriptor);
        }
    }
private slots:

#ifndef QT_NO_SSL
    void slotSslErrors(const QList<QSslError>& errors)
    {
        qDebug() << "slotSslErrors" << sslSocket->errorString() << errors;
    }
#endif

private:
    const bool doSsl;
    QTcpSocket* sslSocket;
};

// This server tries to send data as fast as possible (like most servers)
// but it measures how fast it was able to send it, which shows at which
// rate the reader is processing the data.
class FastSender: public QThread
{
    Q_OBJECT
    QSemaphore ready;
    qint64 wantedSize;
    int port;
    enum Protocol { DebugPipe, ProvidedData };
    const Protocol protocol;
    const bool doSsl;
    const bool fillKernelBuffer;
public:
    int transferRate;
    QWaitCondition cond;

    QByteArray dataToTransmit;
    int dataIndex;

    // a server that sends debugpipe data
    FastSender(qint64 size)
        : wantedSize(size), port(-1), protocol(DebugPipe),
          doSsl(false), fillKernelBuffer(true), transferRate(-1),
          dataIndex(0)
    {
        start();
        ready.acquire();
    }

    // a server that sends the data provided at construction time, useful for HTTP
    FastSender(const QByteArray& data, bool https, bool fillBuffer)
        : wantedSize(data.size()), port(-1), protocol(ProvidedData),
          doSsl(https), fillKernelBuffer(fillBuffer), transferRate(-1),
          dataToTransmit(data), dataIndex(0)
    {
        start();
        ready.acquire();
    }

    inline int serverPort() const { return port; }

    int writeNextData(QTcpSocket* socket, qint32 size)
    {
        if (protocol == DebugPipe) {
            QByteArray data;
            QDataStream stream(&data, QIODevice::WriteOnly);
            stream << QVariantMap() << QByteArray(size, 'a');
            socket->write((char*)&size, sizeof size);
            socket->write(data);
            dataIndex += size;
            return size;
        } else {
            const QByteArray data = dataToTransmit.mid(dataIndex, size);
            socket->write(data);
            dataIndex += data.size();
            //qDebug() << "wrote" << dataIndex << "/" << dataToTransmit.size();
            return data.size();
        }
    }
    void writeLastData(QTcpSocket* socket)
    {
        if (protocol == DebugPipe) {
            QByteArray data;
            QDataStream stream(&data, QIODevice::WriteOnly);
            stream << QVariantMap() << QByteArray();
            const qint32 size = data.size();
            socket->write((char*)&size, sizeof size);
            socket->write(data);
        }
    }

protected:
    void run()
    {
        BlockingTcpServer server(doSsl);
        server.listen();
        port = server.serverPort();
        ready.release();

        QTcpSocket *client = server.waitForNextConnectionSocket();

        // get the "request" packet
        if (!client->waitForReadyRead(2000)) {
            qDebug() << "FastSender:" << client->error() << "waiting for \"request\" packet";
            return;
        }
        client->readAll();      // we're not interested in the actual contents (e.g. HTTP request)

        enum { BlockSize = 1024 };

        if (fillKernelBuffer) {

            // write a bunch of bytes to fill up the buffers
            bool done = false;
            do {
                if (writeNextData(client, BlockSize) < BlockSize) {
                    qDebug() << "ERROR: FastSender: not enough data to write in order to fill buffers; or client is reading too fast";
                    return;
                }
                while (client->bytesToWrite() > 0) {
                    if (!client->waitForBytesWritten(0)) {
                        done = true;
                        break;
                    }
                }
                //qDebug() << "Filling kernel buffer: wrote" << dataIndex << "bytes";
            } while (!done);

            qDebug() << "FastSender: ok, kernel buffer is full after writing" << dataIndex << "bytes";
        }

        // Tell the client to start reading
        emit dataReady();

        // the kernel buffer is full
        // clean up QAbstractSocket's residue:
        while (client->bytesToWrite() > 0) {
            qDebug() << "Still having" << client->bytesToWrite() << "bytes to write, doing that now";
            if (!client->waitForBytesWritten(2000)) {
                qDebug() << "ERROR: FastSender:" << client->error() << "cleaning up residue";
                return;
            }
        }

        // now write in "blocking mode", this is where the rate measuring starts
        QTime timer;
        timer.start();
        //const qint64 writtenBefore = dataIndex;
        //qint64 measuredTotalBytes = wantedSize - writtenBefore;
        qint64 measuredSentBytes = 0;
        while (dataIndex < wantedSize) {
            const int remainingBytes = wantedSize - measuredSentBytes;
            const int bytesToWrite = qMin(remainingBytes, static_cast<int>(BlockSize));
            if (bytesToWrite <= 0)
                qFatal("%s: attempt to write %d bytes", Q_FUNC_INFO, bytesToWrite);
            measuredSentBytes += writeNextData(client, bytesToWrite);

            while (client->bytesToWrite() > 0) {
                if (!client->waitForBytesWritten(2000)) {
                    qDebug() << "ERROR: FastSender:" << client->error() << "during blocking write";
                    return;
                }
            }
            /*qDebug() << "FastSender:" << bytesToWrite << "bytes written now;"
                     << measuredSentBytes << "measured bytes" << measuredSentBytes + writtenBefore << "total ("
                     << measuredSentBytes*100/measuredTotalBytes << "% complete);"
                     << timer.elapsed() << "ms elapsed";*/
        }

        transferRate = measuredSentBytes * 1000 / timer.elapsed();
        qDebug() << "FastSender: flushed" << measuredSentBytes << "bytes in" << timer.elapsed() << "ms: rate =" << transferRate << "B/s";

        // write a "close connection" packet, if the protocol needs it
        writeLastData(client);
    }
signals:
    void dataReady();
};

class RateControlledReader: public QObject
{
    Q_OBJECT
    QIODevice *device;
    int bytesToRead;
    int interval;
    int readBufferSize;
public:
    QByteArray data;
    qint64 totalBytesRead;
    RateControlledReader(QObject& senderObj, QIODevice *dev, int kbPerSec, int maxBufferSize = 0)
        : device(dev), readBufferSize(maxBufferSize), totalBytesRead(0)
    {
        // determine how often we have to wake up
        int timesPerSecond;
        if (readBufferSize == 0) {
            // The requirement is simply "N KB per seconds"
            timesPerSecond = 20;
            bytesToRead = kbPerSec * 1024 / timesPerSecond;
        } else {
            // The requirement also includes "<readBufferSize> bytes at a time"
            bytesToRead = readBufferSize;
            timesPerSecond = kbPerSec * 1024 / readBufferSize;
        }
        interval = 1000 / timesPerSecond; // in ms

        qDebug() << "RateControlledReader: going to read" << bytesToRead
                 << "bytes every" << interval << "ms";
        qDebug() << "actual read rate will be"
                 << (bytesToRead * 1000 / interval) << "bytes/sec (wanted"
                 << kbPerSec * 1024 << "bytes/sec)";

        // Wait for data to be readyRead
        bool ok = connect(&senderObj, SIGNAL(dataReady()), this, SLOT(slotDataReady()));
        if (!ok)
            qFatal("%s: Cannot connect dataReady signal", Q_FUNC_INFO);
    }

    void wrapUp()
    {
        QByteArray someData = device->read(device->bytesAvailable());
        data += someData;
        totalBytesRead += someData.size();
        qDebug() << "wrapUp: found" << someData.size() << "bytes left. progress" << data.size();
        //qDebug() << "wrapUp: now bytesAvailable=" << device->bytesAvailable();
    }

private slots:
    void slotDataReady()
    {
        //qDebug() << "RateControlledReader: ready to go";
        startTimer(interval);
    }

protected:
    void timerEvent(QTimerEvent *)
    {
        //qDebug() << "RateControlledReader: timerEvent bytesAvailable=" << device->bytesAvailable();
        if (readBufferSize > 0 && device->bytesAvailable() > readBufferSize) {
            // This passes all the time, except in the final flush.
            //qFatal("%s: Too many bytes available", Q_FUNC_INFO);
        }

        qint64 bytesRead = 0;
        QTime stopWatch;
        stopWatch.start();
        do {
            if (device->bytesAvailable() == 0) {
                if (stopWatch.elapsed() > 20) {
                    qDebug() << "RateControlledReader: Not enough data available for reading, waited too much, timing out";
                    break;
                }
                if (!device->waitForReadyRead(5)) {
                    qDebug() << "RateControlledReader: Not enough data available for reading, even after waiting 5ms, bailing out";
                    break;
                }
            }
            QByteArray someData = device->read(bytesToRead - bytesRead);
            data += someData;
            bytesRead += someData.size();
            //qDebug() << "RateControlledReader: successfully read" << someData.size() << "progress:" << data.size();
        } while (bytesRead < bytesToRead);
        totalBytesRead += bytesRead;

        if (bytesRead < bytesToRead)
            qWarning() << "RateControlledReader: WARNING:" << bytesToRead - bytesRead << "bytes not read";
    }
};


tst_QNetworkReply::tst_QNetworkReply()
{
    qRegisterMetaType<QNetworkReply *>(); // for QSignalSpy
    qRegisterMetaType<QAuthenticator *>();
#ifndef QT_NO_NETWORKPROXY
    qRegisterMetaType<QNetworkProxy>();
#endif
#ifndef QT_NO_SSL
    qRegisterMetaType<QList<QSslError> >();
#endif
    qRegisterMetaType<QNetworkReply::NetworkError>();

    uniqueExtension = createUniqueExtension();
    testFileName = QDir::currentPath() + "/testfile" + uniqueExtension;
    cookieJar = new MyCookieJar;
    manager.setCookieJar(cookieJar);

#ifndef QT_NO_NETWORKPROXY
    QHostInfo hostInfo = QHostInfo::fromName(QtNetworkSettings::serverName());

    proxies << ProxyData(QNetworkProxy::NoProxy, "", false);

    if (hostInfo.error() == QHostInfo::NoError && !hostInfo.addresses().isEmpty()) {
        QString proxyserver = hostInfo.addresses().first().toString();
        proxies << ProxyData(QNetworkProxy(QNetworkProxy::HttpProxy, proxyserver, 3128), "+proxy", false)
                << ProxyData(QNetworkProxy(QNetworkProxy::HttpProxy, proxyserver, 3129), "+proxyauth", true)
                // currently unsupported
                // << ProxyData(QNetworkProxy(QNetworkProxy::HttpProxy, proxyserver, 3130), "+proxyauth-ntlm", true);
                << ProxyData(QNetworkProxy(QNetworkProxy::Socks5Proxy, proxyserver, 1080), "+socks", false)
                << ProxyData(QNetworkProxy(QNetworkProxy::Socks5Proxy, proxyserver, 1081), "+socksauth", true);
    } else {
#endif // !QT_NO_NETWORKPROXY
        printf("==================================================================\n");
        printf("Proxy could not be looked up. No proxy will be used while testing!\n");
        printf("==================================================================\n");
#ifndef QT_NO_NETWORKPROXY
    }
#endif // !QT_NO_NETWORKPROXY
}

tst_QNetworkReply::~tst_QNetworkReply()
{
}


void tst_QNetworkReply::authenticationRequired(QNetworkReply*, QAuthenticator* auth)
{
    auth->setUser("httptest");
    auth->setPassword("httptest");
}

void tst_QNetworkReply::proxyAuthenticationRequired(const QNetworkProxy &, QAuthenticator* auth)
{
    auth->setUser("qsockstest");
    auth->setPassword("password");
}

#ifndef QT_NO_SSL
void tst_QNetworkReply::sslErrors(QNetworkReply *reply, const QList<QSslError> &errors)
{
    reply->ignoreSslErrors();
    QVERIFY(!errors.isEmpty());
    QVERIFY(!reply->sslConfiguration().isNull());
}

void tst_QNetworkReply::storeSslConfiguration()
{
    storedSslConfiguration = QSslConfiguration();
    QNetworkReply *reply = qobject_cast<QNetworkReply *>(sender());
    if (reply)
        storedSslConfiguration = reply->sslConfiguration();
}
#endif

QString tst_QNetworkReply::runMultipartRequest(const QNetworkRequest &request,
                                                   QNetworkReplyPtr &reply,
                                                   QHttpMultiPart *multiPart,
                                                   const QByteArray &verb)
{
    if (verb == "POST")
        reply.reset(manager.post(request, multiPart));
    else
        reply.reset(manager.put(request, multiPart));

    // the code below is copied from tst_QNetworkReply::runSimpleRequest, see below
    reply->setParent(this);
    connect(reply, SIGNAL(finished()), SLOT(finished()));
    connect(reply, SIGNAL(error(QNetworkReply::NetworkError)), SLOT(gotError()));
    multiPart->setParent(reply.data());

    returnCode = Timeout;
    loop = new QEventLoop;
    QTimer::singleShot(25000, loop, SLOT(quit()));
    int code = returnCode == Timeout ? loop->exec() : returnCode;
    delete loop;
    loop = 0;

    switch (code) {
    case Failure:
        return "Request failed: " + reply->errorString();
    case Timeout:
        return "Network timeout";
    }
    return QString();
}

QString tst_QNetworkReply::runSimpleRequest(QNetworkAccessManager::Operation op,
                                            const QNetworkRequest &request,
                                            QNetworkReplyPtr &reply,
                                            const QByteArray &data)
{
    switch (op) {
    case QNetworkAccessManager::HeadOperation:
        reply.reset(manager.head(request));
        break;

    case QNetworkAccessManager::GetOperation:
        reply.reset(manager.get(request));
        break;

    case QNetworkAccessManager::PutOperation:
        reply.reset(manager.put(request, data));
        break;

    case QNetworkAccessManager::PostOperation:
        reply.reset(manager.post(request, data));
        break;

    case QNetworkAccessManager::DeleteOperation:
        reply.reset(manager.deleteResource(request));
        break;

    default:
        qFatal("%s: Invalid/unknown operation requested", Q_FUNC_INFO);
    }
    reply->setParent(this);

    returnCode = Timeout;
    int code = Success;

    if (request.attribute(QNetworkRequest::SynchronousRequestAttribute).toBool()) {
        if (reply->isFinished())
            code = reply->error() != QNetworkReply::NoError ? Failure : Success;
        else
            code = Failure;
    } else {
        connect(reply, SIGNAL(finished()), SLOT(finished()));
        connect(reply, SIGNAL(error(QNetworkReply::NetworkError)), SLOT(gotError()));

        int count = 0;
        loop = new QEventLoop;
        QSignalSpy spy(reply.data(), SIGNAL(downloadProgress(qint64,qint64)));
        while (!reply->isFinished()) {
            QTimer::singleShot(20000, loop, SLOT(quit()));
            code = loop->exec();
            if (count == spy.count() && !reply->isFinished()) {
                code = Timeout;
                break;
            }
            count = spy.count();
        }
        delete loop;
        loop = 0;
    }

    switch (code) {
    case Failure:
        return "Request failed: " + reply->errorString();
    case Timeout:
        return "Network timeout";
    }
    return QString();
}

QString tst_QNetworkReply::runCustomRequest(const QNetworkRequest &request,
                                            QNetworkReplyPtr &reply,
                                            const QByteArray &verb,
                                            QIODevice *data)
{
    reply.reset(manager.sendCustomRequest(request, verb, data));
    reply->setParent(this);
    connect(reply, SIGNAL(finished()), SLOT(finished()));
    connect(reply, SIGNAL(error(QNetworkReply::NetworkError)), SLOT(gotError()));

    returnCode = Timeout;
    loop = new QEventLoop;
    QTimer::singleShot(20000, loop, SLOT(quit()));
    int code = returnCode == Timeout ? loop->exec() : returnCode;
    delete loop;
    loop = 0;

    switch (code) {
    case Failure:
        return "Request failed: " + reply->errorString();
    case Timeout:
        return "Network timeout";
    }
    return QString();
}

static QByteArray msgWaitForFinished(QNetworkReplyPtr &reply)
{
    QString result;
    QDebug debug(&result);
    debug << reply->url();
    if (reply->isFinished()) {
        if (reply->error() == QNetworkReply::NoError)
            debug << "finished.";
        else
            debug << "failed: #" << reply->error() << reply->errorString();
    } else {
        debug << "timed out.";
    }
    return result.toLocal8Bit();
}

int tst_QNetworkReply::waitForFinish(QNetworkReplyPtr &reply)
{
    int count = 0;

    connect(reply, SIGNAL(finished()), SLOT(finished()));
    connect(reply, SIGNAL(error(QNetworkReply::NetworkError)), SLOT(gotError()));
    returnCode = Success;
    loop = new QEventLoop;
    QSignalSpy spy(reply.data(), SIGNAL(downloadProgress(qint64,qint64)));
    while (!reply->isFinished()) {
        QTimer::singleShot(5000, loop, SLOT(quit()));
        if ( loop->exec() == Timeout && count == spy.count() && !reply->isFinished()) {
            returnCode = Timeout;
            break;
        }
        count = spy.count();
    }
    delete loop;
    loop = 0;

    return returnCode;
}

void tst_QNetworkReply::finished()
{
    loop->exit(returnCode = Success);
}

void tst_QNetworkReply::gotError()
{
    loop->exit(returnCode = Failure);
    disconnect(QObject::sender(), SIGNAL(finished()), this, 0);
}

void tst_QNetworkReply::initTestCase()
{
    testDataDir = QFileInfo(QFINDTESTDATA("rfc3252.txt")).absolutePath();
    if (testDataDir.isEmpty())
        testDataDir = QCoreApplication::applicationDirPath();

    if (!QtNetworkSettings::verifyTestNetworkSettings())
        QSKIP("No network test server available");
#if !defined Q_OS_WIN
    wronlyFileName = testDataDir + "/write-only" + uniqueExtension;
    QFile wr(wronlyFileName);
    QVERIFY(wr.open(QIODevice::WriteOnly | QIODevice::Truncate));
    wr.setPermissions(QFile::WriteOwner | QFile::WriteUser);
    wr.close();
#endif

    QDir::setSearchPaths("testdata", QStringList() << testDataDir);
#ifndef QT_NO_SSL
    QSslSocket::defaultCaCertificates(); //preload certificates
#endif
#ifndef QT_NO_BEARERMANAGEMENT
    netConfMan = new QNetworkConfigurationManager(this);
    networkConfiguration = netConfMan->defaultConfiguration();
    networkSession.reset(new QNetworkSession(networkConfiguration));
    if (!networkSession->isOpen()) {
        networkSession->open();
        QVERIFY(networkSession->waitForOpened(30000));
    }
#endif

    echoProcessDir = QFINDTESTDATA("echo");
    QVERIFY2(!echoProcessDir.isEmpty(), qPrintable(
        QString::fromLatin1("Couldn't find echo dir starting from %1.").arg(QDir::currentPath())));
}

void tst_QNetworkReply::cleanupTestCase()
{
#if !defined Q_OS_WIN
    if (!wronlyFileName.isNull())
        QFile::remove(wronlyFileName);
#endif
#ifndef QT_NO_BEARERMANAGEMENT
    if (networkSession && networkSession->isOpen()) {
        networkSession->close();
    }
#endif
}

void tst_QNetworkReply::init()
{
    cleanup();
}

void tst_QNetworkReply::cleanup()
{
    QFile file(testFileName);
    QVERIFY(!file.exists() || file.remove());

    // clear the internal cache
    manager.clearAccessCache();
#ifndef QT_NO_NETWORKPROXY
    manager.setProxy(QNetworkProxy());
#endif
    manager.setCache(0);

    // clear cookies
    cookieJar->setAllCookies(QList<QNetworkCookie>());

    // disconnect manager signals
#ifndef QT_NO_SSL
    manager.disconnect(SIGNAL(sslErrors(QNetworkReply*,QList<QSslError>)));
#endif
    manager.disconnect(SIGNAL(authenticationRequired(QNetworkReply*,QAuthenticator*)));
    manager.disconnect(SIGNAL(proxyAuthenticationRequired(QNetworkProxy,QAuthenticator*)));
}

void tst_QNetworkReply::stateChecking()
{
    QUrl url = QUrl("file:///");
    QNetworkRequest req(url);   // you can't open this file, I know
    QNetworkReplyPtr reply(manager.get(req));

    QVERIFY(reply.data());
    QVERIFY(reply->isOpen());
    QVERIFY(reply->isReadable());
    QVERIFY(!reply->isWritable());

    // both behaviours are OK since we might change underlying behaviour again
    if (!reply->isFinished())
        QCOMPARE(reply->errorString(), QString("Unknown error"));
    else
        QVERIFY(!reply->errorString().isEmpty());


    QCOMPARE(reply->manager(), &manager);
    QCOMPARE(reply->request(), req);
    QCOMPARE(int(reply->operation()), int(QNetworkAccessManager::GetOperation));
    // error and not error are OK since we might change underlying behaviour again
    if (!reply->isFinished())
        QCOMPARE(reply->error(), QNetworkReply::NoError);
    QCOMPARE(reply->url(), url);

    reply->abort();
}

void tst_QNetworkReply::invalidProtocol()
{
    QUrl url = QUrl::fromEncoded("not-a-known-protocol://foo/bar");
    QNetworkRequest req(url);
    QNetworkReplyPtr reply;

    QString errorMsg = "Request failed: Protocol \"not-a-known-protocol\" is unknown";
    QString result = runSimpleRequest(QNetworkAccessManager::GetOperation, req, reply);
    QCOMPARE(result, errorMsg);

    QCOMPARE(reply->url(), url);
    QCOMPARE(reply->error(), QNetworkReply::ProtocolUnknownError);
}

void tst_QNetworkReply::getFromData_data()
{
    QTest::addColumn<QString>("request");
    QTest::addColumn<QByteArray>("expected");
    QTest::addColumn<QString>("mimeType");

    const QString defaultMimeType("text/plain;charset=US-ASCII");

    //QTest::newRow("empty") << "data:" << QByteArray() << defaultMimeType;
    QTest::newRow("empty2") << "data:," << QByteArray() << defaultMimeType;
    QTest::newRow("just-charset_1") << "data:charset=iso-8859-1,"
                                    << QByteArray() << "text/plain;charset=iso-8859-1";
    QTest::newRow("just-charset_2") << "data:charset = iso-8859-1 ,"
                                    << QByteArray() << "text/plain;charset = iso-8859-1";
    //QTest::newRow("just-media") << "data:text/xml" << QByteArray() << "text/xml";
    QTest::newRow("just-media2") << "data:text/xml," << QByteArray() << "text/xml";

    QTest::newRow("plain_1") << "data:,foo" << QByteArray("foo") << defaultMimeType;
    QTest::newRow("plain_2") << "data:text/html,Hello World" << QByteArray("Hello World")
                             << "text/html";
    QTest::newRow("plain_3") << "data:text/html;charset=utf-8,Hello World"
                             << QByteArray("Hello World") << "text/html;charset=utf-8";

    QTest::newRow("pct_1") << "data:,%3Cbody%20contentEditable%3Dtrue%3E%0D%0A"
                           << QByteArray("<body contentEditable=true>\r\n") << defaultMimeType;
    QTest::newRow("pct_2") << "data:text/html;charset=utf-8,%3Cbody%20contentEditable%3Dtrue%3E%0D%0A"
                           << QByteArray("<body contentEditable=true>\r\n")
                           << "text/html;charset=utf-8";

    QTest::newRow("base64-empty_1") << "data:;base64," << QByteArray() << defaultMimeType;
    QTest::newRow("base64-empty_2") << "data:charset=utf-8;base64," << QByteArray()
                                    << "text/plain;charset=utf-8";
    QTest::newRow("base64-empty_3") << "data:text/html;charset=utf-8;base64,"
                                    << QByteArray() << "text/html;charset=utf-8";

    QTest::newRow("base64_1") << "data:;base64,UXQgaXMgZ3JlYXQh" << QByteArray("Qt is great!")
                              << defaultMimeType;
    QTest::newRow("base64_2") << "data:charset=utf-8;base64,UXQgaXMgZ3JlYXQh"
                              << QByteArray("Qt is great!") << "text/plain;charset=utf-8";
    QTest::newRow("base64_3") << "data:text/html;charset=utf-8;base64,UXQgaXMgZ3JlYXQh"
                              << QByteArray("Qt is great!") << "text/html;charset=utf-8";

    QTest::newRow("pct-nul") << "data:,a%00g" << QByteArray("a\0g", 3) << defaultMimeType;
    QTest::newRow("base64-nul") << "data:;base64,YQBn" << QByteArray("a\0g", 3) << defaultMimeType;
    QTest::newRow("pct-nonutf8") << "data:,a%E1g" << QByteArray("a\xE1g", 3) << defaultMimeType;

    QTest::newRow("base64")
        << QString::fromLatin1("data:application/xml;base64,PGUvPg==")
        << QByteArray("<e/>")
        << "application/xml";

    QTest::newRow("base64, no media type")
        << QString::fromLatin1("data:;base64,PGUvPg==")
        << QByteArray("<e/>")
        << defaultMimeType;

    QTest::newRow("Percent encoding")
        << QString::fromLatin1("data:application/xml,%3Ce%2F%3E")
        << QByteArray("<e/>")
        << "application/xml";

    QTest::newRow("Percent encoding, no media type")
        << QString::fromLatin1("data:,%3Ce%2F%3E")
        << QByteArray("<e/>")
        << defaultMimeType;

    QTest::newRow("querychars")
        << QString::fromLatin1("data:,foo?x=0&y=0")
        << QByteArray("foo?x=0&y=0")
        << defaultMimeType;

    QTest::newRow("css") << "data:text/css,div%20{%20border-right:%20solid;%20}"
                         << QByteArray("div { border-right: solid; }")
                         << "text/css";
}

void tst_QNetworkReply::getFromData()
{
    QFETCH(QString, request);
    QFETCH(QByteArray, expected);
    QFETCH(QString, mimeType);

    QUrl url = QUrl::fromEncoded(request.toLatin1());
    QNetworkRequest req(url);
    QNetworkReplyPtr reply;

    RUN_REQUEST(runSimpleRequest(QNetworkAccessManager::GetOperation, req, reply));

    QCOMPARE(reply->url(), url);
    QCOMPARE(reply->error(), QNetworkReply::NoError);

    QCOMPARE(reply->header(QNetworkRequest::ContentTypeHeader).toString(), mimeType);
    QCOMPARE(reply->header(QNetworkRequest::ContentLengthHeader).toLongLong(), qint64(expected.size()));
    QCOMPARE(reply->readAll(), expected);
}

void tst_QNetworkReply::getFromFile()
{
    // create the file:
    QTemporaryFile file(QDir::currentPath() + "/temp-XXXXXX");
    file.setAutoRemove(true);
    QVERIFY(file.open());

    QNetworkRequest request(QUrl::fromLocalFile(file.fileName()));
    QNetworkReplyPtr reply;

    static const char fileData[] = "This is some data that is in the file.\r\n";
    QByteArray data = QByteArray::fromRawData(fileData, sizeof fileData - 1);
    QVERIFY(file.write(data) == data.size());
    file.flush();
    QCOMPARE(file.size(), qint64(data.size()));

    RUN_REQUEST(runSimpleRequest(QNetworkAccessManager::GetOperation, request, reply));

    QCOMPARE(reply->url(), request.url());
    QCOMPARE(reply->error(), QNetworkReply::NoError);

    QCOMPARE(reply->header(QNetworkRequest::ContentLengthHeader).toLongLong(), file.size());
    QCOMPARE(reply->readAll(), data);

    // make the file bigger
    file.resize(0);
    const int multiply = (128 * 1024) / (sizeof fileData - 1);
    for (int i = 0; i < multiply; ++i)
        file.write(fileData, sizeof fileData - 1);
    file.flush();

    // run again
    reply.clear();

    RUN_REQUEST(runSimpleRequest(QNetworkAccessManager::GetOperation, request, reply));
    QCOMPARE(reply->url(), request.url());
    QCOMPARE(reply->error(), QNetworkReply::NoError);

    QCOMPARE(reply->header(QNetworkRequest::ContentLengthHeader).toLongLong(), file.size());
    QCOMPARE(qint64(reply->readAll().size()), file.size());
}

void tst_QNetworkReply::getFromFileSpecial_data()
{
    QTest::addColumn<QString>("fileName");
    QTest::addColumn<QString>("url");

    QTest::newRow("resource") << ":/resource" <<  "qrc:/resource";
    QTest::newRow("search-path") << "testdata:/rfc3252.txt" << "testdata:/rfc3252.txt";
    QTest::newRow("bigfile-path") << "testdata:/bigfile" << "testdata:/bigfile";
#ifdef Q_OS_WIN
    QTest::newRow("smb-path") << "testdata:/smb-file.txt" << "file://" + QtNetworkSettings::winServerName() + "/testshare/test.pri";
#endif
}

void tst_QNetworkReply::getFromFileSpecial()
{
    QFETCH(QString, fileName);
    QFETCH(QString, url);

    // open the resource so we can find out its size
    QFile resource(fileName);
    QVERIFY(resource.open(QIODevice::ReadOnly));

    QNetworkRequest request;
    QNetworkReplyPtr reply;
    request.setUrl(url);
    RUN_REQUEST(runSimpleRequest(QNetworkAccessManager::GetOperation, request, reply));

    QCOMPARE(reply->url(), request.url());
    QCOMPARE(reply->error(), QNetworkReply::NoError);

    QCOMPARE(reply->header(QNetworkRequest::ContentLengthHeader).toLongLong(), resource.size());
    QCOMPARE(reply->readAll(), resource.readAll());
}

void tst_QNetworkReply::getFromFtp_data()
{
    QTest::addColumn<QString>("referenceName");
    QTest::addColumn<QString>("url");

    QTest::newRow("rfc3252.txt") << (testDataDir + "/rfc3252.txt") << "ftp://" + QtNetworkSettings::serverName() + "/qtest/rfc3252.txt";
    QTest::newRow("bigfile") << (testDataDir + "/bigfile") << "ftp://" + QtNetworkSettings::serverName() + "/qtest/bigfile";
}

void tst_QNetworkReply::getFromFtp()
{
    QFETCH(QString, referenceName);
    QFETCH(QString, url);

    QFile reference(referenceName);
    QVERIFY(reference.open(QIODevice::ReadOnly));

    QNetworkRequest request(url);
    QNetworkReplyPtr reply;
    RUN_REQUEST(runSimpleRequest(QNetworkAccessManager::GetOperation, request, reply));

    QCOMPARE(reply->url(), request.url());
    QCOMPARE(reply->error(), QNetworkReply::NoError);

    QCOMPARE(reply->header(QNetworkRequest::ContentLengthHeader).toLongLong(), reference.size());
    QCOMPARE(reply->readAll(), reference.readAll());
}

void tst_QNetworkReply::getFromFtpAfterError()
{
    QNetworkRequest invalidRequest(QUrl("ftp://" + QtNetworkSettings::serverName() + "/qtest/invalid.txt"));
    QNetworkReplyPtr invalidReply;
    invalidReply.reset(manager.get(invalidRequest));
    QSignalSpy spy(invalidReply.data(), SIGNAL(error(QNetworkReply::NetworkError)));
    QVERIFY(spy.wait());
    QCOMPARE(invalidReply->error(), QNetworkReply::ContentNotFoundError);

    QFile reference(testDataDir + "/rfc3252.txt");
    QVERIFY(reference.open(QIODevice::ReadOnly));
    QNetworkRequest validRequest(QUrl("ftp://" + QtNetworkSettings::serverName() + "/qtest/rfc3252.txt"));
    QNetworkReplyPtr validReply;
    RUN_REQUEST(runSimpleRequest(QNetworkAccessManager::GetOperation, validRequest, validReply));
    QCOMPARE(validReply->url(), validRequest.url());
    QCOMPARE(validReply->error(), QNetworkReply::NoError);
    QCOMPARE(validReply->header(QNetworkRequest::ContentLengthHeader).toLongLong(), reference.size());
    QCOMPARE(validReply->readAll(), reference.readAll());
}

void tst_QNetworkReply::getFromHttp_data()
{
    QTest::addColumn<QString>("referenceName");
    QTest::addColumn<QString>("url");

    QTest::newRow("success-internal") << (testDataDir + "/rfc3252.txt") << "http://" + QtNetworkSettings::serverName() + "/qtest/rfc3252.txt";
    QTest::newRow("success-external") << (testDataDir + "/rfc3252.txt") << "http://www.ietf.org/rfc/rfc3252.txt";
    QTest::newRow("bigfile-internal") << (testDataDir + "/bigfile") << "http://" + QtNetworkSettings::serverName() + "/qtest/bigfile";
}

void tst_QNetworkReply::getFromHttp()
{
    QFETCH(QString, referenceName);
    QFETCH(QString, url);

    QFile reference(referenceName);
    QVERIFY(reference.open(QIODevice::ReadOnly));

    QNetworkRequest request(url);
    QNetworkReplyPtr reply;
    RUN_REQUEST(runSimpleRequest(QNetworkAccessManager::GetOperation, request, reply));

    QCOMPARE(reply->url(), request.url());
    QCOMPARE(reply->error(), QNetworkReply::NoError);
    QCOMPARE(reply->attribute(QNetworkRequest::HttpStatusCodeAttribute).toInt(), 200);
    QCOMPARE(reply->size(), reference.size());
    // only compare when the header is set.
    if (reply->header(QNetworkRequest::ContentLengthHeader).isValid())
        QCOMPARE(reply->header(QNetworkRequest::ContentLengthHeader).toLongLong(), reference.size());

    // We know our internal server is apache..
    if (qstrcmp(QTest::currentDataTag(), "success-internal") == 0)
        QVERIFY(reply->header(QNetworkRequest::ServerHeader).toString().contains("Apache"));

    QCOMPARE(reply->readAll(), reference.readAll());
}

#ifndef QT_NO_NETWORKPROXY
void tst_QNetworkReply::headFromHttp_data()
{
    QTest::addColumn<qint64>("referenceSize");
    QTest::addColumn<QUrl>("url");
    QTest::addColumn<QString>("contentType");
    QTest::addColumn<QNetworkProxy>("proxy");

    qint64 rfcsize = QFileInfo(testDataDir + "/rfc3252.txt").size();
    qint64 bigfilesize = QFileInfo(testDataDir + "/bigfile").size();
    qint64 indexsize = QFileInfo(testDataDir + "/index.html").size();

    //testing proxies, mainly for the 407 response from http proxy
    for (int i = 0; i < proxies.count(); ++i) {
        QTest::newRow("rfc" + proxies.at(i).tag) << rfcsize << QUrl("http://" + QtNetworkSettings::serverName() + "/qtest/rfc3252.txt") << "text/plain" << proxies.at(i).proxy;
        QTest::newRow("bigfile" + proxies.at(i).tag) << bigfilesize << QUrl("http://" + QtNetworkSettings::serverName() + "/qtest/bigfile") << "text/plain" << proxies.at(i).proxy;
        QTest::newRow("index" + proxies.at(i).tag) << indexsize << QUrl("http://" + QtNetworkSettings::serverName() + "/qtest/") << "text/html" << proxies.at(i).proxy;
        QTest::newRow("with-authentication" + proxies.at(i).tag) << rfcsize << QUrl("http://" + QtNetworkSettings::serverName() + "/qtest/rfcs-auth/rfc3252.txt") << "text/plain" << proxies.at(i).proxy;
        QTest::newRow("cgi" + proxies.at(i).tag) << (qint64)-1 << QUrl("http://qt-test-server/qtest/cgi-bin/httpcachetest_expires500.cgi") << "text/html" << proxies.at(i).proxy;
    }
}

void tst_QNetworkReply::headFromHttp()
{
    QFETCH(qint64, referenceSize);
    QFETCH(QUrl, url);
    QFETCH(QString, contentType);
    QFETCH(QNetworkProxy, proxy);

    QNetworkRequest request(url);
    QNetworkReplyPtr reply;

    QElapsedTimer time;
    time.start();

    manager.setProxy(proxy);
    connect(&manager, SIGNAL(authenticationRequired(QNetworkReply*,QAuthenticator*)),
            SLOT(authenticationRequired(QNetworkReply*,QAuthenticator*)));
    connect(&manager, SIGNAL(proxyAuthenticationRequired(QNetworkProxy,QAuthenticator*)),
            SLOT(proxyAuthenticationRequired(QNetworkProxy,QAuthenticator*)));

    RUN_REQUEST(runSimpleRequest(QNetworkAccessManager::HeadOperation, request, reply));

    manager.disconnect(SIGNAL(authenticationRequired(QNetworkReply*,QAuthenticator*)),
               this, SLOT(authenticationRequired(QNetworkReply*,QAuthenticator*)));
    manager.disconnect(SIGNAL(proxyAuthenticationRequired(QNetworkProxy,QAuthenticator*)),
               this, SLOT(proxyAuthenticationRequired(QNetworkProxy,QAuthenticator*)));

    QVERIFY(time.elapsed() < 8000); //check authentication didn't wait for the server to timeout the http connection (15s on qt test server)

    QCOMPARE(reply->url(), request.url());
    QCOMPARE(reply->error(), QNetworkReply::NoError);
    QCOMPARE(reply->attribute(QNetworkRequest::HttpStatusCodeAttribute).toInt(), 200);
    // only compare when the header is set.
    if (reply->header(QNetworkRequest::ContentLengthHeader).isValid() && referenceSize >= 0)
        QCOMPARE(reply->header(QNetworkRequest::ContentLengthHeader).toLongLong(), referenceSize);
    if (reply->header(QNetworkRequest::ContentTypeHeader).isValid())
        QCOMPARE(reply->header(QNetworkRequest::ContentTypeHeader).toString(), contentType);
}
#endif // !QT_NO_NETWORKPROXY

void tst_QNetworkReply::getErrors_data()
{
    QTest::addColumn<QString>("url");
    QTest::addColumn<int>("error");
    QTest::addColumn<int>("httpStatusCode");
    QTest::addColumn<bool>("dataIsEmpty");

    // empties
    QTest::newRow("empty-url") << QString() << int(QNetworkReply::ProtocolUnknownError) << 0 << true;
    QTest::newRow("empty-scheme-host") << (testDataDir + "/rfc3252.txt") << int(QNetworkReply::ProtocolUnknownError) << 0 << true;
    QTest::newRow("empty-scheme") << "//" + QtNetworkSettings::winServerName() + "/testshare/test.pri"
            << int(QNetworkReply::ProtocolUnknownError) << 0 << true;

    // file: errors
    QTest::newRow("file-host") << "file://invalid.test.qt-project.org/foo.txt"
#if !defined Q_OS_WIN
                               << int(QNetworkReply::ProtocolInvalidOperationError) << 0 << true;
#else
                               << int(QNetworkReply::ContentNotFoundError) << 0 << true;
#endif
    QTest::newRow("file-no-path") << "file://localhost"
                                  << int(QNetworkReply::ContentOperationNotPermittedError) << 0 << true;
    QTest::newRow("file-is-dir") << QUrl::fromLocalFile(QDir::currentPath()).toString()
                                 << int(QNetworkReply::ContentOperationNotPermittedError) << 0 << true;
    QTest::newRow("file-exist") << QUrl::fromLocalFile(QDir::currentPath() + "/this-file-doesnt-exist.txt").toString()
                                << int(QNetworkReply::ContentNotFoundError) << 0 << true;
#if !defined Q_OS_WIN
    QTest::newRow("file-is-wronly") << QUrl::fromLocalFile(wronlyFileName).toString()
                                    << int(QNetworkReply::ContentAccessDenied) << 0 << true;
#endif
    if (QFile::exists("/etc/shadow"))
        QTest::newRow("file-permissions") << "file:/etc/shadow"
                                          << int(QNetworkReply::ContentAccessDenied) << 0 << true;

    // ftp: errors
    QTest::newRow("ftp-host") << "ftp://invalid.test.qt-project.org/foo.txt"
                              << int(QNetworkReply::HostNotFoundError) << 0 << true;
    QTest::newRow("ftp-no-path") << "ftp://" + QtNetworkSettings::serverName()
                                 << int(QNetworkReply::ContentOperationNotPermittedError) << 0 << true;
    QTest::newRow("ftp-is-dir") << "ftp://" + QtNetworkSettings::serverName() + "/qtest"
                                << int(QNetworkReply::ContentOperationNotPermittedError) << 0 << true;
    QTest::newRow("ftp-dir-not-readable") << "ftp://" + QtNetworkSettings::serverName() + "/pub/dir-not-readable/foo.txt"
                                          << int(QNetworkReply::ContentAccessDenied) << 0 << true;
    QTest::newRow("ftp-file-not-readable") << "ftp://" + QtNetworkSettings::serverName() + "/pub/file-not-readable.txt"
                                           << int(QNetworkReply::ContentAccessDenied) << 0 << true;
    QTest::newRow("ftp-exist") << "ftp://" + QtNetworkSettings::serverName() + "/pub/this-file-doesnt-exist.txt"
                               << int(QNetworkReply::ContentNotFoundError) << 0 << true;

    // http: errors
    QTest::newRow("http-host") << "http://invalid.test.qt-project.org/"
                               << int(QNetworkReply::HostNotFoundError) << 0 << true;
    QTest::newRow("http-exist") << "http://" + QtNetworkSettings::serverName() + "/this-file-doesnt-exist.txt"
                                << int(QNetworkReply::ContentNotFoundError) << 404 << false;
    QTest::newRow("http-authentication") << "http://" + QtNetworkSettings::serverName() + "/qtest/rfcs-auth"
                                         << int(QNetworkReply::AuthenticationRequiredError) << 401 << false;
}

void tst_QNetworkReply::getErrors()
{
    QFETCH(QString, url);
    QNetworkRequest request(url);

#ifdef Q_OS_UNIX
    if ((qstrcmp(QTest::currentDataTag(), "file-is-wronly") == 0) ||
        (qstrcmp(QTest::currentDataTag(), "file-permissions") == 0)) {
        if (::getuid() == 0)
            QSKIP("Running this test as root doesn't make sense");
    }
#endif

    QNetworkReplyPtr reply(manager.get(request));
    reply->setParent(this);     // we have expect-fails

    if (!reply->isFinished())
        QCOMPARE(reply->error(), QNetworkReply::NoError);

    // now run the request:
    QVERIFY(waitForFinish(reply) != Timeout);

    QFETCH(int, error);
    QEXPECT_FAIL("ftp-is-dir", "QFtp cannot provide enough detail", Abort);
    // the line below is not necessary
    QEXPECT_FAIL("ftp-dir-not-readable", "QFtp cannot provide enough detail", Abort);
    QCOMPARE(reply->error(), QNetworkReply::NetworkError(error));

    QTEST(reply->readAll().isEmpty(), "dataIsEmpty");

    QVERIFY(reply->isFinished());
    QVERIFY(!reply->isRunning());

    QFETCH(int, httpStatusCode);
    if (httpStatusCode != 0) {
        QCOMPARE(reply->attribute(QNetworkRequest::HttpStatusCodeAttribute).toInt(), httpStatusCode);
    }
}

static inline QByteArray md5sum(const QByteArray &data)
{
    return QCryptographicHash::hash(data, QCryptographicHash::Md5);
}

void tst_QNetworkReply::putToFile_data()
{
    QTest::addColumn<QByteArray>("data");
    QTest::addColumn<QByteArray>("md5sum");

    QByteArray data;
    data = "";
    QTest::newRow("empty") << data << md5sum(data);

    data = "This is a normal message.";
    QTest::newRow("generic") << data << md5sum(data);

    data = "This is a message to show that Qt rocks!\r\n\n";
    QTest::newRow("small") << data << md5sum(data);

    data = QByteArray("abcd\0\1\2\abcd",12);
    QTest::newRow("with-nul") << data << md5sum(data);

    data = QByteArray(4097, '\4');
    QTest::newRow("4k+1") << data << md5sum(data);

    data = QByteArray(128*1024+1, '\177');
    QTest::newRow("128k+1") << data << md5sum(data);

    data = QByteArray(2*1024*1024+1, '\177');
    QTest::newRow("2MB+1") << data << md5sum(data);
}

void tst_QNetworkReply::putToFile()
{
    QFile file(testFileName);

    QUrl url = QUrl::fromLocalFile(file.fileName());
    QNetworkRequest request(url);
    QNetworkReplyPtr reply;

    QFETCH(QByteArray, data);

    RUN_REQUEST(runSimpleRequest(QNetworkAccessManager::PutOperation, request, reply, data));

    QCOMPARE(reply->url(), url);
    QCOMPARE(reply->error(), QNetworkReply::NoError);
    QCOMPARE(reply->header(QNetworkRequest::ContentLengthHeader).toLongLong(), Q_INT64_C(0));
    QVERIFY(reply->readAll().isEmpty());

    QVERIFY(file.open(QIODevice::ReadOnly));
    QCOMPARE(file.size(), qint64(data.size()));
    QByteArray contents = file.readAll();
    QCOMPARE(contents, data);
}

void tst_QNetworkReply::putToFtp_data()
{
    putToFile_data();
}

void tst_QNetworkReply::putToFtp()
{
    QUrl url("ftp://" + QtNetworkSettings::serverName());
    url.setPath(QString("/qtest/upload/qnetworkaccess-putToFtp-%1-%2")
                .arg(QTest::currentDataTag())
                .arg(uniqueExtension));

    QNetworkRequest request(url);
    QNetworkReplyPtr reply;

    QFETCH(QByteArray, data);

    RUN_REQUEST(runSimpleRequest(QNetworkAccessManager::PutOperation, request, reply, data));

    QCOMPARE(reply->url(), url);
    QCOMPARE(reply->error(), QNetworkReply::NoError);
    QCOMPARE(reply->header(QNetworkRequest::ContentLengthHeader).toLongLong(), Q_INT64_C(0));
    QVERIFY(reply->readAll().isEmpty());

    // download the file again from FTP to make sure it was uploaded
    // correctly
    QNetworkAccessManager qnam;
    QNetworkRequest req(url);
    QNetworkReply *r = qnam.get(req);

    QObject::connect(r, SIGNAL(finished()), &QTestEventLoop::instance(), SLOT(exitLoop()));
    int count = 0;
    QSignalSpy spy(r, SIGNAL(downloadProgress(qint64,qint64)));
    while (!r->isFinished()) {
        QTestEventLoop::instance().enterLoop(10);
        if (count == spy.count() && !r->isFinished())
            break;
        count = spy.count();
    }
    QObject::disconnect(r, SIGNAL(finished()), &QTestEventLoop::instance(), SLOT(exitLoop()));

    QByteArray uploaded = r->readAll();
    QCOMPARE(uploaded.size(), data.size());
    QCOMPARE(uploaded, data);

    r->close();
    QObject::connect(r, SIGNAL(finished()), &QTestEventLoop::instance(), SLOT(exitLoop()));
    QTestEventLoop::instance().enterLoop(10);
    QObject::disconnect(r, SIGNAL(finished()), &QTestEventLoop::instance(), SLOT(exitLoop()));
}

void tst_QNetworkReply::putToFtpWithInvalidCredentials()
{
    QUrl url("ftp://" + QtNetworkSettings::serverName());
    url.setPath(QString("/qtest/upload/qnetworkaccess-putToFtp-%1-%2")
                .arg(QTest::currentDataTag())
                .arg(uniqueExtension));
    url.setUserName("invalidUser");
    url.setPassword("InvalidPassword");
    QNetworkRequest req(url);
    QNetworkReplyPtr r;

    for (int i = 0; i < 2; i++)
    {
        runSimpleRequest(QNetworkAccessManager::PutOperation, req, r, QByteArray());

        QVERIFY(r->isFinished());
        QCOMPARE(r->url(), url);
        QCOMPARE(r->error(), QNetworkReply::AuthenticationRequiredError);
        r->close();
    }
}

void tst_QNetworkReply::putToHttp_data()
{
    putToFile_data();
}

void tst_QNetworkReply::putToHttp()
{
    QUrl url("http://" + QtNetworkSettings::serverName());
    url.setPath(QString("/dav/qnetworkaccess-putToHttp-%1-%2")
                .arg(QTest::currentDataTag())
                .arg(uniqueExtension));

    QNetworkRequest request(url);
    QNetworkReplyPtr reply;

    QFETCH(QByteArray, data);

    RUN_REQUEST(runSimpleRequest(QNetworkAccessManager::PutOperation, request, reply, data));

    QCOMPARE(reply->url(), url);
    QCOMPARE(reply->error(), QNetworkReply::NoError);

    QCOMPARE(reply->attribute(QNetworkRequest::HttpStatusCodeAttribute).toInt(), 201); // 201 Created

    // download the file again from HTTP to make sure it was uploaded
    // correctly. HTTP/0.9 is enough
    QTcpSocket socket;
    socket.connectToHost(QtNetworkSettings::serverName(), 80);
    socket.write("GET " + url.toEncoded(QUrl::RemoveScheme | QUrl::RemoveAuthority) + "\r\n");
    if (!socket.waitForDisconnected(10000))
        QFAIL("Network timeout");

    QByteArray uploadedData = socket.readAll();
    QCOMPARE(uploadedData, data);
}

void tst_QNetworkReply::putToHttpSynchronous_data()
{
    uniqueExtension = createUniqueExtension();
    putToFile_data();
}

void tst_QNetworkReply::putToHttpSynchronous()
{
    QUrl url("http://" + QtNetworkSettings::serverName());
    url.setPath(QString("/dav/qnetworkaccess-putToHttp-%1-%2")
                .arg(QTest::currentDataTag())
                .arg(uniqueExtension));

    QNetworkRequest request(url);
    QNetworkReplyPtr reply;

    QFETCH(QByteArray, data);

    request.setAttribute(
            QNetworkRequest::SynchronousRequestAttribute,
            true);

    RUN_REQUEST(runSimpleRequest(QNetworkAccessManager::PutOperation, request, reply, data));

    QCOMPARE(reply->url(), url);
    QCOMPARE(reply->error(), QNetworkReply::NoError);

    QCOMPARE(reply->attribute(QNetworkRequest::HttpStatusCodeAttribute).toInt(), 201); // 201 Created

    // download the file again from HTTP to make sure it was uploaded
    // correctly. HTTP/0.9 is enough
    QTcpSocket socket;
    socket.connectToHost(QtNetworkSettings::serverName(), 80);
    socket.write("GET " + url.toEncoded(QUrl::RemoveScheme | QUrl::RemoveAuthority) + "\r\n");
    if (!socket.waitForDisconnected(10000))
        QFAIL("Network timeout");

    QByteArray uploadedData = socket.readAll();
    QCOMPARE(uploadedData, data);
}

void tst_QNetworkReply::postToHttp_data()
{
    putToFile_data();
}

void tst_QNetworkReply::postToHttp()
{
    QUrl url("http://" + QtNetworkSettings::serverName() + "/qtest/cgi-bin/md5sum.cgi");

    QNetworkRequest request(url);
    request.setRawHeader("Content-Type", "application/octet-stream");
    QNetworkReplyPtr reply;

    QFETCH(QByteArray, data);

    RUN_REQUEST(runSimpleRequest(QNetworkAccessManager::PostOperation, request, reply, data));

    QCOMPARE(reply->url(), url);
    QCOMPARE(reply->error(), QNetworkReply::NoError);

    QCOMPARE(reply->attribute(QNetworkRequest::HttpStatusCodeAttribute).toInt(), 200); // 200 Ok

    QFETCH(QByteArray, md5sum);
    QByteArray uploadedData = reply->readAll().trimmed();
    QCOMPARE(uploadedData, md5sum.toHex());
}

void tst_QNetworkReply::postToHttpSynchronous_data()
{
    putToFile_data();
}

void tst_QNetworkReply::postToHttpSynchronous()
{
    QUrl url("http://" + QtNetworkSettings::serverName() + "/qtest/cgi-bin/md5sum.cgi");

    QNetworkRequest request(url);
    request.setRawHeader("Content-Type", "application/octet-stream");

    request.setAttribute(
            QNetworkRequest::SynchronousRequestAttribute,
            true);

    QNetworkReplyPtr reply;

    QFETCH(QByteArray, data);

    RUN_REQUEST(runSimpleRequest(QNetworkAccessManager::PostOperation, request, reply, data));

    QCOMPARE(reply->url(), url);
    QCOMPARE(reply->error(), QNetworkReply::NoError);

    QCOMPARE(reply->attribute(QNetworkRequest::HttpStatusCodeAttribute).toInt(), 200); // 200 Ok

    QFETCH(QByteArray, md5sum);
    QByteArray uploadedData = reply->readAll().trimmed();
    QCOMPARE(uploadedData, md5sum.toHex());
}

void tst_QNetworkReply::postToHttpMultipart_data()
{
    QTest::addColumn<QUrl>("url");
    QTest::addColumn<QHttpMultiPart *>("multiPart");
    QTest::addColumn<QByteArray>("expectedReplyData");
    QTest::addColumn<QByteArray>("contentType");

    QUrl url("http://" + QtNetworkSettings::serverName() + "/qtest/cgi-bin/multipart.cgi");
    QByteArray expectedData;


    // empty parts

    QHttpMultiPart *emptyMultiPart = new QHttpMultiPart;
    QTest::newRow("empty") << url << emptyMultiPart << expectedData << QByteArray("mixed");

    QHttpMultiPart *emptyRelatedMultiPart = new QHttpMultiPart;
    emptyRelatedMultiPart->setContentType(QHttpMultiPart::RelatedType);
    QTest::newRow("empty-related") << url << emptyRelatedMultiPart << expectedData << QByteArray("related");

    QHttpMultiPart *emptyAlternativeMultiPart = new QHttpMultiPart;
    emptyAlternativeMultiPart->setContentType(QHttpMultiPart::AlternativeType);
    QTest::newRow("empty-alternative") << url << emptyAlternativeMultiPart << expectedData << QByteArray("alternative");


    // text-only parts

    QHttpPart textPart;
    textPart.setHeader(QNetworkRequest::ContentTypeHeader, QVariant("text/plain"));
    textPart.setHeader(QNetworkRequest::ContentDispositionHeader, QVariant("form-data; name=\"text\""));
    textPart.setBody("7 bytes");
    QHttpMultiPart *multiPart1 = new QHttpMultiPart;
    multiPart1->setContentType(QHttpMultiPart::FormDataType);
    multiPart1->append(textPart);
    expectedData = "key: text, value: 7 bytes\n";
    QTest::newRow("text") << url << multiPart1 << expectedData << QByteArray("form-data");

    QHttpMultiPart *customMultiPart = new QHttpMultiPart;
    customMultiPart->append(textPart);
    expectedData = "header: Content-Type, value: 'text/plain'\n"
                   "header: Content-Disposition, value: 'form-data; name=\"text\"'\n"
                   "content: 7 bytes\n"
                   "\n";
    QTest::newRow("text-custom") << url << customMultiPart << expectedData << QByteArray("custom");

    QHttpPart textPart2;
    textPart2.setHeader(QNetworkRequest::ContentTypeHeader, QVariant("text/plain"));
    textPart2.setRawHeader("myRawHeader", "myValue");
    textPart2.setHeader(QNetworkRequest::ContentDispositionHeader, QVariant("form-data; name=\"text2\""));
    textPart2.setBody("some more bytes");
    textPart2.setBodyDevice((QIODevice *) 1); // test whether setting and unsetting of the device works
    textPart2.setBodyDevice(0);
    QHttpMultiPart *multiPart2 = new QHttpMultiPart;
    multiPart2->setContentType(QHttpMultiPart::FormDataType);
    multiPart2->append(textPart);
    multiPart2->append(textPart2);
    expectedData = "key: text2, value: some more bytes\n"
                   "key: text, value: 7 bytes\n";
    QTest::newRow("text-text") << url << multiPart2 << expectedData << QByteArray("form-data");


    QHttpPart textPart3;
    textPart3.setHeader(QNetworkRequest::ContentTypeHeader, QVariant("text/plain"));
    textPart3.setHeader(QNetworkRequest::ContentDispositionHeader, QVariant("form-data; name=\"text3\""));
    textPart3.setRawHeader("Content-Location", "http://my.test.location.tld");
    textPart3.setBody("even more bytes");
    QHttpMultiPart *multiPart3 = new QHttpMultiPart;
    multiPart3->setContentType(QHttpMultiPart::AlternativeType);
    multiPart3->append(textPart);
    multiPart3->append(textPart2);
    multiPart3->append(textPart3);
    expectedData = "header: Content-Type, value: 'text/plain'\n"
                   "header: Content-Disposition, value: 'form-data; name=\"text\"'\n"
                   "content: 7 bytes\n"
                   "\n"
                   "header: Content-Type, value: 'text/plain'\n"
                   "header: myRawHeader, value: 'myValue'\n"
                   "header: Content-Disposition, value: 'form-data; name=\"text2\"'\n"
                   "content: some more bytes\n"
                   "\n"
                   "header: Content-Type, value: 'text/plain'\n"
                   "header: Content-Disposition, value: 'form-data; name=\"text3\"'\n"
                   "header: Content-Location, value: 'http://my.test.location.tld'\n"
                   "content: even more bytes\n\n";
    QTest::newRow("text-text-text") << url << multiPart3 << expectedData << QByteArray("alternative");



    // text and image parts

    QHttpPart imagePart11;
    imagePart11.setHeader(QNetworkRequest::ContentTypeHeader, QVariant("image/jpeg"));
    imagePart11.setHeader(QNetworkRequest::ContentDispositionHeader, QVariant("form-data; name=\"testImage\""));
    imagePart11.setRawHeader("Content-Location", "http://my.test.location.tld");
    imagePart11.setRawHeader("Content-ID", "my@id.tld");
    QFile *file11 = new QFile(testDataDir + "/image1.jpg");
    file11->open(QIODevice::ReadOnly);
    imagePart11.setBodyDevice(file11);
    QHttpMultiPart *imageMultiPart1 = new QHttpMultiPart(QHttpMultiPart::FormDataType);
    imageMultiPart1->append(imagePart11);
    file11->setParent(imageMultiPart1);
    expectedData = "key: testImage, value: 87ef3bb319b004ba9e5e9c9fa713776e\n"; // md5 sum of file
    QTest::newRow("image") << url << imageMultiPart1 << expectedData << QByteArray("form-data");

    QHttpPart imagePart21;
    imagePart21.setHeader(QNetworkRequest::ContentTypeHeader, QVariant("image/jpeg"));
    imagePart21.setHeader(QNetworkRequest::ContentDispositionHeader, QVariant("form-data; name=\"testImage1\""));
    imagePart21.setRawHeader("Content-Location", "http://my.test.location.tld");
    imagePart21.setRawHeader("Content-ID", "my@id.tld");
    QFile *file21 = new QFile(testDataDir + "/image1.jpg");
    file21->open(QIODevice::ReadOnly);
    imagePart21.setBodyDevice(file21);
    QHttpMultiPart *imageMultiPart2 = new QHttpMultiPart();
    imageMultiPart2->setContentType(QHttpMultiPart::FormDataType);
    imageMultiPart2->append(textPart);
    imageMultiPart2->append(imagePart21);
    file21->setParent(imageMultiPart2);
    QHttpPart imagePart22;
    imagePart22.setHeader(QNetworkRequest::ContentTypeHeader, QVariant("image/jpeg"));
    imagePart22.setHeader(QNetworkRequest::ContentDispositionHeader, QVariant("form-data; name=\"testImage2\""));
    QFile *file22 = new QFile(testDataDir + "/image2.jpg");
    file22->open(QIODevice::ReadOnly);
    imagePart22.setBodyDevice(file22);
    imageMultiPart2->append(imagePart22);
    file22->setParent(imageMultiPart2);
    expectedData = "key: testImage1, value: 87ef3bb319b004ba9e5e9c9fa713776e\n"
                   "key: text, value: 7 bytes\n"
                   "key: testImage2, value: 483761b893f7fb1bd2414344cd1f3dfb\n";
    QTest::newRow("text-image-image") << url << imageMultiPart2 << expectedData << QByteArray("form-data");


    QHttpPart imagePart31;
    imagePart31.setHeader(QNetworkRequest::ContentTypeHeader, QVariant("image/jpeg"));
    imagePart31.setHeader(QNetworkRequest::ContentDispositionHeader, QVariant("form-data; name=\"testImage1\""));
    imagePart31.setRawHeader("Content-Location", "http://my.test.location.tld");
    imagePart31.setRawHeader("Content-ID", "my@id.tld");
    QFile *file31 = new QFile(testDataDir + "/image1.jpg");
    file31->open(QIODevice::ReadOnly);
    imagePart31.setBodyDevice(file31);
    QHttpMultiPart *imageMultiPart3 = new QHttpMultiPart(QHttpMultiPart::FormDataType);
    imageMultiPart3->append(imagePart31);
    file31->setParent(imageMultiPart3);
    QHttpPart imagePart32;
    imagePart32.setHeader(QNetworkRequest::ContentTypeHeader, QVariant("image/jpeg"));
    imagePart32.setHeader(QNetworkRequest::ContentDispositionHeader, QVariant("form-data; name=\"testImage2\""));
    QFile *file32 = new QFile(testDataDir + "/image2.jpg");
    file32->open(QIODevice::ReadOnly);
    imagePart32.setBodyDevice(file31); // check that resetting works
    imagePart32.setBodyDevice(file32);
    imageMultiPart3->append(imagePart32);
    file32->setParent(imageMultiPart3);
    QHttpPart imagePart33;
    imagePart33.setHeader(QNetworkRequest::ContentTypeHeader, QVariant("image/jpeg"));
    imagePart33.setHeader(QNetworkRequest::ContentDispositionHeader, QVariant("form-data; name=\"testImage3\""));
    QFile *file33 = new QFile(testDataDir + "/image3.jpg");
    file33->open(QIODevice::ReadOnly);
    imagePart33.setBodyDevice(file33);
    imageMultiPart3->append(imagePart33);
    file33->setParent(imageMultiPart3);
    expectedData = "key: testImage1, value: 87ef3bb319b004ba9e5e9c9fa713776e\n"
                   "key: testImage2, value: 483761b893f7fb1bd2414344cd1f3dfb\n"
                   "key: testImage3, value: ab0eb6fd4fcf8b4436254870b4513033\n";
    QTest::newRow("3-images") << url << imageMultiPart3 << expectedData << QByteArray("form-data");


    // note: nesting multiparts is not working currently; for that, the outputDevice would need to be public

//    QHttpPart imagePart41;
//    imagePart41.setHeader(QNetworkRequest::ContentTypeHeader, QVariant("image/jpeg"));
//    QFile *file41 = new QFile(testDataDir + "/image1.jpg");
//    file41->open(QIODevice::ReadOnly);
//    imagePart41.setBodyDevice(file41);
//
//    QHttpMultiPart *innerMultiPart = new QHttpMultiPart();
//    innerMultiPart->setContentType(QHttpMultiPart::FormDataType);
//    textPart.setHeader(QNetworkRequest::ContentDispositionHeader, QVariant());
//    innerMultiPart->append(textPart);
//    innerMultiPart->append(imagePart41);
//    textPart2.setHeader(QNetworkRequest::ContentDispositionHeader, QVariant());
//    innerMultiPart->append(textPart2);
//
//    QHttpPart nestedPart;
//    nestedPart.setHeader(QNetworkRequest::ContentDispositionHeader, QVariant("form-data; name=\"nestedMessage"));
//    nestedPart.setHeader(QNetworkRequest::ContentTypeHeader, QVariant("multipart/alternative; boundary=\"" + innerMultiPart->boundary() + "\""));
//    innerMultiPart->outputDevice()->open(QIODevice::ReadOnly);
//    nestedPart.setBodyDevice(innerMultiPart->outputDevice());
//
//    QHttpMultiPart *outerMultiPart = new QHttpMultiPart;
//    outerMultiPart->setContentType(QHttpMultiPart::FormDataType);
//    outerMultiPart->append(textPart);
//    outerMultiPart->append(nestedPart);
//    outerMultiPart->append(textPart2);
//    expectedData = "nothing"; // the CGI.pm module running on the test server does not understand nested multiparts
//    openFiles.clear();
//    openFiles << file41;
//    QTest::newRow("nested") << url << outerMultiPart << expectedData << openFiles;


    // test setting large chunks of content with a byte array instead of a device (DISCOURAGED because of high memory consumption,
    // but we need to test that the behavior is correct)
    QHttpPart imagePart51;
    imagePart51.setHeader(QNetworkRequest::ContentTypeHeader, QVariant("image/jpeg"));
    imagePart51.setHeader(QNetworkRequest::ContentDispositionHeader, QVariant("form-data; name=\"testImage\""));
    QFile *file51 = new QFile(testDataDir + "/image1.jpg");
    file51->open(QIODevice::ReadOnly);
    QByteArray imageData = file51->readAll();
    file51->close();
    delete file51;
    imagePart51.setBody("7 bytes"); // check that resetting works
    imagePart51.setBody(imageData);
    QHttpMultiPart *imageMultiPart5 = new QHttpMultiPart;
    imageMultiPart5->setContentType(QHttpMultiPart::FormDataType);
    imageMultiPart5->append(imagePart51);
    expectedData = "key: testImage, value: 87ef3bb319b004ba9e5e9c9fa713776e\n"; // md5 sum of file
    QTest::newRow("image-as-content") << url << imageMultiPart5 << expectedData << QByteArray("form-data");
}

void tst_QNetworkReply::postToHttpMultipart()
{
    QFETCH(QUrl, url);

    static QSet<QByteArray> boundaries;

    QNetworkRequest request(url);
    QNetworkReplyPtr reply;

    QFETCH(QHttpMultiPart *, multiPart);
    QFETCH(QByteArray, expectedReplyData);
    QFETCH(QByteArray, contentType);

    // hack for testing the setting of the content-type header by hand:
    if (contentType == "custom") {
        QByteArray contentType("multipart/custom; boundary=\"" + multiPart->boundary() + "\"");
        request.setHeader(QNetworkRequest::ContentTypeHeader, contentType);
    }

    QVERIFY2(! boundaries.contains(multiPart->boundary()), "boundary '" + multiPart->boundary() + "' has been created twice");
    boundaries.insert(multiPart->boundary());

    RUN_REQUEST(runMultipartRequest(request, reply, multiPart, "POST"));
    multiPart->deleteLater();

    QCOMPARE(reply->url(), url);
    QCOMPARE(reply->error(), QNetworkReply::NoError);

    QCOMPARE(reply->attribute(QNetworkRequest::HttpStatusCodeAttribute).toInt(), 200); // 200 Ok

    QVERIFY(multiPart->boundary().count() > 20); // check that there is randomness after the "boundary_.oOo._" string
    QVERIFY(multiPart->boundary().count() < 70);
    QByteArray replyData = reply->readAll();

    expectedReplyData.prepend("content type: multipart/" + contentType + "; boundary=\"" + multiPart->boundary() + "\"\n");
//    QEXPECT_FAIL("nested", "the server does not understand nested multipart messages", Continue); // see above
    QCOMPARE(replyData, expectedReplyData);
}

void tst_QNetworkReply::multipartSkipIndices() // QTBUG-32534
{
    QHttpMultiPart *multiPart = new QHttpMultiPart(QHttpMultiPart::MixedType);
    QUrl url("http://" + QtNetworkSettings::serverName() + "/qtest/cgi-bin/multipart.cgi");
    QNetworkRequest request(url);
    QList<QByteArray> parts;
    parts << QByteArray(56083, 'X') << QByteArray(468, 'X') << QByteArray(24952, 'X');

    QHttpPart part1;
    part1.setHeader(QNetworkRequest::ContentDispositionHeader, "form-data; name=\"field1\"; filename=\"aaaa.bin\"");
    part1.setHeader(QNetworkRequest::ContentTypeHeader, "application/octet-stream");
    part1.setBody(parts.at(0));
    multiPart->append(part1);

    QHttpPart part2;
    part2.setHeader(QNetworkRequest::ContentDispositionHeader, "form-data; name=\"field2\"; filename=\"bbbb.txt\"");
    part2.setHeader(QNetworkRequest::ContentTypeHeader, "text/plain");
    part2.setBody(parts.at(1));
    multiPart->append(part2);

    QHttpPart part3;
    part3.setHeader(QNetworkRequest::ContentDispositionHeader, "form-data; name=\"text-3\"; filename=\"cccc.txt\"");
    part3.setHeader(QNetworkRequest::ContentTypeHeader, "text/plain");
    part3.setBody(parts.at(2));
    multiPart->append(part3);

    QNetworkReplyPtr reply;
    RUN_REQUEST(runMultipartRequest(request, reply, multiPart, "POST"));

    QCOMPARE(reply->error(), QNetworkReply::NoError);

    QCOMPARE(reply->attribute(QNetworkRequest::HttpStatusCodeAttribute).toInt(), 200); // 200 Ok
    QByteArray line;
    int partIndex = 0;
    while ((line = reply->readLine()) != QByteArray("")) {
        if (line.startsWith("content:")) {
            // before, the 3rd part would return garbled output at the end
            QCOMPARE("content: " + parts[partIndex++] + "\n", line);
        }
    }
    multiPart->deleteLater();
}

void tst_QNetworkReply::putToHttpMultipart_data()
{
    postToHttpMultipart_data();
}

void tst_QNetworkReply::putToHttpMultipart()
{
    QSKIP("test server script cannot handle PUT data yet");
    QFETCH(QUrl, url);

    static QSet<QByteArray> boundaries;

    QNetworkRequest request(url);
    QNetworkReplyPtr reply;

    QFETCH(QHttpMultiPart *, multiPart);
    QFETCH(QByteArray, expectedReplyData);
    QFETCH(QByteArray, contentType);

    // hack for testing the setting of the content-type header by hand:
    if (contentType == "custom") {
        QByteArray contentType("multipart/custom; boundary=\"" + multiPart->boundary() + "\"");
        request.setHeader(QNetworkRequest::ContentTypeHeader, contentType);
    }

    QVERIFY2(! boundaries.contains(multiPart->boundary()), "boundary '" + multiPart->boundary() + "' has been created twice");
    boundaries.insert(multiPart->boundary());

    RUN_REQUEST(runMultipartRequest(request, reply, multiPart, "PUT"));
    multiPart->deleteLater();

    QCOMPARE(reply->url(), url);
    QCOMPARE(reply->error(), QNetworkReply::NoError);

    QCOMPARE(reply->attribute(QNetworkRequest::HttpStatusCodeAttribute).toInt(), 200); // 200 Ok

    QVERIFY(multiPart->boundary().count() > 20); // check that there is randomness after the "boundary_.oOo._" string
    QVERIFY(multiPart->boundary().count() < 70);
    QByteArray replyData = reply->readAll();

    expectedReplyData.prepend("content type: multipart/" + contentType + "; boundary=\"" + multiPart->boundary() + "\"\n");
//    QEXPECT_FAIL("nested", "the server does not understand nested multipart messages", Continue); // see above
    QCOMPARE(replyData, expectedReplyData);
}

#ifndef QT_NO_SSL
void tst_QNetworkReply::putToHttps_data()
{
    uniqueExtension = createUniqueExtension();
    putToFile_data();
}

void tst_QNetworkReply::putToHttps()
{
    QUrl url("https://" + QtNetworkSettings::serverName());
    url.setPath(QString("/dav/qnetworkaccess-putToHttp-%1-%2")
                .arg(QTest::currentDataTag())
                .arg(uniqueExtension));

    QNetworkRequest request(url);
    QList<QSslCertificate> certs = QSslCertificate::fromPath(testDataDir + "/certs/qt-test-server-cacert.pem");
    QSslConfiguration conf;
    conf.setCaCertificates(certs);
    request.setSslConfiguration(conf);
    QNetworkReplyPtr reply;

    QFETCH(QByteArray, data);

    RUN_REQUEST(runSimpleRequest(QNetworkAccessManager::PutOperation, request, reply, data));

    QCOMPARE(reply->url(), url);
    QCOMPARE(reply->error(), QNetworkReply::NoError);

    QCOMPARE(reply->attribute(QNetworkRequest::HttpStatusCodeAttribute).toInt(), 201); // 201 Created

    // download the file again from HTTP to make sure it was uploaded
    // correctly. HTTP/0.9 is enough
    QTcpSocket socket;
    socket.connectToHost(QtNetworkSettings::serverName(), 80);
    socket.write("GET " + url.toEncoded(QUrl::RemoveScheme | QUrl::RemoveAuthority) + "\r\n");
    if (!socket.waitForDisconnected(10000))
        QFAIL("Network timeout");

    QByteArray uploadedData = socket.readAll();
    QCOMPARE(uploadedData, data);
}

void tst_QNetworkReply::putToHttpsSynchronous_data()
{
    uniqueExtension = createUniqueExtension();
    putToFile_data();
}

void tst_QNetworkReply::putToHttpsSynchronous()
{
    QUrl url("https://" + QtNetworkSettings::serverName());
    url.setPath(QString("/dav/qnetworkaccess-putToHttp-%1-%2")
                .arg(QTest::currentDataTag())
                .arg(uniqueExtension));

    QNetworkRequest request(url);
    QList<QSslCertificate> certs = QSslCertificate::fromPath(testDataDir + "/certs/qt-test-server-cacert.pem");
    QSslConfiguration conf;
    conf.setCaCertificates(certs);
    request.setSslConfiguration(conf);
    QNetworkReplyPtr reply;

    QFETCH(QByteArray, data);

    request.setAttribute(
                QNetworkRequest::SynchronousRequestAttribute,
                true);

    RUN_REQUEST(runSimpleRequest(QNetworkAccessManager::PutOperation, request, reply, data));

    QCOMPARE(reply->url(), url);
    QCOMPARE(reply->error(), QNetworkReply::NoError);

    QCOMPARE(reply->attribute(QNetworkRequest::HttpStatusCodeAttribute).toInt(), 201); // 201 Created

    // download the file again from HTTP to make sure it was uploaded
    // correctly. HTTP/0.9 is enough
    QTcpSocket socket;
    socket.connectToHost(QtNetworkSettings::serverName(), 80);
    socket.write("GET " + url.toEncoded(QUrl::RemoveScheme | QUrl::RemoveAuthority) + "\r\n");
    if (!socket.waitForDisconnected(10000))
        QFAIL("Network timeout");

    QByteArray uploadedData = socket.readAll();
    QCOMPARE(uploadedData, data);
}

void tst_QNetworkReply::postToHttps_data()
{
    putToFile_data();
}

void tst_QNetworkReply::postToHttps()
{
    QUrl url("https://" + QtNetworkSettings::serverName() + "/qtest/cgi-bin/md5sum.cgi");

    QNetworkRequest request(url);
    QList<QSslCertificate> certs = QSslCertificate::fromPath(testDataDir + "/certs/qt-test-server-cacert.pem");
    QSslConfiguration conf;
    conf.setCaCertificates(certs);
    request.setSslConfiguration(conf);
    request.setRawHeader("Content-Type", "application/octet-stream");
    QNetworkReplyPtr reply;

    QFETCH(QByteArray, data);

    RUN_REQUEST(runSimpleRequest(QNetworkAccessManager::PostOperation, request, reply, data));

    QCOMPARE(reply->url(), url);
    QCOMPARE(reply->error(), QNetworkReply::NoError);

    QCOMPARE(reply->attribute(QNetworkRequest::HttpStatusCodeAttribute).toInt(), 200); // 200 Ok

    QFETCH(QByteArray, md5sum);
    QByteArray uploadedData = reply->readAll().trimmed();
    QCOMPARE(uploadedData, md5sum.toHex());
}

void tst_QNetworkReply::postToHttpsSynchronous_data()
{
    putToFile_data();
}

void tst_QNetworkReply::postToHttpsSynchronous()
{
    QUrl url("https://" + QtNetworkSettings::serverName() + "/qtest/cgi-bin/md5sum.cgi");

    QNetworkRequest request(url);
    QList<QSslCertificate> certs = QSslCertificate::fromPath(testDataDir + "/certs/qt-test-server-cacert.pem");
    QSslConfiguration conf;
    conf.setCaCertificates(certs);
    request.setSslConfiguration(conf);
    request.setRawHeader("Content-Type", "application/octet-stream");

    request.setAttribute(
                QNetworkRequest::SynchronousRequestAttribute,
                true);

    QNetworkReplyPtr reply;

    QFETCH(QByteArray, data);

    RUN_REQUEST(runSimpleRequest(QNetworkAccessManager::PostOperation, request, reply, data));

    QCOMPARE(reply->url(), url);
    QCOMPARE(reply->error(), QNetworkReply::NoError);

    QCOMPARE(reply->attribute(QNetworkRequest::HttpStatusCodeAttribute).toInt(), 200); // 200 Ok

    QFETCH(QByteArray, md5sum);
    QByteArray uploadedData = reply->readAll().trimmed();
    QCOMPARE(uploadedData, md5sum.toHex());
}

void tst_QNetworkReply::postToHttpsMultipart_data()
{
    postToHttpMultipart_data();
}

void tst_QNetworkReply::postToHttpsMultipart()
{
    QFETCH(QUrl, url);
    url.setScheme("https");

    static QSet<QByteArray> boundaries;

    QNetworkRequest request(url);
    QList<QSslCertificate> certs = QSslCertificate::fromPath(testDataDir + "/certs/qt-test-server-cacert.pem");
    QSslConfiguration conf;
    conf.setCaCertificates(certs);
    request.setSslConfiguration(conf);
    QNetworkReplyPtr reply;

    QFETCH(QHttpMultiPart *, multiPart);
    QFETCH(QByteArray, expectedReplyData);
    QFETCH(QByteArray, contentType);

    // hack for testing the setting of the content-type header by hand:
    if (contentType == "custom") {
        QByteArray contentType("multipart/custom; boundary=\"" + multiPart->boundary() + "\"");
        request.setHeader(QNetworkRequest::ContentTypeHeader, contentType);
    }

    QVERIFY2(! boundaries.contains(multiPart->boundary()), "boundary '" + multiPart->boundary() + "' has been created twice");
    boundaries.insert(multiPart->boundary());

    RUN_REQUEST(runMultipartRequest(request, reply, multiPart, "POST"));
    multiPart->deleteLater();

    QCOMPARE(reply->url(), url);
    QCOMPARE(reply->error(), QNetworkReply::NoError);

    QCOMPARE(reply->attribute(QNetworkRequest::HttpStatusCodeAttribute).toInt(), 200); // 200 Ok

    QVERIFY(multiPart->boundary().count() > 20); // check that there is randomness after the "boundary_.oOo._" string
    QVERIFY(multiPart->boundary().count() < 70);
    QByteArray replyData = reply->readAll();

    expectedReplyData.prepend("content type: multipart/" + contentType + "; boundary=\"" + multiPart->boundary() + "\"\n");
    QCOMPARE(replyData, expectedReplyData);
}

#endif // QT_NO_SSL

void tst_QNetworkReply::deleteFromHttp_data()
{
    QTest::addColumn<QUrl>("url");
    QTest::addColumn<int>("resultCode");
    QTest::addColumn<QNetworkReply::NetworkError>("error");

    // for status codes to expect, see http://www.w3.org/Protocols/rfc2616/rfc2616-sec9.html

    QTest::newRow("405-method-not-allowed") << QUrl("http://" + QtNetworkSettings::serverName() + "/index.html") << 405 << QNetworkReply::ContentOperationNotPermittedError;
    QTest::newRow("200-ok") << QUrl("http://" + QtNetworkSettings::serverName() + "/qtest/cgi-bin/http-delete.cgi?200-ok") << 200 << QNetworkReply::NoError;
    QTest::newRow("202-accepted") << QUrl("http://" + QtNetworkSettings::serverName() + "/qtest/cgi-bin/http-delete.cgi?202-accepted") << 202 << QNetworkReply::NoError;
    QTest::newRow("204-no-content") << QUrl("http://" + QtNetworkSettings::serverName() + "/qtest/cgi-bin/http-delete.cgi?204-no-content") << 204 << QNetworkReply::NoError;
    QTest::newRow("404-not-found") << QUrl("http://" + QtNetworkSettings::serverName() + "/qtest/cgi-bin/http-delete.cgi?404-not-found") << 404 << QNetworkReply::ContentNotFoundError;
}

void tst_QNetworkReply::deleteFromHttp()
{
    QFETCH(QUrl, url);
    QFETCH(int, resultCode);
    QFETCH(QNetworkReply::NetworkError, error);
    QNetworkRequest request(url);
    QNetworkReplyPtr reply;
    runSimpleRequest(QNetworkAccessManager::DeleteOperation, request, reply, 0);
    QCOMPARE(reply->url(), url);
    QCOMPARE(reply->error(), error);
    QCOMPARE(reply->attribute(QNetworkRequest::HttpStatusCodeAttribute).toInt(), resultCode);
}

void tst_QNetworkReply::putGetDeleteGetFromHttp_data()
{
    QTest::addColumn<QUrl>("putUrl");
    QTest::addColumn<int>("putResultCode");
    QTest::addColumn<QNetworkReply::NetworkError>("putError");
    QTest::addColumn<QUrl>("deleteUrl");
    QTest::addColumn<int>("deleteResultCode");
    QTest::addColumn<QNetworkReply::NetworkError>("deleteError");
    QTest::addColumn<QUrl>("get2Url");
    QTest::addColumn<int>("get2ResultCode");
    QTest::addColumn<QNetworkReply::NetworkError>("get2Error");

    QUrl url("http://" + QtNetworkSettings::serverName());
    url.setPath(QString("/dav/qnetworkaccess-putToHttp-%1-%2")
                .arg(QTest::currentDataTag())
                .arg(uniqueExtension));

    // first use case: put, get (to check it is there), delete, get (to check it is not there anymore)
    QTest::newRow("success") << url << 201 << QNetworkReply::NoError << url << 204 << QNetworkReply::NoError << url << 404 << QNetworkReply::ContentNotFoundError;

    QUrl wrongUrl("http://" + QtNetworkSettings::serverName());
    wrongUrl.setPath(QString("/dav/qnetworkaccess-thisURLisNotAvailable"));

    // second use case: put, get (to check it is there), delete wrong URL, get (to check it is still there)
    QTest::newRow("delete-error") << url << 201 << QNetworkReply::NoError << wrongUrl << 404 << QNetworkReply::ContentNotFoundError << url << 200 << QNetworkReply::NoError;

}

void tst_QNetworkReply::putGetDeleteGetFromHttp()
{
    QFETCH(QUrl, putUrl);
    QFETCH(int, putResultCode);
    QFETCH(QNetworkReply::NetworkError, putError);
    QFETCH(QUrl, deleteUrl);
    QFETCH(int, deleteResultCode);
    QFETCH(QNetworkReply::NetworkError, deleteError);
    QFETCH(QUrl, get2Url);
    QFETCH(int, get2ResultCode);
    QFETCH(QNetworkReply::NetworkError, get2Error);

    QNetworkRequest putRequest(putUrl);
    QNetworkRequest deleteRequest(deleteUrl);
    QNetworkRequest get2Request(get2Url);
    QNetworkReplyPtr reply;

    RUN_REQUEST(runSimpleRequest(QNetworkAccessManager::PutOperation, putRequest, reply, 0));
    QCOMPARE(reply->error(), putError);
    QCOMPARE(reply->attribute(QNetworkRequest::HttpStatusCodeAttribute).toInt(), putResultCode);

    runSimpleRequest(QNetworkAccessManager::GetOperation, putRequest, reply, 0);
    QCOMPARE(reply->error(), QNetworkReply::NoError);
    QCOMPARE(reply->attribute(QNetworkRequest::HttpStatusCodeAttribute).toInt(), 200);

    runSimpleRequest(QNetworkAccessManager::DeleteOperation, deleteRequest, reply, 0);
    QCOMPARE(reply->error(), deleteError);
    QCOMPARE(reply->attribute(QNetworkRequest::HttpStatusCodeAttribute).toInt(), deleteResultCode);

    runSimpleRequest(QNetworkAccessManager::GetOperation, get2Request, reply, 0);
    QCOMPARE(reply->error(), get2Error);
    QCOMPARE(reply->attribute(QNetworkRequest::HttpStatusCodeAttribute).toInt(), get2ResultCode);

}

void tst_QNetworkReply::connectToIPv6Address_data()
{
    QTest::addColumn<QUrl>("url");
    QTest::addColumn<QNetworkReply::NetworkError>("error");
    QTest::addColumn<QByteArray>("dataToSend");
    QTest::addColumn<QByteArray>("hostfield");
    QTest::newRow("localhost") << QUrl(QByteArray("http://[::1]")) << QNetworkReply::NoError<< QByteArray("localhost") << QByteArray("[::1]");
    //QTest::newRow("ipv4localhost") << QUrl(QByteArray("http://127.0.0.1")) << QNetworkReply::NoError<< QByteArray("ipv4localhost") << QByteArray("127.0.0.1");
    //to add more test data here
}

void tst_QNetworkReply::connectToIPv6Address()
{
    QFETCH(QUrl, url);
    QFETCH(QNetworkReply::NetworkError, error);
    QFETCH(QByteArray, dataToSend);
    QFETCH(QByteArray, hostfield);

    if (!QtNetworkSettings::hasIPv6())
        QSKIP("system doesn't support ipv6!");

    QByteArray httpResponse = QByteArray("HTTP/1.0 200 OK\r\nContent-Length: ");
    httpResponse += QByteArray::number(dataToSend.size());
    httpResponse += "\r\n\r\n";
    httpResponse += dataToSend;

    MiniHttpServer server(httpResponse, false, NULL/*thread*/, true/*useipv6*/);
    server.doClose = true;

    url.setPort(server.serverPort());
    QNetworkRequest request(url);

    QNetworkReplyPtr reply(manager.get(request));
    QVERIFY2(waitForFinish(reply) == Success, msgWaitForFinished(reply));
    QByteArray content = reply->readAll();
    //qDebug() << server.receivedData;
    QByteArray hostinfo = "\r\nHost: " + hostfield + ":" + QByteArray::number(server.serverPort()) + "\r\n";
    QVERIFY(server.receivedData.contains(hostinfo));
    QVERIFY(content == dataToSend);
    QCOMPARE(reply->url(), request.url());
    QVERIFY(reply->error() == error);
}

void tst_QNetworkReply::sendCustomRequestToHttp_data()
{
    QTest::addColumn<QUrl>("url");
    QTest::addColumn<QByteArray>("verb");
    QTest::addColumn<QBuffer *>("device");
    QTest::addColumn<int>("resultCode");
    QTest::addColumn<QNetworkReply::NetworkError>("error");
    QTest::addColumn<QByteArray>("expectedContent");

    QTest::newRow("options") << QUrl("http://" + QtNetworkSettings::serverName()) <<
            QByteArray("OPTIONS") << (QBuffer *) 0 << 200 << QNetworkReply::NoError << QByteArray();
    QTest::newRow("trace") << QUrl("http://" + QtNetworkSettings::serverName()) <<
            QByteArray("TRACE") << (QBuffer *) 0 << 200 << QNetworkReply::NoError << QByteArray();
    QTest::newRow("connect") << QUrl("http://" + QtNetworkSettings::serverName()) <<
            QByteArray("CONNECT") << (QBuffer *) 0 << 400 << QNetworkReply::ProtocolInvalidOperationError << QByteArray(); // 400 = Bad Request
    QTest::newRow("nonsense") << QUrl("http://" + QtNetworkSettings::serverName()) <<
            QByteArray("NONSENSE") << (QBuffer *) 0 << 501 << QNetworkReply::OperationNotImplementedError << QByteArray(); // 501 = Method Not Implemented

    QByteArray ba("test");
    QBuffer *buffer = new QBuffer;
    buffer->setData(ba);
    buffer->open(QIODevice::ReadOnly);
    QTest::newRow("post") << QUrl("http://" + QtNetworkSettings::serverName() + "/qtest/cgi-bin/md5sum.cgi") << QByteArray("POST")
            << buffer << 200 << QNetworkReply::NoError << QByteArray("098f6bcd4621d373cade4e832627b4f6\n");

    QByteArray ba2("test");
    QBuffer *buffer2 = new QBuffer;
    buffer2->setData(ba2);
    buffer2->open(QIODevice::ReadOnly);
    QTest::newRow("put") << QUrl("http://" + QtNetworkSettings::serverName() + "/qtest/cgi-bin/md5sum.cgi") << QByteArray("PUT")
            << buffer2 << 200 << QNetworkReply::NoError << QByteArray("098f6bcd4621d373cade4e832627b4f6\n");
}

void tst_QNetworkReply::sendCustomRequestToHttp()
{
    QFETCH(QUrl, url);
    QNetworkRequest request(url);
    QNetworkReplyPtr reply;
    QFETCH(QByteArray, verb);
    QFETCH(QBuffer *, device);
    runCustomRequest(request, reply, verb, device);
    QCOMPARE(reply->url(), url);
    QFETCH(QNetworkReply::NetworkError, error);
    QCOMPARE(reply->error(), error);
    QFETCH(int, resultCode);
    QCOMPARE(reply->attribute(QNetworkRequest::HttpStatusCodeAttribute).toInt(), resultCode);
    QFETCH(QByteArray, expectedContent);
    if (! expectedContent.isEmpty())
        QCOMPARE(reply->readAll(), expectedContent);
}

void tst_QNetworkReply::ioGetFromData_data()
{
    QTest::addColumn<QString>("urlStr");
    QTest::addColumn<QByteArray>("data");

    QTest::newRow("data-empty") << "data:," << QByteArray();
    QTest::newRow("data-literal") << "data:,foo" << QByteArray("foo");
    QTest::newRow("data-pct") << "data:,%3Cbody%20contentEditable%3Dtrue%3E%0D%0A"
                           << QByteArray("<body contentEditable=true>\r\n");
    QTest::newRow("data-base64") << "data:;base64,UXQgaXMgZ3JlYXQh" << QByteArray("Qt is great!");
}

void tst_QNetworkReply::ioGetFromData()
{
    QFETCH(QString, urlStr);

    QUrl url = QUrl::fromEncoded(urlStr.toLatin1());
    QNetworkRequest request(url);

    QNetworkReplyPtr reply(manager.get(request));
    DataReader reader(reply);

    connect(reply, SIGNAL(finished()),
            &QTestEventLoop::instance(), SLOT(exitLoop()));
    QTestEventLoop::instance().enterLoop(10);
    QVERIFY(!QTestEventLoop::instance().timeout());

    QCOMPARE(reply->url(), request.url());
    QCOMPARE(reply->error(), QNetworkReply::NoError);

    QFETCH(QByteArray, data);
    QCOMPARE(reply->header(QNetworkRequest::ContentLengthHeader).toInt(), data.size());
    QCOMPARE(reader.data.size(), data.size());
    QCOMPARE(reader.data, data);
}

void tst_QNetworkReply::ioGetFromFileSpecial_data()
{
    getFromFileSpecial_data();
}

void tst_QNetworkReply::ioGetFromFileSpecial()
{
    QFETCH(QString, fileName);
    QFETCH(QString, url);

    QFile resource(fileName);
    QVERIFY(resource.open(QIODevice::ReadOnly));

    QNetworkRequest request;
    request.setUrl(url);
    QNetworkReplyPtr reply(manager.get(request));
    DataReader reader(reply);

    connect(reply, SIGNAL(finished()), &QTestEventLoop::instance(), SLOT(exitLoop()));
    QTestEventLoop::instance().enterLoop(10);
    QVERIFY(!QTestEventLoop::instance().timeout());

    QCOMPARE(reply->url(), request.url());
    QCOMPARE(reply->error(), QNetworkReply::NoError);

    QCOMPARE(reply->header(QNetworkRequest::ContentLengthHeader).toLongLong(), resource.size());
    QCOMPARE(qint64(reader.data.size()), resource.size());
    QCOMPARE(reader.data, resource.readAll());
}

void tst_QNetworkReply::ioGetFromFile_data()
{
    putToFile_data();
}

void tst_QNetworkReply::ioGetFromFile()
{
    QTemporaryFile file(QDir::currentPath() + "/temp-XXXXXX");
    file.setAutoRemove(true);
    QVERIFY(file.open());

    QFETCH(QByteArray, data);
    QVERIFY(file.write(data) == data.size());
    file.flush();
    QCOMPARE(file.size(), qint64(data.size()));

    QNetworkRequest request(QUrl::fromLocalFile(file.fileName()));
    QNetworkReplyPtr reply(manager.get(request));
    QVERIFY(reply->isFinished()); // a file should immediately be done
    DataReader reader(reply);

    connect(reply, SIGNAL(finished()), &QTestEventLoop::instance(), SLOT(exitLoop()));
    QTestEventLoop::instance().enterLoop(10);
    QVERIFY(!QTestEventLoop::instance().timeout());

    QCOMPARE(reply->url(), request.url());
    QCOMPARE(reply->error(), QNetworkReply::NoError);

    QCOMPARE(reply->header(QNetworkRequest::ContentLengthHeader).toLongLong(), file.size());
    QCOMPARE(qint64(reader.data.size()), file.size());
    QCOMPARE(reader.data, data);
}

void tst_QNetworkReply::ioGetFromFtp_data()
{
    QTest::addColumn<QString>("fileName");
    QTest::addColumn<qint64>("expectedSize");

    QTest::newRow("bigfile") << "bigfile" << Q_INT64_C(519240);

    QFile file(testDataDir + "/rfc3252.txt");
    QTest::newRow("rfc3252.txt") << "rfc3252.txt" << file.size();
}

void tst_QNetworkReply::ioGetFromFtp()
{
    QFETCH(QString, fileName);
    QFile reference(fileName);
    reference.open(QIODevice::ReadOnly); // will fail for bigfile

    QNetworkRequest request("ftp://" + QtNetworkSettings::serverName() + "/qtest/" + fileName);
    QNetworkReplyPtr reply(manager.get(request));
    DataReader reader(reply);

    QVERIFY2(waitForFinish(reply) == Success, msgWaitForFinished(reply));

    QCOMPARE(reply->url(), request.url());
    QCOMPARE(reply->error(), QNetworkReply::NoError);

    QFETCH(qint64, expectedSize);
    QCOMPARE(reply->header(QNetworkRequest::ContentLengthHeader).toLongLong(), expectedSize);
    QCOMPARE(qint64(reader.data.size()), expectedSize);

    if (reference.isOpen())
        QCOMPARE(reader.data, reference.readAll());
}

void tst_QNetworkReply::ioGetFromFtpWithReuse()
{
    QString fileName = testDataDir + "/rfc3252.txt";
    QFile reference(fileName);
    reference.open(QIODevice::ReadOnly);

    QNetworkRequest request(QUrl("ftp://" + QtNetworkSettings::serverName() + "/qtest/rfc3252.txt"));

    // two concurrent (actually, consecutive) gets:
    QNetworkReplyPtr reply1(manager.get(request));
    DataReader reader1(reply1);
    QNetworkReplyPtr reply2(manager.get(request));
    DataReader reader2(reply2);
    QSignalSpy spy(reply1.data(), SIGNAL(finished()));

    QVERIFY(waitForFinish(reply1) == Success);
    QVERIFY(waitForFinish(reply2) == Success);

    QCOMPARE(reply1->url(), request.url());
    QCOMPARE(reply2->url(), request.url());
    QCOMPARE(reply1->error(), QNetworkReply::NoError);
    QCOMPARE(reply2->error(), QNetworkReply::NoError);

    QCOMPARE(qint64(reader1.data.size()), reference.size());
    QCOMPARE(qint64(reader2.data.size()), reference.size());
    QCOMPARE(reply1->header(QNetworkRequest::ContentLengthHeader).toLongLong(), reference.size());
    QCOMPARE(reply2->header(QNetworkRequest::ContentLengthHeader).toLongLong(), reference.size());

    QByteArray referenceData = reference.readAll();
    QCOMPARE(reader1.data, referenceData);
    QCOMPARE(reader2.data, referenceData);
}

void tst_QNetworkReply::ioGetFromHttp()
{
    QFile reference(testDataDir + "/rfc3252.txt");
    QVERIFY(reference.open(QIODevice::ReadOnly));

    QNetworkRequest request(QUrl("http://" + QtNetworkSettings::serverName() + "/qtest/rfc3252.txt"));
    QNetworkReplyPtr reply(manager.get(request));
    DataReader reader(reply);

    QVERIFY2(waitForFinish(reply) == Success, msgWaitForFinished(reply));

    QCOMPARE(reply->url(), request.url());
    QCOMPARE(reply->error(), QNetworkReply::NoError);
    QCOMPARE(reply->attribute(QNetworkRequest::HttpStatusCodeAttribute).toInt(), 200);

    QCOMPARE(reply->header(QNetworkRequest::ContentLengthHeader).toLongLong(), reference.size());
    QCOMPARE(qint64(reader.data.size()), reference.size());

    QCOMPARE(reader.data, reference.readAll());
}

void tst_QNetworkReply::ioGetFromHttpWithReuseParallel()
{
    QFile reference(testDataDir + "/rfc3252.txt");
    QVERIFY(reference.open(QIODevice::ReadOnly));

    QNetworkRequest request(QUrl("http://" + QtNetworkSettings::serverName() + "/qtest/rfc3252.txt"));
    QNetworkReplyPtr reply1(manager.get(request));
    QNetworkReplyPtr reply2(manager.get(request));
    DataReader reader1(reply1);
    DataReader reader2(reply2);
    QSignalSpy spy(reply1.data(), SIGNAL(finished()));

    QVERIFY(waitForFinish(reply2) == Success);
    QVERIFY(waitForFinish(reply1) == Success);

    QCOMPARE(reply1->url(), request.url());
    QCOMPARE(reply2->url(), request.url());
    QCOMPARE(reply1->error(), QNetworkReply::NoError);
    QCOMPARE(reply2->error(), QNetworkReply::NoError);
    QCOMPARE(reply1->attribute(QNetworkRequest::HttpStatusCodeAttribute).toInt(), 200);
    QCOMPARE(reply2->attribute(QNetworkRequest::HttpStatusCodeAttribute).toInt(), 200);

    QCOMPARE(reply1->header(QNetworkRequest::ContentLengthHeader).toLongLong(), reference.size());
    QCOMPARE(reply2->header(QNetworkRequest::ContentLengthHeader).toLongLong(), reference.size());
    QCOMPARE(qint64(reader1.data.size()), reference.size());
    QCOMPARE(qint64(reader2.data.size()), reference.size());

    QByteArray referenceData = reference.readAll();
    QCOMPARE(reader1.data, referenceData);
    QCOMPARE(reader2.data, referenceData);
}

void tst_QNetworkReply::ioGetFromHttpWithReuseSequential()
{
    QFile reference(testDataDir + "/rfc3252.txt");
    QVERIFY(reference.open(QIODevice::ReadOnly));

    QNetworkRequest request(QUrl("http://" + QtNetworkSettings::serverName() + "/qtest/rfc3252.txt"));
    {
        QNetworkReplyPtr reply(manager.get(request));
        DataReader reader(reply);

        QVERIFY2(waitForFinish(reply) == Success, msgWaitForFinished(reply));

        QCOMPARE(reply->url(), request.url());
        QCOMPARE(reply->error(), QNetworkReply::NoError);
        QCOMPARE(reply->attribute(QNetworkRequest::HttpStatusCodeAttribute).toInt(), 200);

        QCOMPARE(reply->header(QNetworkRequest::ContentLengthHeader).toLongLong(), reference.size());
        QCOMPARE(qint64(reader.data.size()), reference.size());

        QCOMPARE(reader.data, reference.readAll());
    }

    reference.seek(0);
    // rinse and repeat:
    {
        QNetworkReplyPtr reply(manager.get(request));
        DataReader reader(reply);

        QVERIFY2(waitForFinish(reply) == Success, msgWaitForFinished(reply));

        QCOMPARE(reply->url(), request.url());
        QCOMPARE(reply->error(), QNetworkReply::NoError);
        QCOMPARE(reply->attribute(QNetworkRequest::HttpStatusCodeAttribute).toInt(), 200);

        QCOMPARE(reply->header(QNetworkRequest::ContentLengthHeader).toLongLong(), reference.size());
        QCOMPARE(qint64(reader.data.size()), reference.size());

        QCOMPARE(reader.data, reference.readAll());
    }
}

void tst_QNetworkReply::ioGetFromHttpWithAuth_data()
{
    QTest::addColumn<QUrl>("url");
    QTest::addColumn<QByteArray>("expectedData");
    QTest::addColumn<int>("expectedAuth");

    QFile reference(testDataDir + "/rfc3252.txt");
    reference.open(QIODevice::ReadOnly);
    QByteArray referenceData = reference.readAll();
    QTest::newRow("basic") << QUrl("http://" + QtNetworkSettings::serverName() + "/qtest/rfcs-auth/rfc3252.txt") << referenceData << 1;
    QTest::newRow("digest") << QUrl("http://" + QtNetworkSettings::serverName() + "/qtest/auth-digest/") << QByteArray("digest authentication successful\n") << 1;
    //if url contains username & password, then it should be used
    QTest::newRow("basic-in-url") << QUrl("http://httptest:httptest@" + QtNetworkSettings::serverName() + "/qtest/rfcs-auth/rfc3252.txt") << referenceData << 0;
    QTest::newRow("digest-in-url") << QUrl("http://httptest:httptest@" + QtNetworkSettings::serverName() + "/qtest/auth-digest/") << QByteArray("digest authentication successful\n") << 0;
    // if url contains incorrect credentials, expect QNAM to ask for good ones (even if cached - matches behaviour of browsers)
    QTest::newRow("basic-bad-user-in-url") << QUrl("http://baduser:httptest@" + QtNetworkSettings::serverName() + "/qtest/rfcs-auth/rfc3252.txt") << referenceData << 3;
    QTest::newRow("basic-bad-password-in-url") << QUrl("http://httptest:wrong@" + QtNetworkSettings::serverName() + "/qtest/rfcs-auth/rfc3252.txt") << referenceData << 3;
    QTest::newRow("digest-bad-user-in-url") << QUrl("http://baduser:httptest@" + QtNetworkSettings::serverName() + "/qtest/auth-digest/") << QByteArray("digest authentication successful\n") << 3;
    QTest::newRow("digest-bad-password-in-url") << QUrl("http://httptest:wrong@" + QtNetworkSettings::serverName() + "/qtest/auth-digest/") << QByteArray("digest authentication successful\n") << 3;
}

void tst_QNetworkReply::ioGetFromHttpWithAuth()
{
    // This test sends three requests
    // The first two in parallel
    // The third after the first two finished

    QFETCH(QUrl, url);
    QFETCH(QByteArray, expectedData);
    QFETCH(int, expectedAuth);
    QNetworkRequest request(url);
    {
        QNetworkReplyPtr reply1(manager.get(request));
        QNetworkReplyPtr reply2(manager.get(request));
        DataReader reader1(reply1);
        DataReader reader2(reply2);
        QSignalSpy finishedspy(reply1.data(), SIGNAL(finished()));

        QSignalSpy authspy(&manager, SIGNAL(authenticationRequired(QNetworkReply*,QAuthenticator*)));
        connect(&manager, SIGNAL(authenticationRequired(QNetworkReply*,QAuthenticator*)),
                SLOT(authenticationRequired(QNetworkReply*,QAuthenticator*)));

        QVERIFY(waitForFinish(reply2) == Success);
        QVERIFY(waitForFinish(reply1) == Success);

        manager.disconnect(SIGNAL(authenticationRequired(QNetworkReply*,QAuthenticator*)),
                           this, SLOT(authenticationRequired(QNetworkReply*,QAuthenticator*)));

        QCOMPARE(reply1->attribute(QNetworkRequest::HttpStatusCodeAttribute).toInt(), 200);
        QCOMPARE(reply2->attribute(QNetworkRequest::HttpStatusCodeAttribute).toInt(), 200);
        QCOMPARE(reader1.data, expectedData);
        QCOMPARE(reader2.data, expectedData);

        QCOMPARE(authspy.count(), (expectedAuth ? 1 : 0));
        expectedAuth = qMax(0, expectedAuth - 1);
    }

    // rinse and repeat:
    {
        QNetworkReplyPtr reply(manager.get(request));
        DataReader reader(reply);

        QSignalSpy authspy(&manager, SIGNAL(authenticationRequired(QNetworkReply*,QAuthenticator*)));
        connect(&manager, SIGNAL(authenticationRequired(QNetworkReply*,QAuthenticator*)),
                SLOT(authenticationRequired(QNetworkReply*,QAuthenticator*)));

        QVERIFY2(waitForFinish(reply) == Success, msgWaitForFinished(reply));

        manager.disconnect(SIGNAL(authenticationRequired(QNetworkReply*,QAuthenticator*)),
                           this, SLOT(authenticationRequired(QNetworkReply*,QAuthenticator*)));

        QCOMPARE(reply->attribute(QNetworkRequest::HttpStatusCodeAttribute).toInt(), 200);
        QCOMPARE(reader.data, expectedData);

        QCOMPARE(authspy.count(), (expectedAuth ? 1 : 0));
        expectedAuth = qMax(0, expectedAuth - 1);
    }

    // now check with synchronous calls:
    {
        request.setAttribute(
                QNetworkRequest::SynchronousRequestAttribute,
                true);

        QSignalSpy authspy(&manager, SIGNAL(authenticationRequired(QNetworkReply*,QAuthenticator*)));
        QNetworkReplyPtr replySync(manager.get(request));
        QVERIFY(replySync->isFinished()); // synchronous
        if (expectedAuth) {
            // bad credentials in a synchronous request should just fail
            QCOMPARE(replySync->error(), QNetworkReply::AuthenticationRequiredError);
        } else {
            QCOMPARE(authspy.count(), 0);

            // we cannot use a data reader here, since that connects to the readyRead signal,
            // just use readAll()

            // the only thing we check here is that the auth cache was used when using synchronous requests
            QCOMPARE(replySync->attribute(QNetworkRequest::HttpStatusCodeAttribute).toInt(), 200);
            QCOMPARE(replySync->readAll(), expectedData);
        }
    }

    // check that credentials are used from cache if the same url is requested without credentials
    {
        url.setUserInfo(QString());
        request.setUrl(url);
        request.setAttribute(
                QNetworkRequest::SynchronousRequestAttribute,
                true);

        QSignalSpy authspy(&manager, SIGNAL(authenticationRequired(QNetworkReply*,QAuthenticator*)));
        QNetworkReplyPtr replySync(manager.get(request));
        QVERIFY(replySync->isFinished()); // synchronous
        if (expectedAuth) {
            // bad credentials in a synchronous request should just fail
            QCOMPARE(replySync->error(), QNetworkReply::AuthenticationRequiredError);
        } else {
            QCOMPARE(authspy.count(), 0);

            // we cannot use a data reader here, since that connects to the readyRead signal,
            // just use readAll()

            // the only thing we check here is that the auth cache was used when using synchronous requests
            QCOMPARE(replySync->attribute(QNetworkRequest::HttpStatusCodeAttribute).toInt(), 200);
            QCOMPARE(replySync->readAll(), expectedData);
        }
    }
}

void tst_QNetworkReply::ioGetFromHttpWithAuthSynchronous()
{
    // verify that we do not enter an endless loop with synchronous calls and wrong credentials
    // the case when we succeed with the login is tested in ioGetFromHttpWithAuth()

    QNetworkRequest request(QUrl("http://" + QtNetworkSettings::serverName() + "/qtest/rfcs-auth/rfc3252.txt"));
    request.setAttribute(
            QNetworkRequest::SynchronousRequestAttribute,
            true);

    QSignalSpy authspy(&manager, SIGNAL(authenticationRequired(QNetworkReply*,QAuthenticator*)));
    QNetworkReplyPtr replySync(manager.get(request));
    QVERIFY(replySync->isFinished()); // synchronous
    QCOMPARE(replySync->error(), QNetworkReply::AuthenticationRequiredError);
    QCOMPARE(authspy.count(), 0);
    QCOMPARE(replySync->attribute(QNetworkRequest::HttpStatusCodeAttribute).toInt(), 401);
}

#ifndef QT_NO_NETWORKPROXY
void tst_QNetworkReply::ioGetFromHttpWithProxyAuth()
{
    // This test sends three requests
    // The first two in parallel
    // The third after the first two finished
    QFile reference(testDataDir + "/rfc3252.txt");
    QVERIFY(reference.open(QIODevice::ReadOnly));

    QNetworkProxy proxy(QNetworkProxy::HttpCachingProxy, QtNetworkSettings::serverName(), 3129);
    QNetworkRequest request(QUrl("http://" + QtNetworkSettings::serverName() + "/qtest/rfc3252.txt"));
    {
        manager.setProxy(proxy);
        QNetworkReplyPtr reply1(manager.get(request));
        QNetworkReplyPtr reply2(manager.get(request));
        manager.setProxy(QNetworkProxy());

        DataReader reader1(reply1);
        DataReader reader2(reply2);
        QSignalSpy finishedspy(reply1.data(), SIGNAL(finished()));

        QSignalSpy authspy(&manager, SIGNAL(proxyAuthenticationRequired(QNetworkProxy,QAuthenticator*)));
        connect(&manager, SIGNAL(proxyAuthenticationRequired(QNetworkProxy,QAuthenticator*)),
                SLOT(proxyAuthenticationRequired(QNetworkProxy,QAuthenticator*)));

        QVERIFY(waitForFinish(reply2) == Success);
        QVERIFY(waitForFinish(reply1) == Success);

        manager.disconnect(SIGNAL(proxyAuthenticationRequired(QNetworkProxy,QAuthenticator*)),
                           this, SLOT(proxyAuthenticationRequired(QNetworkProxy,QAuthenticator*)));

        QCOMPARE(reply1->attribute(QNetworkRequest::HttpStatusCodeAttribute).toInt(), 200);
        QCOMPARE(reply2->attribute(QNetworkRequest::HttpStatusCodeAttribute).toInt(), 200);
        QByteArray referenceData = reference.readAll();
        QCOMPARE(reader1.data, referenceData);
        QCOMPARE(reader2.data, referenceData);

        QCOMPARE(authspy.count(), 1);
    }

    reference.seek(0);
    // rinse and repeat:
    {
        manager.setProxy(proxy);
        QNetworkReplyPtr reply(manager.get(request));
        DataReader reader(reply);
        manager.setProxy(QNetworkProxy());

        QSignalSpy authspy(&manager, SIGNAL(proxyAuthenticationRequired(QNetworkProxy,QAuthenticator*)));
        connect(&manager, SIGNAL(proxyAuthenticationRequired(QNetworkProxy,QAuthenticator*)),
                SLOT(proxyAuthenticationRequired(QNetworkProxy,QAuthenticator*)));

        QVERIFY2(waitForFinish(reply) == Success, msgWaitForFinished(reply));

        manager.disconnect(SIGNAL(proxyAuthenticationRequired(QNetworkProxy,QAuthenticator*)),
                           this, SLOT(proxyAuthenticationRequired(QNetworkProxy,QAuthenticator*)));

        QCOMPARE(reply->attribute(QNetworkRequest::HttpStatusCodeAttribute).toInt(), 200);
        QCOMPARE(reader.data, reference.readAll());

        QCOMPARE(authspy.count(), 0);
    }

    // now check with synchronous calls:
    reference.seek(0);
    {
        request.setAttribute(
                QNetworkRequest::SynchronousRequestAttribute,
                true);

        QSignalSpy authspy(&manager, SIGNAL(proxyAuthenticationRequired(QNetworkProxy,QAuthenticator*)));
        QNetworkReplyPtr replySync(manager.get(request));
        QVERIFY(replySync->isFinished()); // synchronous
        QCOMPARE(authspy.count(), 0);

        // we cannot use a data reader here, since that connects to the readyRead signal,
        // just use readAll()

        // the only thing we check here is that the proxy auth cache was used when using synchronous requests
        QCOMPARE(replySync->attribute(QNetworkRequest::HttpStatusCodeAttribute).toInt(), 200);
        QCOMPARE(replySync->readAll(), reference.readAll());
    }
}

void tst_QNetworkReply::ioGetFromHttpWithProxyAuthSynchronous()
{
    // verify that we do not enter an endless loop with synchronous calls and wrong credentials
    // the case when we succeed with the login is tested in ioGetFromHttpWithAuth()

    QNetworkProxy proxy(QNetworkProxy::HttpCachingProxy, QtNetworkSettings::serverName(), 3129);
    QNetworkRequest request(QUrl("http://" + QtNetworkSettings::serverName() + "/qtest/rfc3252.txt"));
    manager.setProxy(proxy);
    request.setAttribute(
            QNetworkRequest::SynchronousRequestAttribute,
            true);

    QSignalSpy authspy(&manager, SIGNAL(proxyAuthenticationRequired(QNetworkProxy,QAuthenticator*)));
    QNetworkReplyPtr replySync(manager.get(request));
    manager.setProxy(QNetworkProxy()); // reset
    QVERIFY(replySync->isFinished()); // synchronous
    QCOMPARE(replySync->error(), QNetworkReply::ProxyAuthenticationRequiredError);
    QCOMPARE(authspy.count(), 0);
    QCOMPARE(replySync->attribute(QNetworkRequest::HttpStatusCodeAttribute).toInt(), 407);
}

void tst_QNetworkReply::ioGetFromHttpWithSocksProxy()
{
    // HTTP caching proxies are tested by the above function
    // test SOCKSv5 proxies too

    QFile reference(testDataDir + "/rfc3252.txt");
    QVERIFY(reference.open(QIODevice::ReadOnly));

    QNetworkProxy proxy(QNetworkProxy::Socks5Proxy, QtNetworkSettings::serverName(), 1080);
    QNetworkRequest request(QUrl("http://" + QtNetworkSettings::serverName() + "/qtest/rfc3252.txt"));
    {
        manager.setProxy(proxy);
        QNetworkReplyPtr reply(manager.get(request));
        DataReader reader(reply);
        manager.setProxy(QNetworkProxy());

        QSignalSpy authspy(&manager, SIGNAL(proxyAuthenticationRequired(QNetworkProxy,QAuthenticator*)));
        connect(&manager, SIGNAL(proxyAuthenticationRequired(QNetworkProxy,QAuthenticator*)),
                SLOT(proxyAuthenticationRequired(QNetworkProxy,QAuthenticator*)));

        QVERIFY2(waitForFinish(reply) == Success, msgWaitForFinished(reply));

        manager.disconnect(SIGNAL(proxyAuthenticationRequired(QNetworkProxy,QAuthenticator*)),
                           this, SLOT(proxyAuthenticationRequired(QNetworkProxy,QAuthenticator*)));

        QCOMPARE(reply->attribute(QNetworkRequest::HttpStatusCodeAttribute).toInt(), 200);
        QCOMPARE(reader.data, reference.readAll());

        QCOMPARE(authspy.count(), 0);
    }

    // set an invalid proxy just to make sure that we can't load
    proxy = QNetworkProxy(QNetworkProxy::Socks5Proxy, QtNetworkSettings::serverName(), 1079);
    {
        manager.setProxy(proxy);
        QNetworkReplyPtr reply(manager.get(request));
        DataReader reader(reply);
        manager.setProxy(QNetworkProxy());

        QSignalSpy authspy(&manager, SIGNAL(proxyAuthenticationRequired(QNetworkProxy,QAuthenticator*)));
        connect(&manager, SIGNAL(proxyAuthenticationRequired(QNetworkProxy,QAuthenticator*)),
                SLOT(proxyAuthenticationRequired(QNetworkProxy,QAuthenticator*)));

        QVERIFY(waitForFinish(reply) == Failure);

        manager.disconnect(SIGNAL(proxyAuthenticationRequired(QNetworkProxy,QAuthenticator*)),
                           this, SLOT(proxyAuthenticationRequired(QNetworkProxy,QAuthenticator*)));

        QVERIFY(!reply->attribute(QNetworkRequest::HttpStatusCodeAttribute).isValid());
        QVERIFY(reader.data.isEmpty());

        QVERIFY(int(reply->error()) > 0);
        QEXPECT_FAIL("", "QTcpSocket doesn't return enough information yet", Continue);
        QCOMPARE(int(reply->error()), int(QNetworkReply::ProxyConnectionRefusedError));

        QCOMPARE(authspy.count(), 0);
    }
}
#endif // !QT_NO_NETWORKPROXY

#ifndef QT_NO_SSL
void tst_QNetworkReply::ioGetFromHttpsWithSslErrors()
{
    QFile reference(testDataDir + "/rfc3252.txt");
    QVERIFY(reference.open(QIODevice::ReadOnly));

    QNetworkRequest request(QUrl("https://" + QtNetworkSettings::serverName() + "/qtest/rfc3252.txt"));
    QNetworkReplyPtr reply(manager.get(request));
    DataReader reader(reply);

    QSignalSpy sslspy(&manager, SIGNAL(sslErrors(QNetworkReply*,QList<QSslError>)));
    connect(&manager, SIGNAL(sslErrors(QNetworkReply*,QList<QSslError>)),
            SLOT(sslErrors(QNetworkReply*,QList<QSslError>)));
    connect(reply, SIGNAL(metaDataChanged()), SLOT(storeSslConfiguration()));

    QVERIFY2(waitForFinish(reply) == Success, msgWaitForFinished(reply));

    manager.disconnect(SIGNAL(sslErrors(QNetworkReply*,QList<QSslError>)),
                       this, SLOT(sslErrors(QNetworkReply*,QList<QSslError>)));

    QCOMPARE(reply->attribute(QNetworkRequest::HttpStatusCodeAttribute).toInt(), 200);
    QCOMPARE(reader.data, reference.readAll());

    QCOMPARE(sslspy.count(), 1);

    QVERIFY(!storedSslConfiguration.isNull());
    QVERIFY(!reply->sslConfiguration().isNull());
}

void tst_QNetworkReply::ioGetFromHttpsWithIgnoreSslErrors()
{
    // same as above, except that we call ignoreSslErrors and don't connect
    // to the sslErrors() signal (which is *still* emitted)

    QFile reference(testDataDir + "/rfc3252.txt");
    QVERIFY(reference.open(QIODevice::ReadOnly));

    QNetworkRequest request(QUrl("https://" + QtNetworkSettings::serverName() + "/qtest/rfc3252.txt"));

    QNetworkReplyPtr reply(manager.get(request));
    reply->ignoreSslErrors();
    DataReader reader(reply);

    QSignalSpy sslspy(&manager, SIGNAL(sslErrors(QNetworkReply*,QList<QSslError>)));
    connect(reply, SIGNAL(metaDataChanged()), SLOT(storeSslConfiguration()));

    QVERIFY2(waitForFinish(reply) == Success, msgWaitForFinished(reply));

    QCOMPARE(reply->attribute(QNetworkRequest::HttpStatusCodeAttribute).toInt(), 200);
    QCOMPARE(reader.data, reference.readAll());

    QCOMPARE(sslspy.count(), 1);

    QVERIFY(!storedSslConfiguration.isNull());
    QVERIFY(!reply->sslConfiguration().isNull());
}

void tst_QNetworkReply::ioGetFromHttpsWithSslHandshakeError()
{
    QFile reference(testDataDir + "/rfc3252.txt");
    QVERIFY(reference.open(QIODevice::ReadOnly));

    QNetworkRequest request(QUrl("https://" + QtNetworkSettings::serverName() + ":80"));

    QNetworkReplyPtr reply(manager.get(request));
    reply->ignoreSslErrors();
    DataReader reader(reply);

    QSignalSpy sslspy(&manager, SIGNAL(sslErrors(QNetworkReply*,QList<QSslError>)));
    connect(reply, SIGNAL(metaDataChanged()), SLOT(storeSslConfiguration()));

    QVERIFY(waitForFinish(reply) == Failure);

    QCOMPARE(reply->error(), QNetworkReply::SslHandshakeFailedError);
    QCOMPARE(sslspy.count(), 0);
}
#endif

void tst_QNetworkReply::ioGetFromHttpBrokenServer_data()
{
    QTest::addColumn<QByteArray>("dataToSend");
    QTest::addColumn<bool>("doDisconnect");

    QTest::newRow("no-newline") << QByteArray("Hello World") << false;

    // these are OK now, we just eat the lonely newlines
    //QTest::newRow("just-newline") << QByteArray("\r\n") << false;
    //QTest::newRow("just-2newline") << QByteArray("\r\n\r\n") << false;

    QTest::newRow("with-newlines") << QByteArray("Long first line\r\nLong second line") << false;
    QTest::newRow("with-newlines2") << QByteArray("\r\nSecond line") << false;
    QTest::newRow("with-newlines3") << QByteArray("ICY\r\nSecond line") << false;
    QTest::newRow("invalid-version") << QByteArray("HTTP/123 200 \r\n") << false;
    QTest::newRow("invalid-version2") << QByteArray("HTTP/a.\033 200 \r\n") << false;
    QTest::newRow("invalid-reply-code") << QByteArray("HTTP/1.0 fuu \r\n") << false;

    QTest::newRow("empty+disconnect") << QByteArray() << true;

    QTest::newRow("no-newline+disconnect") << QByteArray("Hello World") << true;
    QTest::newRow("just-newline+disconnect") << QByteArray("\r\n") << true;
    QTest::newRow("just-2newline+disconnect") << QByteArray("\r\n\r\n") << true;
    QTest::newRow("with-newlines+disconnect") << QByteArray("Long first line\r\nLong second line") << true;
    QTest::newRow("with-newlines2+disconnect") << QByteArray("\r\nSecond line") << true;
    QTest::newRow("with-newlines3+disconnect") << QByteArray("ICY\r\nSecond line") << true;

    QTest::newRow("invalid-version+disconnect") << QByteArray("HTTP/123 200 ") << true;
    QTest::newRow("invalid-version2+disconnect") << QByteArray("HTTP/a.\033 200 ") << true;
    QTest::newRow("invalid-reply-code+disconnect") << QByteArray("HTTP/1.0 fuu ") << true;

    QTest::newRow("immediate disconnect") << QByteArray("") << true;
    QTest::newRow("justHalfStatus+disconnect") << QByteArray("HTTP/1.1") << true;
    QTest::newRow("justStatus+disconnect") << QByteArray("HTTP/1.1 200 OK\r\n") << true;
    QTest::newRow("justStatusAndHalfHeaders+disconnect") << QByteArray("HTTP/1.1 200 OK\r\nContent-L") << true;

    QTest::newRow("halfContent+disconnect") << QByteArray("HTTP/1.1 200 OK\r\nContent-Length: 4\r\n\r\nAB") << true;

}

void tst_QNetworkReply::ioGetFromHttpBrokenServer()
{
    QFETCH(QByteArray, dataToSend);
    QFETCH(bool, doDisconnect);
    MiniHttpServer server(dataToSend);
    server.doClose = doDisconnect;

    QNetworkRequest request(QUrl("http://localhost:" + QString::number(server.serverPort())));
    QNetworkReplyPtr reply(manager.get(request));
    QSignalSpy spy(reply.data(), SIGNAL(error(QNetworkReply::NetworkError)));

    QVERIFY(waitForFinish(reply) == Failure);

    QCOMPARE(reply->url(), request.url());
    QCOMPARE(spy.count(), 1);
    QVERIFY(reply->error() != QNetworkReply::NoError);
}

void tst_QNetworkReply::ioGetFromHttpStatus100_data()
{
    QTest::addColumn<QByteArray>("dataToSend");
    QTest::addColumn<int>("statusCode");
    QTest::newRow("normal") << QByteArray("HTTP/1.1 100 Continue\r\n\r\nHTTP/1.1 200 OK\r\nContent-Length: 0\r\n\r\n") << 200;
    QTest::newRow("minimal") << QByteArray("HTTP/1.1 100 Continue\n\nHTTP/1.1 200 OK\r\nContent-Length: 0\r\n\r\n") << 200;
    QTest::newRow("minimal2") << QByteArray("HTTP/1.1 100 Continue\n\nHTTP/1.0 200 OK\r\n\r\n") << 200;
    QTest::newRow("minimal3") << QByteArray("HTTP/1.1 100 Continue\n\nHTTP/1.0 200 OK\n\n") << 200;
    QTest::newRow("minimal+404") << QByteArray("HTTP/1.1 100 Continue\n\nHTTP/1.0 204 No Content\r\n\r\n") << 204;
    QTest::newRow("with_headers") << QByteArray("HTTP/1.1 100 Continue\r\nBla: x\r\n\r\nHTTP/1.1 200 OK\r\nContent-Length: 0\r\n\r\n") << 200;
    QTest::newRow("with_headers2") << QByteArray("HTTP/1.1 100 Continue\nBla: x\n\nHTTP/1.1 200 OK\r\nContent-Length: 0\r\n\r\n") << 200;
}

void tst_QNetworkReply::ioGetFromHttpStatus100()
{
    QFETCH(QByteArray, dataToSend);
    QFETCH(int, statusCode);
    MiniHttpServer server(dataToSend);
    server.doClose = true;

    QNetworkRequest request(QUrl("http://localhost:" + QString::number(server.serverPort())));
    QNetworkReplyPtr reply(manager.get(request));

    QVERIFY2(waitForFinish(reply) == Success, msgWaitForFinished(reply));

    QCOMPARE(reply->url(), request.url());
    QCOMPARE(reply->error(), QNetworkReply::NoError);
    QCOMPARE(reply->attribute(QNetworkRequest::HttpStatusCodeAttribute).toInt(), statusCode);
    QVERIFY(reply->rawHeader("bla").isNull());
}

void tst_QNetworkReply::ioGetFromHttpNoHeaders_data()
{
    QTest::addColumn<QByteArray>("dataToSend");
    QTest::newRow("justStatus+noheaders+disconnect") << QByteArray("HTTP/1.0 200 OK\r\n\r\n");
}

void tst_QNetworkReply::ioGetFromHttpNoHeaders()
{
    QFETCH(QByteArray, dataToSend);
    MiniHttpServer server(dataToSend);
    server.doClose = true;

    QNetworkRequest request(QUrl("http://localhost:" + QString::number(server.serverPort())));
    QNetworkReplyPtr reply(manager.get(request));

    QVERIFY2(waitForFinish(reply) == Success, msgWaitForFinished(reply));

    QCOMPARE(reply->url(), request.url());
    QCOMPARE(reply->error(), QNetworkReply::NoError);
    QCOMPARE(reply->attribute(QNetworkRequest::HttpStatusCodeAttribute).toInt(), 200);
}

void tst_QNetworkReply::ioGetFromHttpWithCache_data()
{
    qRegisterMetaType<MyMemoryCache::CachedContent>();
    QTest::addColumn<QByteArray>("dataToSend");
    QTest::addColumn<QString>("body");
    QTest::addColumn<MyMemoryCache::CachedContent>("cachedReply");
    QTest::addColumn<int>("cacheMode");
    QTest::addColumn<QStringList>("extraHttpHeaders");
    QTest::addColumn<bool>("loadedFromCache");
    QTest::addColumn<bool>("networkUsed");

    QByteArray reply200 =
            "HTTP/1.0 200\r\n"
            "Connection: keep-alive\r\n"
            "Content-Type: text/plain\r\n"
            "Cache-control: no-cache\r\n"
            "Content-length: 8\r\n"
            "\r\n"
            "Reloaded";
    QByteArray reply304 =
            "HTTP/1.0 304 Use Cache\r\n"
            "Connection: keep-alive\r\n"
            "\r\n";

    QTest::newRow("not-cached,always-network")
            << reply200 << "Reloaded" << MyMemoryCache::CachedContent() << int(QNetworkRequest::AlwaysNetwork) << QStringList() << false << true;
    QTest::newRow("not-cached,prefer-network")
            << reply200 << "Reloaded" << MyMemoryCache::CachedContent() << int(QNetworkRequest::PreferNetwork) << QStringList() << false << true;
    QTest::newRow("not-cached,prefer-cache")
            << reply200 << "Reloaded" << MyMemoryCache::CachedContent() << int(QNetworkRequest::PreferCache) << QStringList() << false << true;

    QDateTime present = QDateTime::currentDateTime().toUTC();
    QDateTime past = present.addSecs(-3600);
    QDateTime future = present.addSecs(3600);
    static const char dateFormat[] = "ddd, dd MMM yyyy hh:mm:ss 'GMT'";

    QNetworkCacheMetaData::RawHeaderList rawHeaders;
    MyMemoryCache::CachedContent content;
    content.second = "Not-reloaded";
    content.first.setLastModified(past);

    //
    // Set to expired
    //
    rawHeaders.clear();
    rawHeaders << QNetworkCacheMetaData::RawHeader("Date", QLocale::c().toString(past, dateFormat).toLatin1())
            << QNetworkCacheMetaData::RawHeader("Cache-control", "max-age=0"); // isn't used in cache loading
    content.first.setRawHeaders(rawHeaders);
    content.first.setLastModified(past);
    content.first.setExpirationDate(past);

    QTest::newRow("expired,200,prefer-network")
            << reply200 << "Reloaded" << content << int(QNetworkRequest::PreferNetwork) << QStringList() << false << true;
    QTest::newRow("expired,200,prefer-cache")
            << reply200 << "Reloaded" << content << int(QNetworkRequest::PreferCache) << QStringList() << false << true;

    QTest::newRow("expired,304,prefer-network")
            << reply304 << "Not-reloaded" << content << int(QNetworkRequest::PreferNetwork) << QStringList() << true << true;
    QTest::newRow("expired,304,prefer-cache")
            << reply304 << "Not-reloaded" << content << int(QNetworkRequest::PreferCache) << QStringList() << true << true;

    //
    // Set to not-expired
    //
    rawHeaders.clear();
    rawHeaders << QNetworkCacheMetaData::RawHeader("Date", QLocale::c().toString(past, dateFormat).toLatin1())
            << QNetworkCacheMetaData::RawHeader("Cache-control", "max-age=7200"); // isn't used in cache loading
    content.first.setRawHeaders(rawHeaders);
    content.first.setExpirationDate(future);

    QTest::newRow("not-expired,200,always-network")
            << reply200 << "Reloaded" << content << int(QNetworkRequest::AlwaysNetwork) << QStringList() << false << true;
    QTest::newRow("not-expired,200,prefer-network")
            << reply200 << "Not-reloaded" << content << int(QNetworkRequest::PreferNetwork) << QStringList() << true << false;
    QTest::newRow("not-expired,200,prefer-cache")
            << reply200 << "Not-reloaded" << content << int(QNetworkRequest::PreferCache) << QStringList() << true << false;
    QTest::newRow("not-expired,200,always-cache")
            << reply200 << "Not-reloaded" << content << int(QNetworkRequest::AlwaysCache) << QStringList() << true << false;

    QTest::newRow("not-expired,304,prefer-network")
            << reply304 << "Not-reloaded" << content << int(QNetworkRequest::PreferNetwork) << QStringList() << true << false;
    QTest::newRow("not-expired,304,prefer-cache")
            << reply304 << "Not-reloaded" << content << int(QNetworkRequest::PreferCache) << QStringList() << true << false;
    QTest::newRow("not-expired,304,always-cache")
            << reply304 << "Not-reloaded" << content << int(QNetworkRequest::AlwaysCache) << QStringList() << true << false;

    //
    // Set must-revalidate now
    //
    rawHeaders.clear();
    rawHeaders << QNetworkCacheMetaData::RawHeader("Date", QLocale::c().toString(past, dateFormat).toLatin1())
            << QNetworkCacheMetaData::RawHeader("Cache-control", "max-age=7200, must-revalidate"); // must-revalidate is used
    content.first.setRawHeaders(rawHeaders);

    QTest::newRow("must-revalidate,200,always-network")
            << reply200 << "Reloaded" << content << int(QNetworkRequest::AlwaysNetwork) << QStringList() << false << true;
    QTest::newRow("must-revalidate,200,prefer-network")
            << reply200 << "Reloaded" << content << int(QNetworkRequest::PreferNetwork) << QStringList() << false << true;
    QTest::newRow("must-revalidate,200,prefer-cache")
            << reply200 << "Reloaded" << content << int(QNetworkRequest::PreferCache) << QStringList() << false << true;
    QTest::newRow("must-revalidate,200,always-cache")
            << reply200 << "" << content << int(QNetworkRequest::AlwaysCache) << QStringList() << false << false;

    QTest::newRow("must-revalidate,304,prefer-network")
            << reply304 << "Not-reloaded" << content << int(QNetworkRequest::PreferNetwork) << QStringList() << true << true;
    QTest::newRow("must-revalidate,304,prefer-cache")
            << reply304 << "Not-reloaded" << content << int(QNetworkRequest::PreferCache) << QStringList() << true << true;
    QTest::newRow("must-revalidate,304,always-cache")
            << reply304 << "" << content << int(QNetworkRequest::AlwaysCache) << QStringList() << false << false;

    //
    // Partial content
    //
    rawHeaders.clear();
    rawHeaders << QNetworkCacheMetaData::RawHeader("Date", QLocale::c().toString(past, dateFormat).toLatin1())
            << QNetworkCacheMetaData::RawHeader("Cache-control", "max-age=7200"); // isn't used in cache loading
    content.first.setRawHeaders(rawHeaders);
    content.first.setExpirationDate(future);

    QByteArray reply206 =
            "HTTP/1.0 206\r\n"
            "Connection: keep-alive\r\n"
            "Content-Type: text/plain\r\n"
            "Cache-control: no-cache\r\n"
            "Content-Range: bytes 2-6/8\r\n"
            "Content-length: 4\r\n"
            "\r\n"
            "load";

    QTest::newRow("partial,dontuse-cache")
            << reply206 << "load" << content << int(QNetworkRequest::PreferCache) << (QStringList() << "Range" << "bytes=2-6") << false << true;
}

void tst_QNetworkReply::ioGetFromHttpWithCache()
{
    QFETCH(QByteArray, dataToSend);
    MiniHttpServer server(dataToSend);
    server.doClose = false;

    MyMemoryCache *memoryCache = new MyMemoryCache(&manager);
    manager.setCache(memoryCache);

    QFETCH(MyMemoryCache::CachedContent, cachedReply);
    QUrl url = "http://localhost:" + QString::number(server.serverPort());
    cachedReply.first.setUrl(url);
    if (!cachedReply.second.isNull())
        memoryCache->cache.insert(url.toEncoded(), cachedReply);

    QFETCH(int, cacheMode);
    QNetworkRequest request(url);
    request.setAttribute(QNetworkRequest::CacheLoadControlAttribute, cacheMode);
    request.setAttribute(QNetworkRequest::CacheSaveControlAttribute, false);

    QFETCH(QStringList, extraHttpHeaders);
    QStringListIterator it(extraHttpHeaders);
    while (it.hasNext()) {
        QString header = it.next();
        QString value = it.next();
        request.setRawHeader(header.toLatin1(), value.toLatin1()); // To latin1? Deal with it!
    }

    QNetworkReplyPtr reply(manager.get(request));

    QVERIFY(waitForFinish(reply) != Timeout);

    QTEST(reply->attribute(QNetworkRequest::SourceIsFromCacheAttribute).toBool(), "loadedFromCache");
    QTEST(server.totalConnections > 0, "networkUsed");
    QFETCH(QString, body);
    QCOMPARE(reply->readAll().constData(), qPrintable(body));
}

#ifndef QT_NO_NETWORKPROXY
void tst_QNetworkReply::ioGetWithManyProxies_data()
{
    QTest::addColumn<QList<QNetworkProxy> >("proxyList");
    QTest::addColumn<QNetworkProxy>("proxyUsed");
    QTest::addColumn<QString>("url");
    QTest::addColumn<QNetworkReply::NetworkError>("expectedError");

    QList<QNetworkProxy> proxyList;

    // All of the other functions test DefaultProxy
    // So let's test something else

    // Simple tests that work:

    // HTTP request with HTTP caching proxy
    proxyList << QNetworkProxy(QNetworkProxy::HttpCachingProxy, QtNetworkSettings::serverName(), 3129);
    QTest::newRow("http-on-http")
        << proxyList << proxyList.at(0)
        << "http://" + QtNetworkSettings::serverName() + "/qtest/rfc3252.txt"
        << QNetworkReply::NoError;

    // HTTP request with HTTP transparent proxy
    proxyList.clear();
    proxyList << QNetworkProxy(QNetworkProxy::HttpProxy, QtNetworkSettings::serverName(), 3129);
    QTest::newRow("http-on-http2")
        << proxyList << proxyList.at(0)
        << "http://" + QtNetworkSettings::serverName() + "/qtest/rfc3252.txt"
        << QNetworkReply::NoError;

    // HTTP request with SOCKS transparent proxy
    proxyList.clear();
    proxyList << QNetworkProxy(QNetworkProxy::Socks5Proxy, QtNetworkSettings::serverName(), 1081);
    QTest::newRow("http-on-socks")
        << proxyList << proxyList.at(0)
        << "http://" + QtNetworkSettings::serverName() + "/qtest/rfc3252.txt"
        << QNetworkReply::NoError;

    // FTP request with FTP caching proxy
    proxyList.clear();
    proxyList << QNetworkProxy(QNetworkProxy::FtpCachingProxy, QtNetworkSettings::serverName(), 2121);
    QTest::newRow("ftp-on-ftp")
        << proxyList << proxyList.at(0)
        << "ftp://" + QtNetworkSettings::serverName() + "/qtest/rfc3252.txt"
        << QNetworkReply::NoError;

    // The following test doesn't work because QFtp is too limited
    // It can only talk to its own kind of proxies

    // FTP request with SOCKSv5 transparent proxy
    proxyList.clear();
    proxyList << QNetworkProxy(QNetworkProxy::Socks5Proxy, QtNetworkSettings::serverName(), 1081);
    QTest::newRow("ftp-on-socks")
        << proxyList << proxyList.at(0)
        << "ftp://" + QtNetworkSettings::serverName() + "/qtest/rfc3252.txt"
        << QNetworkReply::NoError;

#ifndef QT_NO_SSL
    // HTTPS with HTTP transparent proxy
    proxyList.clear();
    proxyList << QNetworkProxy(QNetworkProxy::HttpProxy, QtNetworkSettings::serverName(), 3129);
    QTest::newRow("https-on-http")
        << proxyList << proxyList.at(0)
        << "https://" + QtNetworkSettings::serverName() + "/qtest/rfc3252.txt"
        << QNetworkReply::NoError;

    // HTTPS request with SOCKS transparent proxy
    proxyList.clear();
    proxyList << QNetworkProxy(QNetworkProxy::Socks5Proxy, QtNetworkSettings::serverName(), 1081);
    QTest::newRow("https-on-socks")
        << proxyList << proxyList.at(0)
        << "https://" + QtNetworkSettings::serverName() + "/qtest/rfc3252.txt"
        << QNetworkReply::NoError;
#endif

    // Tests that fail:

    // HTTP request with FTP caching proxy
    proxyList.clear();
    proxyList << QNetworkProxy(QNetworkProxy::FtpCachingProxy, QtNetworkSettings::serverName(), 2121);
    QTest::newRow("http-on-ftp")
        << proxyList << QNetworkProxy()
        << "http://" + QtNetworkSettings::serverName() + "/qtest/rfc3252.txt"
        << QNetworkReply::ProxyNotFoundError;

    // FTP request with HTTP caching proxy
    proxyList.clear();
    proxyList << QNetworkProxy(QNetworkProxy::HttpCachingProxy, QtNetworkSettings::serverName(), 3129);
    QTest::newRow("ftp-on-http")
        << proxyList << QNetworkProxy()
        << "ftp://" + QtNetworkSettings::serverName() + "/qtest/rfc3252.txt"
        << QNetworkReply::ProxyNotFoundError;

    // FTP request with HTTP caching proxies
    proxyList.clear();
    proxyList << QNetworkProxy(QNetworkProxy::HttpCachingProxy, QtNetworkSettings::serverName(), 3129)
              << QNetworkProxy(QNetworkProxy::HttpCachingProxy, QtNetworkSettings::serverName(), 3130);
    QTest::newRow("ftp-on-multiple-http")
        << proxyList << QNetworkProxy()
        << "ftp://" + QtNetworkSettings::serverName() + "/qtest/rfc3252.txt"
        << QNetworkReply::ProxyNotFoundError;

#ifndef QT_NO_SSL
    // HTTPS with HTTP caching proxy
    proxyList.clear();
    proxyList << QNetworkProxy(QNetworkProxy::HttpCachingProxy, QtNetworkSettings::serverName(), 3129);
    QTest::newRow("https-on-httptransparent")
        << proxyList << QNetworkProxy()
        << "https://" + QtNetworkSettings::serverName() + "/qtest/rfc3252.txt"
        << QNetworkReply::ProxyNotFoundError;

    // HTTPS with FTP caching proxy
    proxyList.clear();
    proxyList << QNetworkProxy(QNetworkProxy::FtpCachingProxy, QtNetworkSettings::serverName(), 2121);
    QTest::newRow("https-on-ftp")
        << proxyList << QNetworkProxy()
        << "https://" + QtNetworkSettings::serverName() + "/qtest/rfc3252.txt"
        << QNetworkReply::ProxyNotFoundError;
#endif

    // Complex requests:

    // HTTP request with more than one HTTP proxy
    proxyList.clear();
    proxyList << QNetworkProxy(QNetworkProxy::HttpCachingProxy, QtNetworkSettings::serverName(), 3129)
              << QNetworkProxy(QNetworkProxy::HttpCachingProxy, QtNetworkSettings::serverName(), 3130);
    QTest::newRow("http-on-multiple-http")
        << proxyList << proxyList.at(0)
        << "http://" + QtNetworkSettings::serverName() + "/qtest/rfc3252.txt"
        << QNetworkReply::NoError;

    // HTTP request with HTTP + SOCKS
    proxyList.clear();
    proxyList << QNetworkProxy(QNetworkProxy::HttpCachingProxy, QtNetworkSettings::serverName(), 3129)
              << QNetworkProxy(QNetworkProxy::Socks5Proxy, QtNetworkSettings::serverName(), 1081);
    QTest::newRow("http-on-http+socks")
        << proxyList << proxyList.at(0)
        << "http://" + QtNetworkSettings::serverName() + "/qtest/rfc3252.txt"
        << QNetworkReply::NoError;

    // HTTP request with FTP + HTTP + SOCKS
    proxyList.clear();
    proxyList << QNetworkProxy(QNetworkProxy::FtpCachingProxy, QtNetworkSettings::serverName(), 2121)
              << QNetworkProxy(QNetworkProxy::HttpCachingProxy, QtNetworkSettings::serverName(), 3129)
              << QNetworkProxy(QNetworkProxy::Socks5Proxy, QtNetworkSettings::serverName(), 1081);
    QTest::newRow("http-on-ftp+http+socks")
        << proxyList << proxyList.at(1) // second proxy should be used
        << "http://" + QtNetworkSettings::serverName() + "/qtest/rfc3252.txt"
        << QNetworkReply::NoError;

    // HTTP request with NoProxy + HTTP
    proxyList.clear();
    proxyList << QNetworkProxy(QNetworkProxy::NoProxy)
              << QNetworkProxy(QNetworkProxy::HttpCachingProxy, QtNetworkSettings::serverName(), 3129);
    QTest::newRow("http-on-noproxy+http")
        << proxyList << proxyList.at(0)
        << "http://" + QtNetworkSettings::serverName() + "/qtest/rfc3252.txt"
        << QNetworkReply::NoError;

    // HTTP request with FTP + NoProxy
    proxyList.clear();
    proxyList << QNetworkProxy(QNetworkProxy::FtpCachingProxy, QtNetworkSettings::serverName(), 2121)
              << QNetworkProxy(QNetworkProxy::NoProxy);
    QTest::newRow("http-on-ftp+noproxy")
        << proxyList << proxyList.at(1) // second proxy should be used
        << "http://" + QtNetworkSettings::serverName() + "/qtest/rfc3252.txt"
        << QNetworkReply::NoError;

    // FTP request with HTTP Caching + FTP
    proxyList.clear();
    proxyList << QNetworkProxy(QNetworkProxy::HttpCachingProxy, QtNetworkSettings::serverName(), 3129)
              << QNetworkProxy(QNetworkProxy::FtpCachingProxy, QtNetworkSettings::serverName(), 2121);
    QTest::newRow("ftp-on-http+ftp")
        << proxyList << proxyList.at(1) // second proxy should be used
        << "ftp://" + QtNetworkSettings::serverName() + "/qtest/rfc3252.txt"
        << QNetworkReply::NoError;

#ifndef QT_NO_SSL
    // HTTPS request with HTTP Caching + HTTP transparent
    proxyList.clear();
    proxyList << QNetworkProxy(QNetworkProxy::HttpCachingProxy, QtNetworkSettings::serverName(), 3129)
              << QNetworkProxy(QNetworkProxy::HttpProxy, QtNetworkSettings::serverName(), 3129);
    QTest::newRow("https-on-httpcaching+http")
        << proxyList << proxyList.at(1) // second proxy should be used
        << "https://" + QtNetworkSettings::serverName() + "/qtest/rfc3252.txt"
        << QNetworkReply::NoError;

    // HTTPS request with FTP + HTTP C + HTTP T
    proxyList.clear();
    proxyList << QNetworkProxy(QNetworkProxy::FtpCachingProxy, QtNetworkSettings::serverName(), 2121)
              << QNetworkProxy(QNetworkProxy::HttpCachingProxy, QtNetworkSettings::serverName(), 3129)
              << QNetworkProxy(QNetworkProxy::HttpProxy, QtNetworkSettings::serverName(), 3129);
    QTest::newRow("https-on-ftp+httpcaching+http")
        << proxyList << proxyList.at(2) // skip the first two
        << "https://" + QtNetworkSettings::serverName() + "/qtest/rfc3252.txt"
        << QNetworkReply::NoError;
#endif
}

void tst_QNetworkReply::ioGetWithManyProxies()
{
    // Test proxy factories

    QFile reference(testDataDir + "/rfc3252.txt");
    QVERIFY(reference.open(QIODevice::ReadOnly));

    // set the proxy factory:
    QFETCH(QList<QNetworkProxy>, proxyList);
    MyProxyFactory *proxyFactory = new MyProxyFactory;
    proxyFactory->toReturn = proxyList;
    manager.setProxyFactory(proxyFactory);

    QFETCH(QString, url);
    QUrl theUrl(url);
    QNetworkRequest request(theUrl);
    QNetworkReplyPtr reply(manager.get(request));
    DataReader reader(reply);

    QSignalSpy authspy(&manager, SIGNAL(proxyAuthenticationRequired(QNetworkProxy,QAuthenticator*)));
    connect(&manager, SIGNAL(proxyAuthenticationRequired(QNetworkProxy,QAuthenticator*)),
            SLOT(proxyAuthenticationRequired(QNetworkProxy,QAuthenticator*)));
#ifndef QT_NO_SSL
    connect(&manager, SIGNAL(sslErrors(QNetworkReply*,QList<QSslError>)),
            SLOT(sslErrors(QNetworkReply*,QList<QSslError>)));
#endif

    QVERIFY(waitForFinish(reply) != Timeout);

    manager.disconnect(SIGNAL(proxyAuthenticationRequired(QNetworkProxy,QAuthenticator*)),
                       this, SLOT(proxyAuthenticationRequired(QNetworkProxy,QAuthenticator*)));
#ifndef QT_NO_SSL
    manager.disconnect(SIGNAL(sslErrors(QNetworkReply*,QList<QSslError>)),
                       this, SLOT(sslErrors(QNetworkReply*,QList<QSslError>)));
#endif

    QFETCH(QNetworkReply::NetworkError, expectedError);
    QEXPECT_FAIL("ftp-on-socks", "QFtp is too limited and won't accept non-FTP proxies", Abort);
    QCOMPARE(reply->error(), expectedError);

    // Verify that the factory was called properly
    QCOMPARE(proxyFactory->callCount, 1);
    QCOMPARE(proxyFactory->lastQuery, QNetworkProxyQuery(theUrl));

    if (expectedError == QNetworkReply::NoError) {
        // request succeeded
        QCOMPARE(reader.data, reference.readAll());

        // now verify that the proxies worked:
        QFETCH(QNetworkProxy, proxyUsed);
        if (proxyUsed.type() == QNetworkProxy::NoProxy) {
            QCOMPARE(authspy.count(), 0);
        } else {
            if (QByteArray(QTest::currentDataTag()).startsWith("ftp-"))
                return;         // No authentication with current FTP or with FTP proxies
            QCOMPARE(authspy.count(), 1);
            QCOMPARE(qvariant_cast<QNetworkProxy>(authspy.at(0).at(0)), proxyUsed);
        }
    } else {
        // request failed
        QCOMPARE(authspy.count(), 0);
    }
}
#endif // !QT_NO_NETWORKPROXY

void tst_QNetworkReply::ioPutToFileFromFile_data()
{
    QTest::addColumn<QString>("fileName");

    QTest::newRow("empty") << (testDataDir + "/empty");
    QTest::newRow("real-file") << (testDataDir + "/rfc3252.txt");
    QTest::newRow("resource") << ":/resource";
    QTest::newRow("search-path") << "testdata:/rfc3252.txt";
}

void tst_QNetworkReply::ioPutToFileFromFile()
{
    QFETCH(QString, fileName);
    QFile sourceFile(fileName);
    QFile targetFile(testFileName);

    QVERIFY(sourceFile.open(QIODevice::ReadOnly));

    QUrl url = QUrl::fromLocalFile(targetFile.fileName());
    QNetworkRequest request(url);
    QNetworkReplyPtr reply(manager.put(request, &sourceFile));

    QVERIFY2(waitForFinish(reply) == Success, msgWaitForFinished(reply));

    QCOMPARE(reply->url(), url);
    QCOMPARE(reply->error(), QNetworkReply::NoError);
    QCOMPARE(reply->header(QNetworkRequest::ContentLengthHeader).toLongLong(), Q_INT64_C(0));
    QVERIFY(reply->readAll().isEmpty());

    QVERIFY(sourceFile.atEnd());
    sourceFile.seek(0);         // reset it to the beginning

    QVERIFY(targetFile.open(QIODevice::ReadOnly));
    QCOMPARE(targetFile.size(), sourceFile.size());
    QCOMPARE(targetFile.readAll(), sourceFile.readAll());
}

void tst_QNetworkReply::ioPutToFileFromSocket_data()
{
    putToFile_data();
}

void tst_QNetworkReply::ioPutToFileFromSocket()
{
    QFile file(testFileName);

    QUrl url = QUrl::fromLocalFile(file.fileName());
    QNetworkRequest request(url);

    QFETCH(QByteArray, data);
    SocketPair socketpair;
    QTRY_VERIFY(socketpair.create()); //QTRY_VERIFY as a workaround for QTBUG-24451

    socketpair.endPoints[0]->write(data);
    QNetworkReplyPtr reply(manager.put(QNetworkRequest(url), socketpair.endPoints[1]));
    socketpair.endPoints[0]->close();

    QVERIFY2(waitForFinish(reply) == Success, msgWaitForFinished(reply));
    QCOMPARE(reply->error(), QNetworkReply::NoError);

    QCOMPARE(reply->url(), url);
    QCOMPARE(reply->error(), QNetworkReply::NoError);
    QCOMPARE(reply->header(QNetworkRequest::ContentLengthHeader).toLongLong(), Q_INT64_C(0));
    QVERIFY(reply->readAll().isEmpty());

    QVERIFY(file.open(QIODevice::ReadOnly));
    QCOMPARE(file.size(), qint64(data.size()));
    QByteArray contents = file.readAll();
    QCOMPARE(contents, data);
}

void tst_QNetworkReply::ioPutToFileFromLocalSocket_data()
{
    putToFile_data();
}

void tst_QNetworkReply::ioPutToFileFromLocalSocket()
{
    QString socketname = "networkreplytest";
    QLocalServer server;
    if (!server.listen(socketname)) {
        QLocalServer::removeServer(socketname);
        QVERIFY(server.listen(socketname));
    }
    QLocalSocket active;
    active.connectToServer(socketname);
    QVERIFY2(server.waitForNewConnection(10), server.errorString().toLatin1().constData());
    QVERIFY2(active.waitForConnected(10), active.errorString().toLatin1().constData());
    QVERIFY2(server.hasPendingConnections(), server.errorString().toLatin1().constData());
    QLocalSocket *passive = server.nextPendingConnection();

    QFile file(testFileName);
    QUrl url = QUrl::fromLocalFile(file.fileName());
    QNetworkRequest request(url);

    QFETCH(QByteArray, data);
    active.write(data);
    active.close();
    QNetworkReplyPtr reply(manager.put(QNetworkRequest(url), passive));
    passive->setParent(reply.data());

#ifdef Q_OS_WIN
    if (!data.isEmpty())
        QEXPECT_FAIL("", "QTBUG-18385", Abort);
#endif
    QVERIFY2(waitForFinish(reply) == Success, msgWaitForFinished(reply));
    QCOMPARE(reply->error(), QNetworkReply::NoError);

    QCOMPARE(reply->url(), url);
    QCOMPARE(reply->error(), QNetworkReply::NoError);
    QCOMPARE(reply->header(QNetworkRequest::ContentLengthHeader).toLongLong(), Q_INT64_C(0));
    QVERIFY(reply->readAll().isEmpty());

    QVERIFY(file.open(QIODevice::ReadOnly));
    QCOMPARE(file.size(), qint64(data.size()));
    QByteArray contents = file.readAll();
    QCOMPARE(contents, data);
}

// Currently no stdin/out supported for Windows CE.
void tst_QNetworkReply::ioPutToFileFromProcess_data()
{
#ifndef QT_NO_PROCESS
    putToFile_data();
#endif
}

void tst_QNetworkReply::ioPutToFileFromProcess()
{
#ifdef QT_NO_PROCESS
    QSKIP("No qprocess support", SkipAll);
#else

#if defined(Q_OS_WINCE)
    QSKIP("Currently no stdin/out supported for Windows CE");
#else
#ifdef Q_OS_WIN
    if (qstrcmp(QTest::currentDataTag(), "small") == 0)
        QSKIP("When passing a CR-LF-LF sequence through Windows stdio, it gets converted, "
              "so this test fails. Disabled on Windows");
#endif

    QFile file(testFileName);

    QUrl url = QUrl::fromLocalFile(file.fileName());
    QNetworkRequest request(url);

    QFETCH(QByteArray, data);
    QProcess process;
    QString echoExe = echoProcessDir + "/echo";
    process.start(echoExe, QStringList("all"));
    QVERIFY2(process.waitForStarted(), qPrintable(
        QString::fromLatin1("Could not start %1: %2").arg(echoExe, process.errorString())));
    process.write(data);
    process.closeWriteChannel();

    QNetworkReplyPtr reply(manager.put(QNetworkRequest(url), &process));

    QVERIFY2(waitForFinish(reply) == Success, msgWaitForFinished(reply));

    QCOMPARE(reply->url(), url);
    QCOMPARE(reply->error(), QNetworkReply::NoError);
    QCOMPARE(reply->header(QNetworkRequest::ContentLengthHeader).toLongLong(), Q_INT64_C(0));
    QVERIFY(reply->readAll().isEmpty());

    QVERIFY(file.open(QIODevice::ReadOnly));
    QCOMPARE(file.size(), qint64(data.size()));
    QByteArray contents = file.readAll();
    QCOMPARE(contents, data);
#endif

#endif // QT_NO_PROCESS
}

void tst_QNetworkReply::ioPutToFtpFromFile_data()
{
    ioPutToFileFromFile_data();
}

void tst_QNetworkReply::ioPutToFtpFromFile()
{
    QFETCH(QString, fileName);
    QFile sourceFile(fileName);
    QVERIFY(sourceFile.open(QIODevice::ReadOnly));

    QUrl url("ftp://" + QtNetworkSettings::serverName());
    url.setPath(QString("/qtest/upload/qnetworkaccess-ioPutToFtpFromFile-%1-%2")
                .arg(QTest::currentDataTag())
                .arg(uniqueExtension));

    QNetworkRequest request(url);
    QNetworkReplyPtr reply(manager.put(request, &sourceFile));

    QVERIFY2(waitForFinish(reply) == Success, msgWaitForFinished(reply));

    QCOMPARE(reply->url(), url);
    QCOMPARE(reply->error(), QNetworkReply::NoError);
    QCOMPARE(reply->header(QNetworkRequest::ContentLengthHeader).toLongLong(), Q_INT64_C(0));
    QVERIFY(reply->readAll().isEmpty());

    QVERIFY(sourceFile.atEnd());
    sourceFile.seek(0);         // reset it to the beginning

    // download the file again from FTP to make sure it was uploaded
    // correctly
    QNetworkAccessManager qnam;
    QNetworkRequest req(url);
    QNetworkReply *r = qnam.get(req);

    QObject::connect(r, SIGNAL(finished()), &QTestEventLoop::instance(), SLOT(exitLoop()));
    QTestEventLoop::instance().enterLoop(3);
    QObject::disconnect(r, SIGNAL(finished()), &QTestEventLoop::instance(), SLOT(exitLoop()));

    QByteArray uploaded = r->readAll();
    QCOMPARE(qint64(uploaded.size()), sourceFile.size());
    QCOMPARE(uploaded, sourceFile.readAll());

    r->close();
    QObject::connect(r, SIGNAL(finished()), &QTestEventLoop::instance(), SLOT(exitLoop()));
    QTestEventLoop::instance().enterLoop(10);
    QObject::disconnect(r, SIGNAL(finished()), &QTestEventLoop::instance(), SLOT(exitLoop()));
}

void tst_QNetworkReply::ioPutToHttpFromFile_data()
{
    ioPutToFileFromFile_data();
}

void tst_QNetworkReply::ioPutToHttpFromFile()
{
    QFETCH(QString, fileName);
    QFile sourceFile(fileName);
    QVERIFY(sourceFile.open(QIODevice::ReadOnly));

    QUrl url("http://" + QtNetworkSettings::serverName());
    url.setPath(QString("/dav/qnetworkaccess-ioPutToHttpFromFile-%1-%2")
                .arg(QTest::currentDataTag())
                .arg(uniqueExtension));

    QNetworkRequest request(url);
    QNetworkReplyPtr reply(manager.put(request, &sourceFile));

    QVERIFY2(waitForFinish(reply) == Success, msgWaitForFinished(reply));

    QCOMPARE(reply->url(), url);
    QCOMPARE(reply->error(), QNetworkReply::NoError);

    // verify that the HTTP status code is 201 Created
    QCOMPARE(reply->attribute(QNetworkRequest::HttpStatusCodeAttribute).toInt(), 201);

    QVERIFY(sourceFile.atEnd());
    sourceFile.seek(0);         // reset it to the beginning

    // download the file again from HTTP to make sure it was uploaded
    // correctly
    reply.reset(manager.get(request));

    QVERIFY2(waitForFinish(reply) == Success, msgWaitForFinished(reply));

    QCOMPARE(reply->url(), url);
    QCOMPARE(reply->error(), QNetworkReply::NoError);
    QCOMPARE(reply->attribute(QNetworkRequest::HttpStatusCodeAttribute).toInt(), 200); // 200 Ok

    QCOMPARE(reply->readAll(), sourceFile.readAll());
}

void tst_QNetworkReply::ioPostToHttpFromFile_data()
{
    ioPutToFileFromFile_data();
}

void tst_QNetworkReply::ioPostToHttpFromFile()
{
    QFETCH(QString, fileName);
    QFile sourceFile(fileName);
    QVERIFY(sourceFile.open(QIODevice::ReadOnly));

    QUrl url("http://" + QtNetworkSettings::serverName() + "/qtest/cgi-bin/md5sum.cgi");
    QNetworkRequest request(url);
    request.setRawHeader("Content-Type", "application/octet-stream");

    QNetworkReplyPtr reply(manager.post(request, &sourceFile));

    QVERIFY2(waitForFinish(reply) == Success, msgWaitForFinished(reply));

    QCOMPARE(reply->url(), url);
    QCOMPARE(reply->error(), QNetworkReply::NoError);

    // verify that the HTTP status code is 200 Ok
    QCOMPARE(reply->attribute(QNetworkRequest::HttpStatusCodeAttribute).toInt(), 200);

    QVERIFY(sourceFile.atEnd());
    sourceFile.seek(0);         // reset it to the beginning

    QCOMPARE(reply->readAll().trimmed(), md5sum(sourceFile.readAll()).toHex());
}

#ifndef QT_NO_NETWORKPROXY
void tst_QNetworkReply::ioPostToHttpFromSocket_data()
{
    QTest::addColumn<QByteArray>("data");
    QTest::addColumn<QByteArray>("md5sum");
    QTest::addColumn<QUrl>("url");
    QTest::addColumn<QNetworkProxy>("proxy");
    QTest::addColumn<int>("authenticationRequiredCount");
    QTest::addColumn<int>("proxyAuthenticationRequiredCount");

    for (int i = 0; i < proxies.count(); ++i)
        for (int auth = 0; auth < 2; ++auth) {
            QUrl url;
            if (auth)
                url = "http://" + QtNetworkSettings::serverName() + "/qtest/protected/cgi-bin/md5sum.cgi";
            else
                url = "http://" + QtNetworkSettings::serverName() + "/qtest/cgi-bin/md5sum.cgi";

            QNetworkProxy proxy = proxies.at(i).proxy;
            QByteArray testsuffix = QByteArray(auth ? "+auth" : "") + proxies.at(i).tag;
            int proxyauthcount = proxies.at(i).requiresAuthentication;

            QByteArray data;
            data = "";
            QTest::newRow("empty" + testsuffix) << data << md5sum(data) << url << proxy << auth << proxyauthcount;

            data = "This is a normal message.";
            QTest::newRow("generic" + testsuffix) << data << md5sum(data) << url << proxy << auth << proxyauthcount;

            data = "This is a message to show that Qt rocks!\r\n\n";
            QTest::newRow("small" + testsuffix) << data << md5sum(data) << url << proxy << auth << proxyauthcount;

            data = QByteArray("abcd\0\1\2\abcd",12);
            QTest::newRow("with-nul" + testsuffix) << data << md5sum(data) << url << proxy << auth << proxyauthcount;

            data = QByteArray(4097, '\4');
            QTest::newRow("4k+1" + testsuffix) << data << md5sum(data) << url << proxy << auth << proxyauthcount;

            data = QByteArray(128*1024+1, '\177');
            QTest::newRow("128k+1" + testsuffix) << data << md5sum(data) << url << proxy << auth << proxyauthcount;
        }
}

void tst_QNetworkReply::ioPostToHttpFromSocket()
{
    if (QTest::currentDataTag() == QByteArray("128k+1+proxyauth")
            || QTest::currentDataTag() == QByteArray("128k+1+auth+proxyauth"))
        QSKIP("Squid cannot handle authentication with POST data >= 64K (QTBUG-33180)");

    QFETCH(QByteArray, data);
    QFETCH(QUrl, url);
    QFETCH(QNetworkProxy, proxy);

    SocketPair socketpair;
    QTRY_VERIFY(socketpair.create()); //QTRY_VERIFY as a workaround for QTBUG-24451

    socketpair.endPoints[0]->write(data);

    QNetworkRequest request(url);
    request.setRawHeader("Content-Type", "application/octet-stream");

    manager.setProxy(proxy);
    QNetworkReplyPtr reply(manager.post(request, socketpair.endPoints[1]));
    socketpair.endPoints[0]->close();

    connect(&manager, SIGNAL(proxyAuthenticationRequired(QNetworkProxy,QAuthenticator*)),
            SLOT(proxyAuthenticationRequired(QNetworkProxy,QAuthenticator*)));
    connect(&manager, SIGNAL(authenticationRequired(QNetworkReply*,QAuthenticator*)),
            SLOT(authenticationRequired(QNetworkReply*,QAuthenticator*)));

    QSignalSpy authenticationRequiredSpy(&manager, SIGNAL(authenticationRequired(QNetworkReply*,QAuthenticator*)));
    QSignalSpy proxyAuthenticationRequiredSpy(&manager, SIGNAL(proxyAuthenticationRequired(QNetworkProxy,QAuthenticator*)));

    QVERIFY2(waitForFinish(reply) == Success, msgWaitForFinished(reply));

    disconnect(&manager, SIGNAL(proxyAuthenticationRequired(QNetworkProxy,QAuthenticator*)),
               this, SLOT(proxyAuthenticationRequired(QNetworkProxy,QAuthenticator*)));
    disconnect(&manager, SIGNAL(authenticationRequired(QNetworkReply*,QAuthenticator*)),
               this, SLOT(authenticationRequired(QNetworkReply*,QAuthenticator*)));
    QCOMPARE(reply->error(), QNetworkReply::NoError);

    QCOMPARE(reply->url(), url);
    QCOMPARE(reply->error(), QNetworkReply::NoError);
    // verify that the HTTP status code is 200 Ok
    QCOMPARE(reply->attribute(QNetworkRequest::HttpStatusCodeAttribute).toInt(), 200);

    QCOMPARE(reply->readAll().trimmed(), md5sum(data).toHex());

    QTEST(authenticationRequiredSpy.count(), "authenticationRequiredCount");
    QTEST(proxyAuthenticationRequiredSpy.count(), "proxyAuthenticationRequiredCount");
}

void tst_QNetworkReply::ioPostToHttpFromSocketSynchronous_data()
{
    QTest::addColumn<QByteArray>("data");
    QTest::addColumn<QByteArray>("md5sum");

    QByteArray data;
    data = "";
    QTest::newRow("empty") << data << md5sum(data);

    data = "This is a normal message.";
    QTest::newRow("generic") << data << md5sum(data);

    data = "This is a message to show that Qt rocks!\r\n\n";
    QTest::newRow("small") << data << md5sum(data);

    data = QByteArray("abcd\0\1\2\abcd",12);
    QTest::newRow("with-nul") << data << md5sum(data);

    data = QByteArray(4097, '\4');
    QTest::newRow("4k+1") << data << md5sum(data);

    data = QByteArray(128*1024+1, '\177');
    QTest::newRow("128k+1") << data << md5sum(data);

    data = QByteArray(2*1024*1024+1, '\177');
    QTest::newRow("2MB+1") << data << md5sum(data);
}

void tst_QNetworkReply::ioPostToHttpFromSocketSynchronous()
{
    QFETCH(QByteArray, data);

    SocketPair socketpair;
    QTRY_VERIFY(socketpair.create()); //QTRY_VERIFY as a workaround for QTBUG-24451
    socketpair.endPoints[0]->write(data);
    socketpair.endPoints[0]->waitForBytesWritten(5000);
    // ### for 4.8: make the socket pair unbuffered, to not read everything in one go in QNetworkReplyImplPrivate::setup()
    QTestEventLoop::instance().enterLoop(3);

    QUrl url("http://" + QtNetworkSettings::serverName() + "/qtest/cgi-bin/md5sum.cgi");
    QNetworkRequest request(url);
    request.setRawHeader("Content-Type", "application/octet-stream");
    request.setAttribute(
            QNetworkRequest::SynchronousRequestAttribute,
            true);

    QNetworkReplyPtr reply(manager.post(request, socketpair.endPoints[1]));
    QVERIFY(reply->isFinished());
    socketpair.endPoints[0]->close();

    QCOMPARE(reply->error(), QNetworkReply::NoError);

    QCOMPARE(reply->url(), url);
    QCOMPARE(reply->error(), QNetworkReply::NoError);
    // verify that the HTTP status code is 200 Ok
    QCOMPARE(reply->attribute(QNetworkRequest::HttpStatusCodeAttribute).toInt(), 200);

    QCOMPARE(reply->readAll().trimmed(), md5sum(data).toHex());
}
#endif // !QT_NO_NETWORKPROXY

// this tests checks if rewinding the POST-data to some place in the middle
// worked.
void tst_QNetworkReply::ioPostToHttpFromMiddleOfFileToEnd()
{
    QFile sourceFile(testDataDir + "/rfc3252.txt");
    QVERIFY(sourceFile.open(QIODevice::ReadOnly));
    // seeking to the middle
    sourceFile.seek(sourceFile.size() / 2);

    QUrl url = "http://" + QtNetworkSettings::serverName() + "/qtest/protected/cgi-bin/md5sum.cgi";
    QNetworkRequest request(url);
    request.setRawHeader("Content-Type", "application/octet-stream");
    QNetworkReplyPtr reply(manager.post(request, &sourceFile));

    connect(&manager, SIGNAL(authenticationRequired(QNetworkReply*,QAuthenticator*)),
            SLOT(authenticationRequired(QNetworkReply*,QAuthenticator*)));

    QVERIFY2(waitForFinish(reply) == Success, msgWaitForFinished(reply));

    disconnect(&manager, SIGNAL(authenticationRequired(QNetworkReply*,QAuthenticator*)),
               this, SLOT(authenticationRequired(QNetworkReply*,QAuthenticator*)));

    // compare half data
    sourceFile.seek(sourceFile.size() / 2);
    QByteArray data = sourceFile.readAll();
    QCOMPARE(reply->readAll().trimmed(), md5sum(data).toHex());
}

void tst_QNetworkReply::ioPostToHttpFromMiddleOfFileFiveBytes()
{
    QFile sourceFile(testDataDir + "/rfc3252.txt");
    QVERIFY(sourceFile.open(QIODevice::ReadOnly));
    // seeking to the middle
    sourceFile.seek(sourceFile.size() / 2);

    QUrl url = "http://" + QtNetworkSettings::serverName() + "/qtest/protected/cgi-bin/md5sum.cgi";
    QNetworkRequest request(url);
    request.setRawHeader("Content-Type", "application/octet-stream");
    // only send 5 bytes
    request.setHeader(QNetworkRequest::ContentLengthHeader, 5);
    QVERIFY(request.header(QNetworkRequest::ContentLengthHeader).isValid());
    QNetworkReplyPtr reply(manager.post(request, &sourceFile));

    connect(&manager, SIGNAL(authenticationRequired(QNetworkReply*,QAuthenticator*)),
            SLOT(authenticationRequired(QNetworkReply*,QAuthenticator*)));

    QVERIFY2(waitForFinish(reply) == Success, msgWaitForFinished(reply));

    disconnect(&manager, SIGNAL(authenticationRequired(QNetworkReply*,QAuthenticator*)),
               this, SLOT(authenticationRequired(QNetworkReply*,QAuthenticator*)));

    // compare half data
    sourceFile.seek(sourceFile.size() / 2);
    QByteArray data = sourceFile.read(5);
    QCOMPARE(reply->readAll().trimmed(), md5sum(data).toHex());
}

void tst_QNetworkReply::ioPostToHttpFromMiddleOfQBufferFiveBytes()
{
    // test needed since a QBuffer goes with a different codepath than the QFile
    // tested in ioPostToHttpFromMiddleOfFileFiveBytes
    QBuffer uploadBuffer;
    uploadBuffer.open(QIODevice::ReadWrite);
    uploadBuffer.write("1234567890");
    uploadBuffer.seek(5);

    QUrl url = "http://" + QtNetworkSettings::serverName() + "/qtest/protected/cgi-bin/md5sum.cgi";
    QNetworkRequest request(url);
    request.setRawHeader("Content-Type", "application/octet-stream");
    QNetworkReplyPtr reply(manager.post(request, &uploadBuffer));

    connect(&manager, SIGNAL(authenticationRequired(QNetworkReply*,QAuthenticator*)),
            SLOT(authenticationRequired(QNetworkReply*,QAuthenticator*)));

    QVERIFY2(waitForFinish(reply) == Success, msgWaitForFinished(reply));

    disconnect(&manager, SIGNAL(authenticationRequired(QNetworkReply*,QAuthenticator*)),
               this, SLOT(authenticationRequired(QNetworkReply*,QAuthenticator*)));

    // compare half data
    uploadBuffer.seek(5);
    QByteArray data = uploadBuffer.read(5);
    QCOMPARE(reply->readAll().trimmed(), md5sum(data).toHex());
}


void tst_QNetworkReply::ioPostToHttpNoBufferFlag()
{
    QByteArray data = QByteArray("daaaaaaataaaaaaa");
    // create a sequential QIODevice by feeding the data into a local TCP server
    SocketPair socketpair;
    QTRY_VERIFY(socketpair.create()); //QTRY_VERIFY as a workaround for QTBUG-24451
    socketpair.endPoints[0]->write(data);

    QUrl url = "http://" + QtNetworkSettings::serverName() + "/qtest/protected/cgi-bin/md5sum.cgi";
    QNetworkRequest request(url);
    request.setRawHeader("Content-Type", "application/octet-stream");
    // disallow buffering
    request.setAttribute(QNetworkRequest::DoNotBufferUploadDataAttribute, true);
    request.setHeader(QNetworkRequest::ContentLengthHeader, data.size());
    QNetworkReplyPtr reply(manager.post(request, socketpair.endPoints[1]));
    socketpair.endPoints[0]->close();

    connect(&manager, SIGNAL(authenticationRequired(QNetworkReply*,QAuthenticator*)),
            SLOT(authenticationRequired(QNetworkReply*,QAuthenticator*)));

    QVERIFY(waitForFinish(reply) == Failure);

    disconnect(&manager, SIGNAL(authenticationRequired(QNetworkReply*,QAuthenticator*)),
               this, SLOT(authenticationRequired(QNetworkReply*,QAuthenticator*)));

    // verify: error code is QNetworkReply::ContentReSendError
    QCOMPARE(reply->error(), QNetworkReply::ContentReSendError);
}

#ifndef QT_NO_SSL
class SslServer : public QTcpServer {
    Q_OBJECT
public:
    SslServer() : socket(0), m_ssl(true) {}
    void incomingConnection(qintptr socketDescriptor) {
        QSslSocket *serverSocket = new QSslSocket;
        serverSocket->setParent(this);

        if (serverSocket->setSocketDescriptor(socketDescriptor)) {
            connect(serverSocket, SIGNAL(readyRead()), this, SLOT(readyReadSlot()));
            if (!m_ssl) {
                emit newPlainConnection(serverSocket);
                return;
            }
            QString testDataDir = QFileInfo(QFINDTESTDATA("rfc3252.txt")).absolutePath();
            if (testDataDir.isEmpty())
                testDataDir = QCoreApplication::applicationDirPath();

            connect(serverSocket, SIGNAL(encrypted()), this, SLOT(encryptedSlot()));
            serverSocket->setProtocol(QSsl::AnyProtocol);
            connect(serverSocket, SIGNAL(sslErrors(QList<QSslError>)), serverSocket, SLOT(ignoreSslErrors()));
            serverSocket->setLocalCertificate(testDataDir + "/certs/server.pem");
            serverSocket->setPrivateKey(testDataDir + "/certs/server.key");
            serverSocket->startServerEncryption();
        } else {
            delete serverSocket;
        }
    }
signals:
    void newEncryptedConnection(QSslSocket *s);
    void newPlainConnection(QSslSocket *s);
public slots:
    void encryptedSlot() {
        socket = (QSslSocket*) sender();
        emit newEncryptedConnection(socket);
    }
    void readyReadSlot() {
        // for the incoming sockets, not the server socket
        //qDebug() << static_cast<QSslSocket*>(sender())->bytesAvailable() << static_cast<QSslSocket*>(sender())->encryptedBytesAvailable();
    }

public:
    QSslSocket *socket;
    bool m_ssl;
};

// very similar to ioPostToHttpUploadProgress but for SSL
void tst_QNetworkReply::ioPostToHttpsUploadProgress()
{
    //QFile sourceFile(testDataDir + "/bigfile");
    //QVERIFY(sourceFile.open(QIODevice::ReadOnly));
    qint64 wantedSize = 2*1024*1024; // 2 MB
    QByteArray sourceFile;
    // And in the case of SSL, the compression can fool us and let the
    // server send the data much faster than expected.
    // So better provide random data that cannot be compressed.
    for (int i = 0; i < wantedSize; ++i)
        sourceFile += (char)qrand();

    // emulate a minimal https server
    SslServer server;
    server.listen(QHostAddress(QHostAddress::LocalHost), 0);

    // create the request
    QUrl url = QUrl(QString("https://127.0.0.1:%1/").arg(server.serverPort()));
    QNetworkRequest request(url);

    request.setRawHeader("Content-Type", "application/octet-stream");
    QNetworkReplyPtr reply(manager.post(request, sourceFile));

    QSignalSpy spy(reply.data(), SIGNAL(uploadProgress(qint64,qint64)));
    connect(&server, SIGNAL(newEncryptedConnection(QSslSocket*)), &QTestEventLoop::instance(), SLOT(exitLoop()));
    connect(reply, SIGNAL(sslErrors(QList<QSslError>)), reply.data(), SLOT(ignoreSslErrors()));

    // get the request started and the incoming socket connected
    QTestEventLoop::instance().enterLoop(10);
    QVERIFY(!QTestEventLoop::instance().timeout());
    QTcpSocket *incomingSocket = server.socket;
    QVERIFY(incomingSocket);
    disconnect(&server, SIGNAL(newEncryptedConnection(QSslSocket*)), &QTestEventLoop::instance(), SLOT(exitLoop()));


    incomingSocket->setReadBufferSize(1*1024);
    // some progress should have been made
    QTRY_VERIFY(!spy.isEmpty());
    QList<QVariant> args = spy.last();
    QVERIFY(args.at(0).toLongLong() > 0);
    // but not everything!
    QVERIFY(args.at(0).toLongLong() != sourceFile.size());

    // set the read buffer to unlimited
    incomingSocket->setReadBufferSize(0);
    QTestEventLoop::instance().enterLoop(10);
    // progress should be finished
    QVERIFY(!spy.isEmpty());
    QList<QVariant> args3 = spy.last();
    QCOMPARE(args3.at(0).toLongLong(), args3.at(1).toLongLong());
    QCOMPARE(args3.at(0).toLongLong(), qint64(sourceFile.size()));

    // after sending this, the QNAM should emit finished()
    incomingSocket->write("HTTP/1.0 200 OK\r\n");
    incomingSocket->write("Content-Length: 0\r\n");
    incomingSocket->write("\r\n");

    QVERIFY2(waitForFinish(reply) == Success, msgWaitForFinished(reply));

    incomingSocket->close();
    server.close();
}
#endif

void tst_QNetworkReply::ioGetFromBuiltinHttp_data()
{
    QTest::addColumn<bool>("https");
    QTest::addColumn<int>("bufferSize");
    QTest::newRow("http+unlimited") << false << 0;
    QTest::newRow("http+limited") << false << 4096;
#ifndef QT_NO_SSL
    QTest::newRow("https+unlimited") << true << 0;
    QTest::newRow("https+limited") << true << 4096;
#endif
}

void tst_QNetworkReply::ioGetFromBuiltinHttp()
{
    QFETCH(bool, https);
    QFETCH(int, bufferSize);

    QByteArray testData;
    // Make the data big enough so that it can fill the kernel buffer
    // (which seems to hold 202 KB here)
    const int wantedSize = 1200 * 1000;
    testData.reserve(wantedSize);
    // And in the case of SSL, the compression can fool us and let the
    // server send the data much faster than expected.
    // So better provide random data that cannot be compressed.
    for (int i = 0; i < wantedSize; ++i)
        testData += (char)qrand();

    QByteArray httpResponse = QByteArray("HTTP/1.0 200 OK\r\nContent-Length: ");
    httpResponse += QByteArray::number(testData.size());
    httpResponse += "\r\n\r\n";
    httpResponse += testData;

    qDebug() << "Server will send" << (httpResponse.size()-testData.size()) << "bytes of header and"
             << testData.size() << "bytes of data";

    const bool fillKernelBuffer = bufferSize > 0;
    FastSender server(httpResponse, https, fillKernelBuffer);

    QUrl url(QString("%1://127.0.0.1:%2/qtest/rfc3252.txt")
             .arg(https?"https":"http")
             .arg(server.serverPort()));
    QNetworkRequest request(url);
    QNetworkReplyPtr reply(manager.get(request));
    reply->setReadBufferSize(bufferSize);
    reply->ignoreSslErrors();
    const int rate = 200; // in kB per sec
    RateControlledReader reader(server, reply.data(), rate, bufferSize);

    QTime loopTime;
    loopTime.start();

    QVERIFY2(waitForFinish(reply) == Success, msgWaitForFinished(reply));

    const int elapsedTime = loopTime.elapsed();
    server.wait();
    reader.wrapUp();

    qDebug() << "send rate:" << server.transferRate << "B/s";
    qDebug() << "receive rate:" << reader.totalBytesRead * 1000 / elapsedTime
             << "(it received" << reader.totalBytesRead << "bytes in" << elapsedTime << "ms)";

    QCOMPARE(reply->url(), request.url());
    QCOMPARE(reply->error(), QNetworkReply::NoError);
    QCOMPARE(reply->attribute(QNetworkRequest::HttpStatusCodeAttribute).toInt(), 200);

    QCOMPARE(reply->header(QNetworkRequest::ContentLengthHeader).toLongLong(), (qint64)testData.size());
    if (reader.data.size() < testData.size()) { // oops?
        QCOMPARE(reader.data, testData.mid(0, reader.data.size()));
        qDebug() << "The data is incomplete, the last" << testData.size() - reader.data.size() << "bytes are missing";
    }
    QCOMPARE(reader.data.size(), testData.size());
    QCOMPARE(reader.data, testData);

    // OK we got the file alright, but did setReadBufferSize work?
    QVERIFY(server.transferRate != -1);
    if (bufferSize > 0) {
        const int allowedDeviation = 16; // TODO find out why the send rate is 13% faster currently
        const int minRate = rate * 1024 * (100-allowedDeviation) / 100;
        const int maxRate = rate * 1024 * (100+allowedDeviation) / 100;
        qDebug() << minRate << "<="<< server.transferRate << "<=" << maxRate << "?";
        // The test takes too long to run if sending enough data to overwhelm the
        // reciever's kernel buffers.
        //QEXPECT_FAIL("http+limited", "Limiting is broken right now, check QTBUG-15065", Continue);
        //QEXPECT_FAIL("https+limited", "Limiting is broken right now, check QTBUG-15065", Continue);
        //QVERIFY(server.transferRate >= minRate && server.transferRate <= maxRate);
    }
}

void tst_QNetworkReply::ioPostToHttpUploadProgress()
{
    //test file must be larger than OS socket buffers (~830kB on MacOS 10.6)
    QFile sourceFile(testDataDir + "/image1.jpg");
    QVERIFY(sourceFile.open(QIODevice::ReadOnly));
    const qint64 sourceFileSize = sourceFile.size();

    // emulate a minimal http server
    QTcpServer server;
    server.listen(QHostAddress(QHostAddress::LocalHost), 0);

    // create the request
    QUrl url = QUrl(QString("http://127.0.0.1:%1/").arg(server.serverPort()));
    QNetworkRequest request(url);
    request.setRawHeader("Content-Type", "application/octet-stream");
    QNetworkReplyPtr reply(manager.post(request, &sourceFile));
    QSignalSpy spy(reply.data(), SIGNAL(uploadProgress(qint64,qint64)));
    connect(&server, SIGNAL(newConnection()), &QTestEventLoop::instance(), SLOT(exitLoop()));

    // get the request started and the incoming socket connected
    QTestEventLoop::instance().enterLoop(10);
    QVERIFY(!QTestEventLoop::instance().timeout());
    QTcpSocket *incomingSocket = server.nextPendingConnection();
    QVERIFY(incomingSocket);
    disconnect(&server, SIGNAL(newConnection()), &QTestEventLoop::instance(), SLOT(exitLoop()));

    incomingSocket->setReadBufferSize(1*1024);
    QTestEventLoop::instance().enterLoop(5);
    // some progress should have been made
    QVERIFY(!spy.isEmpty());
    const QList<QVariant> args = spy.last();
    QVERIFY(!args.isEmpty());
    const qint64 bufferedUploadProgress = args.at(0).toLongLong();
    QVERIFY(bufferedUploadProgress > 0);
    // but not everything? - Note however, that under CI virtualization,
    // particularly on Windows, it frequently happens that the whole file
    // is uploaded in one chunk.
    if (bufferedUploadProgress == sourceFileSize) {
        qWarning() << QDir::toNativeSeparators(sourceFile.fileName())
                   << "of" << sourceFileSize << "bytes was uploaded in one go.";
    }

    // set the read buffer to unlimited
    incomingSocket->setReadBufferSize(0);
    QTestEventLoop::instance().enterLoop(10);
    // progress should be finished
    QVERIFY(!spy.isEmpty());
    const QList<QVariant> args3 = spy.last();
    QVERIFY(!args3.isEmpty());
    // More progress than before
    const qint64 unbufferedUploadProgress = args3.at(0).toLongLong();
    if (bufferedUploadProgress < sourceFileSize)
        QVERIFY(unbufferedUploadProgress > bufferedUploadProgress);
    QCOMPARE(unbufferedUploadProgress, args3.at(1).toLongLong());
    // And actually finished..
    QCOMPARE(unbufferedUploadProgress, sourceFileSize);

    // after sending this, the QNAM should emit finished()
    connect(reply, SIGNAL(finished()), &QTestEventLoop::instance(), SLOT(exitLoop()));
    incomingSocket->write("HTTP/1.0 200 OK\r\n");
    incomingSocket->write("Content-Length: 0\r\n");
    incomingSocket->write("\r\n");
    QTestEventLoop::instance().enterLoop(10);
    // not timeouted -> finished() was emitted
    QVERIFY(!QTestEventLoop::instance().timeout());

    incomingSocket->close();
    server.close();
}

void tst_QNetworkReply::emitAllUploadProgressSignals()
{
    QFile sourceFile(testDataDir + "/image1.jpg");
    QVERIFY(sourceFile.open(QIODevice::ReadOnly));

    // emulate a minimal http server
    QTcpServer server;
    server.listen(QHostAddress(QHostAddress::LocalHost), 0);
    connect(&server, SIGNAL(newConnection()), &QTestEventLoop::instance(), SLOT(exitLoop()));

    QUrl url = QUrl(QString("http://127.0.0.1:%1/").arg(server.serverPort()));
    QNetworkRequest normalRequest(url);
    normalRequest.setRawHeader("Content-Type", "application/octet-stream");

    QNetworkRequest catchAllSignalsRequest(normalRequest);
    catchAllSignalsRequest.setAttribute(QNetworkRequest::EmitAllUploadProgressSignalsAttribute, true);

    QList<QNetworkRequest> requests;
    requests << normalRequest << catchAllSignalsRequest;

    QList<int> signalCount;

    foreach (const QNetworkRequest &request, requests) {

        sourceFile.seek(0);
        QNetworkReplyPtr reply(manager.post(request, &sourceFile));
        QSignalSpy spy(reply.data(), SIGNAL(uploadProgress(qint64,qint64)));

        // get the request started and the incoming socket connected
        QTestEventLoop::instance().enterLoop(10);
        QVERIFY(!QTestEventLoop::instance().timeout());
        QTcpSocket *incomingSocket = server.nextPendingConnection();
        QVERIFY(incomingSocket);
        QTestEventLoop::instance().enterLoop(10);

        connect(reply, SIGNAL(finished()), &QTestEventLoop::instance(), SLOT(exitLoop()));
        incomingSocket->write("HTTP/1.0 200 OK\r\n");
        incomingSocket->write("Content-Length: 0\r\n");
        incomingSocket->write("\r\n");
        QTestEventLoop::instance().enterLoop(10);
        // not timeouted -> finished() was emitted
        QVERIFY(!QTestEventLoop::instance().timeout());

        incomingSocket->close();
        signalCount.append(spy.count());
        reply->deleteLater();
    }
    server.close();

    // verify that the normal request emitted less signals than the one emitting all signals
    QVERIFY2(signalCount.at(0) < signalCount.at(1), "no upload signal was suppressed");
}

void tst_QNetworkReply::ioPostToHttpEmptyUploadProgress()
{
    QByteArray ba;
    ba.resize(0);
    QBuffer buffer(&ba,0);
    QVERIFY(buffer.open(QIODevice::ReadOnly));

    // emulate a minimal http server
    QTcpServer server;
    server.listen(QHostAddress(QHostAddress::LocalHost), 0);

    // create the request
    QUrl url = QUrl(QString("http://127.0.0.1:%1/").arg(server.serverPort()));
    QNetworkRequest request(url);
    request.setRawHeader("Content-Type", "application/octet-stream");
    QNetworkReplyPtr reply(manager.post(request, &buffer));
    QSignalSpy spy(reply.data(), SIGNAL(uploadProgress(qint64,qint64)));
    connect(&server, SIGNAL(newConnection()), &QTestEventLoop::instance(), SLOT(exitLoop()));


    // get the request started and the incoming socket connected
    QTestEventLoop::instance().enterLoop(10);
    QVERIFY(!QTestEventLoop::instance().timeout());
    QTcpSocket *incomingSocket = server.nextPendingConnection();
    QVERIFY(incomingSocket);

    // after sending this, the QNAM should emit finished()
    connect(reply, SIGNAL(finished()), &QTestEventLoop::instance(), SLOT(exitLoop()));
    incomingSocket->write("HTTP/1.0 200 OK\r\n");
    incomingSocket->write("Content-Length: 0\r\n");
    incomingSocket->write("\r\n");
    incomingSocket->flush();
    QTestEventLoop::instance().enterLoop(10);
    // not timeouted -> finished() was emitted
    QVERIFY(!QTestEventLoop::instance().timeout());

    // final check: only 1 uploadProgress has been emitted
    QVERIFY(spy.length() == 1);
    QList<QVariant> args = spy.last();
    QVERIFY(!args.isEmpty());
    QCOMPARE(args.at(0).toLongLong(), buffer.size());
    QCOMPARE(args.at(0).toLongLong(), buffer.size());

    incomingSocket->close();
    server.close();
}

void tst_QNetworkReply::lastModifiedHeaderForFile()
{
    QFileInfo fileInfo(testDataDir + "/bigfile");
    QVERIFY(fileInfo.exists());

    QUrl url = QUrl::fromLocalFile(fileInfo.filePath());

    QNetworkRequest request(url);
    QNetworkReplyPtr reply(manager.head(request));

    QVERIFY2(waitForFinish(reply) == Success, msgWaitForFinished(reply));

    QDateTime header = reply->header(QNetworkRequest::LastModifiedHeader).toDateTime();
    QCOMPARE(header, fileInfo.lastModified());
}

void tst_QNetworkReply::lastModifiedHeaderForHttp()
{
    // Tue, 22 May 2007 12:04:57 GMT according to webserver
    QUrl url = "http://" + QtNetworkSettings::serverName() + "/qtest/fluke.gif";

    QNetworkRequest request(url);
    QNetworkReplyPtr reply(manager.head(request));

    QVERIFY2(waitForFinish(reply) == Success, msgWaitForFinished(reply));

    QDateTime header = reply->header(QNetworkRequest::LastModifiedHeader).toDateTime();
    QDateTime realDate = QDateTime::fromString("2007-05-22T12:04:57", Qt::ISODate);
    realDate.setTimeSpec(Qt::UTC);

    QCOMPARE(header, realDate);
}

void tst_QNetworkReply::httpCanReadLine()
{
    QNetworkRequest request(QUrl("http://" + QtNetworkSettings::serverName() + "/qtest/rfc3252.txt"));
    QNetworkReplyPtr reply(manager.get(request));

    QVERIFY2(waitForFinish(reply) == Success, msgWaitForFinished(reply));

    QCOMPARE(reply->error(), QNetworkReply::NoError);

    QVERIFY(reply->canReadLine());
    QVERIFY(!reply->readAll().isEmpty());
    QVERIFY(!reply->canReadLine());
}

#ifdef QT_BUILD_INTERNAL
void tst_QNetworkReply::rateControl_data()
{
    QTest::addColumn<int>("rate");

    QTest::newRow("15") << 15;
    QTest::newRow("40") << 40;
    QTest::newRow("73") << 73;
    QTest::newRow("80") << 80;
    QTest::newRow("125") << 125;
    QTest::newRow("250") << 250;
    QTest::newRow("1024") << 1024;
}
#endif

#ifdef QT_BUILD_INTERNAL
void tst_QNetworkReply::rateControl()
{
    QSKIP("Test disabled -- only for manual purposes");
    // this function tests that we aren't reading from the network
    // faster than the data is being consumed.
    QFETCH(int, rate);

    // ask for 20 seconds worth of data
    FastSender sender(20 * rate * 1024);

    QNetworkRequest request("debugpipe://localhost:" + QString::number(sender.serverPort()));
    QNetworkReplyPtr reply(manager.get(request));
    reply->setReadBufferSize(32768);
    QSignalSpy errorSpy(reply.data(), SIGNAL(error(QNetworkReply::NetworkError)));

    RateControlledReader reader(sender, reply.data(), rate, 20);

    // this test is designed to run for 25 seconds at most
    QTime loopTime;
    loopTime.start();

    QVERIFY2(waitForFinish(reply) == Success, msgWaitForFinished(reply));

    int elapsedTime = loopTime.elapsed();

    if (!errorSpy.isEmpty()) {
        qDebug() << "ERROR!" << errorSpy[0][0] << reply->errorString();
    }

    qDebug() << "tst_QNetworkReply::rateControl" << "send rate:" << sender.transferRate;
    qDebug() << "tst_QNetworkReply::rateControl" << "receive rate:" << reader.totalBytesRead * 1000 / elapsedTime
             << "(it received" << reader.totalBytesRead << "bytes in" << elapsedTime << "ms)";

    sender.wait();

    QCOMPARE(reply->url(), request.url());
    QCOMPARE(reply->error(), QNetworkReply::NoError);

    QVERIFY(sender.transferRate != -1);
    int minRate = rate * 1024 * 9 / 10;
    int maxRate = rate * 1024 * 11 / 10;
    QVERIFY(sender.transferRate >= minRate);
    QVERIFY(sender.transferRate <= maxRate);
}
#endif

void tst_QNetworkReply::downloadProgress_data()
{
    QTest::addColumn<QUrl>("url");
    QTest::addColumn<int>("expectedSize");

    QTest::newRow("empty") << QUrl::fromLocalFile(QFINDTESTDATA("empty")) << 0;
    QTest::newRow("http:small") << QUrl("http://" + QtNetworkSettings::serverName() + "/qtest/rfc3252.txt") << 25962;
    QTest::newRow("http:big") << QUrl("http://" + QtNetworkSettings::serverName() + "/qtest/bigfile") << 519240;
    QTest::newRow("http:no-length") << QUrl("http://" + QtNetworkSettings::serverName() + "/qtest/deflate/rfc2616.html") << -1;
    QTest::newRow("ftp:small") << QUrl("http://" + QtNetworkSettings::serverName() + "/qtest/rfc3252.txt") << 25962;
    QTest::newRow("ftp:big") << QUrl("http://" + QtNetworkSettings::serverName() + "/qtest/bigfile") << 519240;
}

class SlowReader : public QObject
{
    Q_OBJECT
public:
    SlowReader(QIODevice *dev)
        : device(dev)
    {
        connect(device, SIGNAL(readyRead()), this, SLOT(deviceReady()));
    }
private slots:
    void deviceReady()
    {
        QTimer::singleShot(100, this, SLOT(doRead()));
    }

    void doRead()
    {
        device->readAll();
    }
private:
    QIODevice *device;
};

void tst_QNetworkReply::downloadProgress()
{
    QFETCH(QUrl, url);
    QFETCH(int, expectedSize);

    QNetworkRequest request(url);
    QNetworkReplyPtr reply(manager.get(request));
    //artificially slow down the test, otherwise only the final signal is emitted
    reply->setReadBufferSize(qMax(20000, expectedSize / 4));
    SlowReader reader(reply.data());
    QSignalSpy spy(reply.data(), SIGNAL(downloadProgress(qint64,qint64)));
    connect(reply, SIGNAL(finished()), &QTestEventLoop::instance(), SLOT(exitLoop()));
    QTestEventLoop::instance().enterLoop(30);
    QVERIFY(!QTestEventLoop::instance().timeout());
    QVERIFY(reply->isFinished());

    QVERIFY(spy.count() > 0);

    //final progress should have equal current & total
    QList<QVariant> args = spy.takeLast();
    QCOMPARE(args.at(0).toInt(), args.at(1).toInt());

    qint64 current = 0;
    //intermediate progress ascending and has expected total
    while (!spy.isEmpty()) {
        args = spy.takeFirst();
        QVERIFY(args.at(0).toInt() >= current);
        if (expectedSize >=0)
            QCOMPARE(args.at(1).toInt(), expectedSize);
        else
            QVERIFY(args.at(1).toInt() == expectedSize || args.at(1).toInt() == args.at(0).toInt());
        current = args.at(0).toInt();
    }
}

#ifdef QT_BUILD_INTERNAL
void tst_QNetworkReply::uploadProgress_data()
{
    putToFile_data();
}
#endif

#ifdef QT_BUILD_INTERNAL
void tst_QNetworkReply::uploadProgress()
{
    QFETCH(QByteArray, data);
    QTcpServer server;
    QVERIFY(server.listen());

    QNetworkRequest request("debugpipe://127.0.0.1:" + QString::number(server.serverPort()) + "/?bare=1");
    QNetworkReplyPtr reply(manager.put(request, data));
    QSignalSpy spy(reply.data(), SIGNAL(uploadProgress(qint64,qint64)));
    QSignalSpy finished(reply.data(), SIGNAL(finished()));
    QVERIFY(spy.isValid());
    QVERIFY(finished.isValid());

    QCoreApplication::instance()->processEvents();
    if (!server.hasPendingConnections())
        server.waitForNewConnection(1000);
    QVERIFY(server.hasPendingConnections());

    QTcpSocket *receiver = server.nextPendingConnection();
    if (finished.count() == 0) {
        // it's not finished yet, so wait for it to be
        QVERIFY2(waitForFinish(reply) == Success, msgWaitForFinished(reply));
    }
    delete receiver;

    QVERIFY(finished.count() > 0);
    QVERIFY(spy.count() > 0);

    QList<QVariant> args = spy.last();
    QCOMPARE(args.at(0).toInt(), data.size());
    QCOMPARE(args.at(1).toInt(), data.size());
}
#endif

void tst_QNetworkReply::chaining_data()
{
    putToFile_data();
}

void tst_QNetworkReply::chaining()
{
    QTemporaryFile sourceFile(QDir::currentPath() + "/temp-XXXXXX");
    sourceFile.setAutoRemove(true);
    QVERIFY(sourceFile.open());

    QFETCH(QByteArray, data);
    QVERIFY(sourceFile.write(data) == data.size());
    sourceFile.flush();
    QCOMPARE(sourceFile.size(), qint64(data.size()));

    QNetworkRequest request(QUrl::fromLocalFile(sourceFile.fileName()));
    QNetworkReplyPtr getReply(manager.get(request));

    QFile targetFile(testFileName);
    QUrl url = QUrl::fromLocalFile(targetFile.fileName());
    request.setUrl(url);
    QNetworkReplyPtr putReply(manager.put(request, getReply.data()));

    QVERIFY(waitForFinish(putReply) == Success);

    QCOMPARE(getReply->url(), QUrl::fromLocalFile(sourceFile.fileName()));
    QCOMPARE(getReply->error(), QNetworkReply::NoError);
    QCOMPARE(getReply->header(QNetworkRequest::ContentLengthHeader).toLongLong(), sourceFile.size());

    QCOMPARE(putReply->url(), url);
    QCOMPARE(putReply->error(), QNetworkReply::NoError);
    QCOMPARE(putReply->header(QNetworkRequest::ContentLengthHeader).toLongLong(), Q_INT64_C(0));
    QVERIFY(putReply->readAll().isEmpty());

    QVERIFY(sourceFile.atEnd());
    sourceFile.seek(0);         // reset it to the beginning

    QVERIFY(targetFile.open(QIODevice::ReadOnly));
    QCOMPARE(targetFile.size(), sourceFile.size());
    QCOMPARE(targetFile.readAll(), sourceFile.readAll());
}

void tst_QNetworkReply::receiveCookiesFromHttp_data()
{
    QTest::addColumn<QString>("cookieString");
    QTest::addColumn<QList<QNetworkCookie> >("expectedCookiesFromHttp");
    QTest::addColumn<QList<QNetworkCookie> >("expectedCookiesInJar");

    QTest::newRow("empty") << "" << QList<QNetworkCookie>() << QList<QNetworkCookie>();

    QList<QNetworkCookie> header, jar;
    QNetworkCookie cookie("a", "b");
    header << cookie;
    cookie.setDomain(QtNetworkSettings::serverName());
    cookie.setPath("/qtest/cgi-bin/");
    jar << cookie;
    QTest::newRow("simple-cookie") << "a=b" << header << jar;

    header << QNetworkCookie("c", "d");
    cookie.setName("c");
    cookie.setValue("d");
    jar << cookie;
    QTest::newRow("two-cookies") << "a=b\nc=d" << header << jar;

    header.clear();
    jar.clear();
    header << QNetworkCookie("a", "b, c=d");
    cookie.setName("a");
    cookie.setValue("b, c=d");
    jar << cookie;
    QTest::newRow("invalid-two-cookies") << "a=b, c=d" << header << jar;

    header.clear();
    jar.clear();
    cookie = QNetworkCookie("a", "b");
    cookie.setPath("/not/part-of-path");
    header << cookie;
    cookie.setDomain(QtNetworkSettings::serverName());
    jar << cookie;
    QTest::newRow("invalid-cookie-path") << "a=b; path=/not/part-of-path" << header << jar;

    jar.clear();
    cookie = QNetworkCookie("a", "b");
    cookie.setDomain(".example.com");
    header.clear();
    header << cookie;
    QTest::newRow("invalid-cookie-domain") << "a=b; domain=.example.com" << header << jar;
}

void tst_QNetworkReply::receiveCookiesFromHttp()
{
    QFETCH(QString, cookieString);

    QByteArray data = cookieString.toLatin1() + '\n';
    QUrl url("http://" + QtNetworkSettings::serverName() + "/qtest/cgi-bin/set-cookie.cgi");
    QNetworkRequest request(url);
    request.setRawHeader("Content-Type", "application/octet-stream");
    QNetworkReplyPtr reply;
    RUN_REQUEST(runSimpleRequest(QNetworkAccessManager::PostOperation, request, reply, data));

    QCOMPARE(reply->url(), url);
    QCOMPARE(reply->error(), QNetworkReply::NoError);

    QCOMPARE(reply->attribute(QNetworkRequest::HttpStatusCodeAttribute).toInt(), 200); // 200 Ok

    QList<QNetworkCookie> setCookies =
        qvariant_cast<QList<QNetworkCookie> >(reply->header(QNetworkRequest::SetCookieHeader));
    QTEST(setCookies, "expectedCookiesFromHttp");
    QTEST(cookieJar->allCookies(), "expectedCookiesInJar");
}

void tst_QNetworkReply::receiveCookiesFromHttpSynchronous_data()
{
    tst_QNetworkReply::receiveCookiesFromHttp_data();
}

void tst_QNetworkReply::receiveCookiesFromHttpSynchronous()
{
    QFETCH(QString, cookieString);

    QByteArray data = cookieString.toLatin1() + '\n';
    QUrl url("http://" + QtNetworkSettings::serverName() + "/qtest/cgi-bin/set-cookie.cgi");

    QNetworkRequest request(url);
    request.setRawHeader("Content-Type", "application/octet-stream");
    request.setAttribute(
            QNetworkRequest::SynchronousRequestAttribute,
            true);

    QNetworkReplyPtr reply;
    RUN_REQUEST(runSimpleRequest(QNetworkAccessManager::PostOperation, request, reply, data));

    QCOMPARE(reply->url(), url);
    QCOMPARE(reply->error(), QNetworkReply::NoError);

    QCOMPARE(reply->attribute(QNetworkRequest::HttpStatusCodeAttribute).toInt(), 200); // 200 Ok

    QList<QNetworkCookie> setCookies =
            qvariant_cast<QList<QNetworkCookie> >(reply->header(QNetworkRequest::SetCookieHeader));
    QTEST(setCookies, "expectedCookiesFromHttp");
    QTEST(cookieJar->allCookies(), "expectedCookiesInJar");
}

void tst_QNetworkReply::sendCookies_data()
{
    QTest::addColumn<QList<QNetworkCookie> >("cookiesToSet");
    QTest::addColumn<QString>("expectedCookieString");

    QList<QNetworkCookie> list;
    QTest::newRow("empty") << list << "";

    QNetworkCookie cookie("a", "b");
    cookie.setPath("/");
    cookie.setDomain("example.com");
    list << cookie;
    QTest::newRow("no-match-domain") << list << "";

    cookie.setDomain(QtNetworkSettings::serverName());
    cookie.setPath("/something/else");
    list << cookie;
    QTest::newRow("no-match-path") << list << "";

    cookie.setPath("/");
    list << cookie;
    QTest::newRow("simple-cookie") << list << "a=b";

    cookie.setPath("/qtest");
    cookie.setValue("longer");
    list << cookie;
    QTest::newRow("two-cookies") << list << "a=longer; a=b";

    list.clear();
    cookie = QNetworkCookie("a", "b");
    cookie.setPath("/");
    cookie.setDomain("." + QtNetworkSettings::serverDomainName());
    list << cookie;
    QTest::newRow("domain-match") << list << "a=b";

    // but it shouldn't match this:
    cookie.setDomain(QtNetworkSettings::serverDomainName());
    list << cookie;
    QTest::newRow("domain-match-2") << list << "a=b";
}

void tst_QNetworkReply::sendCookies()
{
    QFETCH(QString, expectedCookieString);
    QFETCH(QList<QNetworkCookie>, cookiesToSet);
    cookieJar->setAllCookies(cookiesToSet);

    QUrl url("http://" + QtNetworkSettings::serverName() + "/qtest/cgi-bin/get-cookie.cgi");
    QNetworkRequest request(url);
    QNetworkReplyPtr reply;
    RUN_REQUEST(runSimpleRequest(QNetworkAccessManager::GetOperation, request, reply));

    QCOMPARE(reply->url(), url);
    QCOMPARE(reply->error(), QNetworkReply::NoError);

    QCOMPARE(reply->attribute(QNetworkRequest::HttpStatusCodeAttribute).toInt(), 200); // 200 Ok

    QCOMPARE(QString::fromLatin1(reply->readAll()).trimmed(), expectedCookieString);
}

void tst_QNetworkReply::sendCookiesSynchronous_data()
{
    tst_QNetworkReply::sendCookies_data();
}

void tst_QNetworkReply::sendCookiesSynchronous()
{
    QFETCH(QString, expectedCookieString);
    QFETCH(QList<QNetworkCookie>, cookiesToSet);
    cookieJar->setAllCookies(cookiesToSet);

    QUrl url("http://" + QtNetworkSettings::serverName() + "/qtest/cgi-bin/get-cookie.cgi");
    QNetworkRequest request(url);

    request.setAttribute(
            QNetworkRequest::SynchronousRequestAttribute,
            true);

    QNetworkReplyPtr reply;
    RUN_REQUEST(runSimpleRequest(QNetworkAccessManager::GetOperation, request, reply));

    QCOMPARE(reply->url(), url);
    QCOMPARE(reply->error(), QNetworkReply::NoError);

    QCOMPARE(reply->attribute(QNetworkRequest::HttpStatusCodeAttribute).toInt(), 200); // 200 Ok

    QCOMPARE(QString::fromLatin1(reply->readAll()).trimmed(), expectedCookieString);
}

void tst_QNetworkReply::nestedEventLoops_slot()
{
    QEventLoop subloop;

    // 16 seconds: fluke times out in 15 seconds, which triggers a QTcpSocket error
    QTimer::singleShot(16000, &subloop, SLOT(quit()));
    subloop.exec();

    QTestEventLoop::instance().exitLoop();
}

void tst_QNetworkReply::nestedEventLoops()
{
    // Slightly fragile test, it may not be testing anything
    // This is certifying that we're not running into the same issue
    // that QHttp had (task 200432): the QTcpSocket connection is
    // closed by the remote end because of the kept-alive HTTP
    // connection timed out.
    //
    // The exact time required for this to happen is not exactly
    // defined. Our server (Apache httpd) times out after 15
    // seconds. (see above)

    qDebug("Takes 16 seconds to run, please wait");

    QUrl url("http://" + QtNetworkSettings::serverName());
    QNetworkRequest request(url);
    QNetworkReplyPtr reply(manager.get(request));

    QSignalSpy finishedspy(reply.data(), SIGNAL(finished()));
    QSignalSpy errorspy(reply.data(), SIGNAL(error(QNetworkReply::NetworkError)));

    connect(reply, SIGNAL(finished()), SLOT(nestedEventLoops_slot()));
    QTestEventLoop::instance().enterLoop(20);
    QVERIFY2(!QTestEventLoop::instance().timeout(), "Network timeout");

    QCOMPARE(finishedspy.count(), 1);
    QCOMPARE(errorspy.count(), 0);
}

#ifndef QT_NO_NETWORKPROXY
void tst_QNetworkReply::httpProxyCommands_data()
{
    QTest::addColumn<QUrl>("url");
    QTest::addColumn<QByteArray>("responseToSend");
    QTest::addColumn<QString>("expectedCommand");

    QTest::newRow("http")
        << QUrl("http://0.0.0.0:4443/http-request")
        << QByteArray("HTTP/1.0 200 OK\r\nProxy-Connection: close\r\nContent-Length: 1\r\n\r\n1")
        << "GET http://0.0.0.0:4443/http-request HTTP/1.";
#ifndef QT_NO_SSL
    QTest::newRow("https")
        << QUrl("https://0.0.0.0:4443/https-request")
        << QByteArray("HTTP/1.0 200 Connection Established\r\n\r\n")
        << "CONNECT 0.0.0.0:4443 HTTP/1.";
#endif
}

void tst_QNetworkReply::httpProxyCommands()
{
    QFETCH(QUrl, url);
    QFETCH(QByteArray, responseToSend);
    QFETCH(QString, expectedCommand);

    MiniHttpServer proxyServer(responseToSend);
    QNetworkProxy proxy(QNetworkProxy::HttpProxy, "127.0.0.1", proxyServer.serverPort());

    manager.setProxy(proxy);
    QNetworkRequest request(url);
    request.setRawHeader("User-Agent", "QNetworkReplyAutoTest/1.0");
    QNetworkReplyPtr reply(manager.get(request));
    //clearing the proxy here causes the test to fail.
    //the proxy isn't used until after the bearer has been started
    //which is correct in general, because system proxy isn't known until that time.
    //removing this line is safe, as the proxy is also reset by the cleanup() function
    //manager.setProxy(QNetworkProxy());

    // wait for the finished signal
    QVERIFY(waitForFinish(reply) != Timeout);

    //qDebug() << reply->error() << reply->errorString();
    //qDebug() << proxyServer.receivedData;

    // we don't really care if the request succeeded
    // especially since it won't succeed in the HTTPS case
    // so just check that the command was correct

    QString receivedHeader = proxyServer.receivedData.left(expectedCommand.length());
    QCOMPARE(receivedHeader, expectedCommand);

    //QTBUG-17223 - make sure the user agent from the request is sent to proxy server even for CONNECT
    int uapos = proxyServer.receivedData.indexOf("User-Agent");
    int uaend = proxyServer.receivedData.indexOf("\r\n", uapos);
    QByteArray uaheader = proxyServer.receivedData.mid(uapos, uaend - uapos);
    QCOMPARE(uaheader, QByteArray("User-Agent: QNetworkReplyAutoTest/1.0"));
}

class ProxyChangeHelper : public QObject {
    Q_OBJECT
public:
    ProxyChangeHelper() : QObject(), signalCount(0) {};
public slots:
    void finishedSlot() {
        signalCount++;
        if (signalCount == 2)
            QMetaObject::invokeMethod(&QTestEventLoop::instance(), "exitLoop", Qt::QueuedConnection);
    }
private:
   int signalCount;
};

void tst_QNetworkReply::httpProxyCommandsSynchronous_data()
{
    httpProxyCommands_data();
}
#endif // !QT_NO_NETWORKPROXY

struct QThreadCleanup
{
    static inline void cleanup(QThread *thread)
    {
        thread->quit();
        if (thread->wait(3000))
            delete thread;
        else
            qWarning("thread hung, leaking memory so test can finish");
    }
};

struct QDeleteLaterCleanup
{
    static inline void cleanup(QObject *o)
    {
        o->deleteLater();
    }
};

#ifndef QT_NO_NETWORKPROXY
void tst_QNetworkReply::httpProxyCommandsSynchronous()
{
    QFETCH(QUrl, url);
    QFETCH(QByteArray, responseToSend);
    QFETCH(QString, expectedCommand);

    // when using synchronous commands, we need a different event loop for
    // the server thread, because the client is never returning to the
    // event loop
    QScopedPointer<QThread, QThreadCleanup> serverThread(new QThread);
    QScopedPointer<MiniHttpServer, QDeleteLaterCleanup> proxyServer(new MiniHttpServer(responseToSend, false, serverThread.data()));
    QNetworkProxy proxy(QNetworkProxy::HttpProxy, "127.0.0.1", proxyServer->serverPort());

    manager.setProxy(proxy);
    QNetworkRequest request(url);

    // send synchronous request
    request.setAttribute(
            QNetworkRequest::SynchronousRequestAttribute,
            true);

    QNetworkReplyPtr reply(manager.get(request));
    QVERIFY(reply->isFinished()); // synchronous
    manager.setProxy(QNetworkProxy());

    //qDebug() << reply->error() << reply->errorString();

    // we don't really care if the request succeeded
    // especially since it won't succeed in the HTTPS case
    // so just check that the command was correct

    QString receivedHeader = proxyServer->receivedData.left(expectedCommand.length());
    QCOMPARE(receivedHeader, expectedCommand);
}

void tst_QNetworkReply::proxyChange()
{
    ProxyChangeHelper helper;
    MiniHttpServer proxyServer(
        "HTTP/1.0 200 OK\r\nProxy-Connection: keep-alive\r\n"
        "Content-Length: 1\r\n\r\n1");
    QNetworkProxy dummyProxy(QNetworkProxy::HttpProxy, "127.0.0.1", proxyServer.serverPort());
    QNetworkRequest req(QUrl("http://" + QtNetworkSettings::serverName()));
    proxyServer.doClose = false;

    manager.setProxy(dummyProxy);
    QNetworkReplyPtr reply1(manager.get(req));
    connect(reply1, SIGNAL(finished()), &helper, SLOT(finishedSlot()));

    manager.setProxy(QNetworkProxy());
    QNetworkReplyPtr reply2(manager.get(req));
    connect(reply2, SIGNAL(finished()), &helper, SLOT(finishedSlot()));

    QTestEventLoop::instance().enterLoop(20);
    QVERIFY(!QTestEventLoop::instance().timeout());

    // verify that the replies succeeded
    QCOMPARE(reply1->error(), QNetworkReply::NoError);
    QCOMPARE(reply1->attribute(QNetworkRequest::HttpStatusCodeAttribute).toInt(), 200);
    QVERIFY(reply1->size() == 1);

    QCOMPARE(reply2->error(), QNetworkReply::NoError);
    QCOMPARE(reply2->attribute(QNetworkRequest::HttpStatusCodeAttribute).toInt(), 200);
    QVERIFY(reply2->size() > 1);

    // now try again and get an error
    // this verifies that we reuse the already-open connection

    proxyServer.doClose = true;
    proxyServer.dataToTransmit =
        "HTTP/1.0 403 Forbidden\r\nProxy-Connection: close\r\n"
        "Content-Length: 1\r\n\r\n1";

    manager.setProxy(dummyProxy);
    QNetworkReplyPtr reply3(manager.get(req));

    QVERIFY(waitForFinish(reply3) == Failure);

    QVERIFY(int(reply3->error()) > 0);
}
#endif // !QT_NO_NETWORKPROXY

void tst_QNetworkReply::authorizationError_data()
{

    QTest::addColumn<QString>("url");
    QTest::addColumn<int>("errorSignalCount");
    QTest::addColumn<int>("finishedSignalCount");
    QTest::addColumn<int>("error");
    QTest::addColumn<int>("httpStatusCode");
    QTest::addColumn<QString>("httpBody");

    QTest::newRow("unknown-authorization-method") << "http://" + QtNetworkSettings::serverName() +
                                                     "/qtest/cgi-bin/http-unknown-authentication-method.cgi?401-authorization-required" << 1 << 1
                                                  << int(QNetworkReply::AuthenticationRequiredError) << 401 << "authorization required";
    QTest::newRow("unknown-proxy-authorization-method") << "http://" + QtNetworkSettings::serverName() +
                                                           "/qtest/cgi-bin/http-unknown-authentication-method.cgi?407-proxy-authorization-required" << 1 << 1
                                                        << int(QNetworkReply::ProxyAuthenticationRequiredError) << 407
                                                        << "authorization required";
}

void tst_QNetworkReply::authorizationError()
{
    QFETCH(QString, url);
    QNetworkRequest request(url);
    QNetworkReplyPtr reply(manager.get(request));

    QCOMPARE(reply->error(), QNetworkReply::NoError);

    QSignalSpy errorSpy(reply.data(), SIGNAL(error(QNetworkReply::NetworkError)));
    QSignalSpy finishedSpy(reply.data(), SIGNAL(finished()));
    // now run the request:
    QVERIFY(waitForFinish(reply) == Failure);

    QFETCH(int, errorSignalCount);
    QCOMPARE(errorSpy.count(), errorSignalCount);
    QFETCH(int, finishedSignalCount);
    QCOMPARE(finishedSpy.count(), finishedSignalCount);
    QFETCH(int, error);
    QCOMPARE(reply->error(), QNetworkReply::NetworkError(error));

    QFETCH(int, httpStatusCode);
    QCOMPARE(reply->attribute(QNetworkRequest::HttpStatusCodeAttribute).toInt(), httpStatusCode);

    QFETCH(QString, httpBody);
    QCOMPARE(qint64(reply->size()), qint64(httpBody.size()));
    QCOMPARE(QString(reply->readAll()), httpBody);
}

void tst_QNetworkReply::httpConnectionCount()
{
    QTcpServer server;
    QVERIFY(server.listen());
    QCoreApplication::instance()->processEvents();

    for (int i = 0; i < 10; i++) {
        QNetworkRequest request (QUrl("http://127.0.0.1:" + QString::number(server.serverPort()) + "/" +  QString::number(i)));
        QNetworkReply* reply = manager.get(request);
        reply->setParent(&server);
    }

    int pendingConnectionCount = 0;
    QTime time;
    time.start();

    while(pendingConnectionCount <= 20) {
        QTestEventLoop::instance().enterLoop(1);
        QTcpSocket *socket = server.nextPendingConnection();
        while (socket != 0) {
            pendingConnectionCount++;
            socket->setParent(&server);
            socket = server.nextPendingConnection();
        }

        // at max. wait 10 sec
        if (time.elapsed() > 10000)
            break;
    }

    QCOMPARE(pendingConnectionCount, 6);
}

void tst_QNetworkReply::httpReUsingConnectionSequential_data()
{
    QTest::addColumn<bool>("doDeleteLater");
    QTest::newRow("deleteLater") << true;
    QTest::newRow("noDeleteLater") << false;
}

void tst_QNetworkReply::httpReUsingConnectionSequential()
{
    QFETCH(bool, doDeleteLater);

    QByteArray response("HTTP/1.1 200 OK\r\nContent-Length: 0\r\n\r\n");
    MiniHttpServer server(response);
    server.multiple = true;
    server.doClose = false;

    QUrl url;
    url.setScheme("http");
    url.setPort(server.serverPort());
    url.setHost("127.0.0.1");
    // first request
    QNetworkReply* reply1 = manager.get(QNetworkRequest(url));
    connect(reply1, SIGNAL(finished()), &QTestEventLoop::instance(), SLOT(exitLoop()));
    QTestEventLoop::instance().enterLoop(2);
    QVERIFY(!QTestEventLoop::instance().timeout());
    QVERIFY(!reply1->error());
    int reply1port = server.client->peerPort();

    if (doDeleteLater)
        reply1->deleteLater();

    // finished received, send the next one
    QNetworkReply*reply2 = manager.get(QNetworkRequest(url));
    connect(reply2, SIGNAL(finished()), &QTestEventLoop::instance(), SLOT(exitLoop()));
    QTestEventLoop::instance().enterLoop(2);
    QVERIFY(!QTestEventLoop::instance().timeout());
    QVERIFY(!reply2->error());
    int reply2port = server.client->peerPort(); // should still be the same object

    QVERIFY(reply1port > 0);
    QCOMPARE(server.totalConnections, 1);
    QCOMPARE(reply2port, reply1port);

    if (!doDeleteLater)
        reply1->deleteLater(); // only do it if it was not done earlier
    reply2->deleteLater();
}

class HttpReUsingConnectionFromFinishedSlot : public QObject {
    Q_OBJECT
public:
    QNetworkReply* reply1;
    QNetworkReply* reply2;
    QUrl url;
    QNetworkAccessManager manager;
public slots:
    void finishedSlot() {
        QVERIFY(!reply1->error());

        QFETCH(bool, doDeleteLater);
        if (doDeleteLater) {
            reply1->deleteLater();
            reply1 = 0;
        }

        // kick off 2nd request and exit the loop when it is done
        reply2 = manager.get(QNetworkRequest(url));
        reply2->setParent(this);
        connect(reply2, SIGNAL(finished()), &QTestEventLoop::instance(), SLOT(exitLoop()));
    }
};

void tst_QNetworkReply::httpReUsingConnectionFromFinishedSlot_data()
{
    httpReUsingConnectionSequential_data();
}

void tst_QNetworkReply::httpReUsingConnectionFromFinishedSlot()
{
    QByteArray response("HTTP/1.1 200 OK\r\nContent-Length: 0\r\n\r\n");
    MiniHttpServer server(response);
    server.multiple = true;
    server.doClose = false;

    HttpReUsingConnectionFromFinishedSlot helper;
    helper.reply1 = 0;
    helper.reply2 = 0;
    helper.url.setScheme("http");
    helper.url.setPort(server.serverPort());
    helper.url.setHost("127.0.0.1");

    // first request
    helper.reply1 = helper.manager.get(QNetworkRequest(helper.url));
    helper.reply1->setParent(&helper);
    connect(helper.reply1, SIGNAL(finished()), &helper, SLOT(finishedSlot()));
    QTestEventLoop::instance().enterLoop(4);
    QVERIFY(!QTestEventLoop::instance().timeout());

    QVERIFY(helper.reply2);
    QVERIFY(!helper.reply2->error());

    QCOMPARE(server.totalConnections, 1);
}

class HttpRecursiveCreationHelper : public QObject {
    Q_OBJECT
public:

    HttpRecursiveCreationHelper():
            QObject(0),
            requestsStartedCount_finished(0),
            requestsStartedCount_readyRead(0),
            requestsFinishedCount(0)
    {
    }
    QNetworkAccessManager manager;
    int requestsStartedCount_finished;
    int requestsStartedCount_readyRead;
    int requestsFinishedCount;
public slots:
    void finishedSlot() {
        requestsFinishedCount++;

        QNetworkReply *reply = qobject_cast<QNetworkReply*>(sender());
        QVERIFY(!reply->error());
        QVERIFY(reply->bytesAvailable() == 27906);

        if (requestsFinishedCount == 60) {
            QTestEventLoop::instance().exitLoop();
            return;
        }

        if (requestsStartedCount_finished < 30) {
            startOne();
            requestsStartedCount_finished++;
        }

        reply->deleteLater();
    }
    void readyReadSlot() {
        QNetworkReply *reply = qobject_cast<QNetworkReply*>(sender());
        QVERIFY(!reply->error());

        if (requestsStartedCount_readyRead < 30 && reply->bytesAvailable() > 27906/2) {
            startOne();
            requestsStartedCount_readyRead++;
        }
    }
    void startOne() {
        QUrl url = "http://" + QtNetworkSettings::serverName() + "/qtest/fluke.gif";
        QNetworkRequest request(url);
        QNetworkReply *reply = manager.get(request);
        reply->setParent(this);
        connect(reply, SIGNAL(finished()), this, SLOT(finishedSlot()));
        connect(reply, SIGNAL(readyRead()), this, SLOT(readyReadSlot()));
    }
};

void tst_QNetworkReply::httpRecursiveCreation()
{
    // this test checks if creation of new requests to the same host properly works
    // from readyRead() and finished() signals
    HttpRecursiveCreationHelper helper;
    helper.startOne();
    QTestEventLoop::instance().enterLoop(30);
    QVERIFY(!QTestEventLoop::instance().timeout());
}

#ifndef QT_NO_SSL
void tst_QNetworkReply::ignoreSslErrorsList_data()
{
    QTest::addColumn<QString>("url");
    QTest::addColumn<QList<QSslError> >("expectedSslErrors");
    QTest::addColumn<QNetworkReply::NetworkError>("expectedNetworkError");

    QList<QSslError> expectedSslErrors;
    QList<QSslCertificate> certs = QSslCertificate::fromPath(testDataDir + "/certs/qt-test-server-cacert.pem");
    QSslError rightError(QSslError::SelfSignedCertificate, certs.at(0));
    QSslError wrongError(QSslError::SelfSignedCertificate);

    QTest::newRow("SSL-failure-empty-list") << "https://" + QtNetworkSettings::serverName() + "/index.html" << expectedSslErrors << QNetworkReply::SslHandshakeFailedError;
    expectedSslErrors.append(wrongError);
    QTest::newRow("SSL-failure-wrong-error") << "https://" + QtNetworkSettings::serverName() + "/index.html" << expectedSslErrors << QNetworkReply::SslHandshakeFailedError;
    expectedSslErrors.append(rightError);
    QTest::newRow("allErrorsInExpectedList1") << "https://" + QtNetworkSettings::serverName() + "/index.html" << expectedSslErrors << QNetworkReply::NoError;
    expectedSslErrors.removeAll(wrongError);
    QTest::newRow("allErrorsInExpectedList2") << "https://" + QtNetworkSettings::serverName() + "/index.html" << expectedSslErrors << QNetworkReply::NoError;
    expectedSslErrors.removeAll(rightError);
    QTest::newRow("SSL-failure-empty-list-again") << "https://" + QtNetworkSettings::serverName() + "/index.html" << expectedSslErrors << QNetworkReply::SslHandshakeFailedError;
}

void tst_QNetworkReply::ignoreSslErrorsList()
{
    QFETCH(QString, url);
    QNetworkRequest request(url);
    QNetworkReplyPtr reply(manager.get(request));

    QFETCH(QList<QSslError>, expectedSslErrors);
    reply->ignoreSslErrors(expectedSslErrors);

    QVERIFY(waitForFinish(reply) != Timeout);

    QFETCH(QNetworkReply::NetworkError, expectedNetworkError);
    QCOMPARE(reply->error(), expectedNetworkError);
}

void tst_QNetworkReply::ignoreSslErrorsListWithSlot_data()
{
    ignoreSslErrorsList_data();
}

// this is not a test, just a slot called in the test below
void tst_QNetworkReply::ignoreSslErrorListSlot(QNetworkReply *reply, const QList<QSslError> &)
{
    reply->ignoreSslErrors(storedExpectedSslErrors);
}

// do the same as in ignoreSslErrorsList, but ignore the errors in the slot
void tst_QNetworkReply::ignoreSslErrorsListWithSlot()
{
    QFETCH(QString, url);
    QNetworkRequest request(url);
    QNetworkReplyPtr reply(manager.get(request));

    QFETCH(QList<QSslError>, expectedSslErrors);
    // store the errors to ignore them later in the slot connected below
    storedExpectedSslErrors = expectedSslErrors;
    connect(&manager, SIGNAL(sslErrors(QNetworkReply*,QList<QSslError>)),
            this, SLOT(ignoreSslErrorListSlot(QNetworkReply*,QList<QSslError>)));


    QVERIFY(waitForFinish(reply) != Timeout);

    QFETCH(QNetworkReply::NetworkError, expectedNetworkError);
    QCOMPARE(reply->error(), expectedNetworkError);
}

void tst_QNetworkReply::sslConfiguration_data()
{
    QTest::addColumn<QSslConfiguration>("configuration");
    QTest::addColumn<bool>("works");

    QTest::newRow("empty") << QSslConfiguration() << false;
    QSslConfiguration conf = QSslConfiguration::defaultConfiguration();
    QTest::newRow("default") << conf << false; // does not contain test server cert
    QList<QSslCertificate> testServerCert = QSslCertificate::fromPath(testDataDir + "/certs/qt-test-server-cacert.pem");
    conf.setCaCertificates(testServerCert);
    QTest::newRow("set-root-cert") << conf << true;
    conf.setProtocol(QSsl::SecureProtocols);
    QTest::newRow("secure") << conf << true;
}

void tst_QNetworkReply::encrypted()
{
    qDebug() << QtNetworkSettings::serverName();
    QUrl url("https://" + QtNetworkSettings::serverName());
    QNetworkRequest request(url);
    QNetworkReply *reply = manager.get(request);
    reply->ignoreSslErrors();

    QSignalSpy spy(reply, SIGNAL(encrypted()));
    connect(reply, SIGNAL(finished()), &QTestEventLoop::instance(), SLOT(exitLoop()));
    QTestEventLoop::instance().enterLoop(20);
    QVERIFY(!QTestEventLoop::instance().timeout());

    QCOMPARE(spy.count(), 1);

    reply->deleteLater();
}

void tst_QNetworkReply::sslConfiguration()
{
    QNetworkRequest request(QUrl("https://" + QtNetworkSettings::serverName() + "/index.html"));
    QFETCH(QSslConfiguration, configuration);
    request.setSslConfiguration(configuration);
    QNetworkReplyPtr reply(manager.get(request));

    QVERIFY(waitForFinish(reply) != Timeout);

    QFETCH(bool, works);
    QNetworkReply::NetworkError expectedError = works ? QNetworkReply::NoError : QNetworkReply::SslHandshakeFailedError;
    QCOMPARE(reply->error(), expectedError);
}

#ifdef QT_BUILD_INTERNAL

void tst_QNetworkReply::sslSessionSharing_data()
{
    QTest::addColumn<bool>("sessionSharingEnabled");
    QTest::newRow("enabled") << true;
    QTest::newRow("disabled") << false;
}

void tst_QNetworkReply::sslSessionSharing()
{
    QString urlString("https://" + QtNetworkSettings::serverName());
    QList<QNetworkReplyPtr> replies;

    // warm up SSL session cache
    QNetworkRequest warmupRequest(urlString);
    QFETCH(bool, sessionSharingEnabled);
    warmupRequest.setAttribute(QNetworkRequest::User, sessionSharingEnabled); // so we can read it from the slot
    if (! sessionSharingEnabled) {
        QSslConfiguration configuration(QSslConfiguration::defaultConfiguration());
        configuration.setSslOption(QSsl::SslOptionDisableSessionSharing, true);
        warmupRequest.setSslConfiguration(configuration);
    }
    QNetworkReply *reply = manager.get(warmupRequest);
    reply->ignoreSslErrors();
    connect(reply, SIGNAL(finished()), &QTestEventLoop::instance(), SLOT(exitLoop()));
    QTestEventLoop::instance().enterLoop(20);
    QVERIFY(!QTestEventLoop::instance().timeout());
    QCOMPARE(reply->error(), QNetworkReply::NoError);
    reply->deleteLater();

    // now send several requests at the same time, so we open more sockets and reuse the SSL session
    for (int a = 0; a < 6; a++) {
        QNetworkRequest request(warmupRequest);
        replies.append(QNetworkReplyPtr(manager.get(request)));
        connect(replies.at(a), SIGNAL(finished()), this, SLOT(sslSessionSharingHelperSlot()));
    }
    QTestEventLoop::instance().enterLoop(20);
    QVERIFY(!QTestEventLoop::instance().timeout());
}

void tst_QNetworkReply::sslSessionSharingHelperSlot()
{
    static int count = 0;

    // check that SSL session sharing was used in at least one of the replies
    static bool sslSessionSharingWasUsed = false;
    QNetworkReply *reply = qobject_cast<QNetworkReply *>(sender());
    bool sslSessionSharingWasUsedInReply = QSslConfigurationPrivate::peerSessionWasShared(reply->sslConfiguration());
    if (sslSessionSharingWasUsedInReply)
        sslSessionSharingWasUsed = true;

    QString urlQueryString = reply->url().query();
    QCOMPARE(reply->error(), QNetworkReply::NoError);

    count++;

    if (count == 6) { // all replies have finished
        QTestEventLoop::instance().exitLoop();
        bool sessionSharingWasEnabled = reply->request().attribute(QNetworkRequest::User).toBool();
        QCOMPARE(sslSessionSharingWasUsed, sessionSharingWasEnabled);
        count = 0; // reset for next row
        sslSessionSharingWasUsed = false; // reset for next row
    }
}

void tst_QNetworkReply::sslSessionSharingFromPersistentSession_data()
{
    QTest::addColumn<bool>("sessionPersistenceEnabled");
    QTest::newRow("enabled") << true;
    QTest::newRow("disabled") << false;
}

void tst_QNetworkReply::sslSessionSharingFromPersistentSession()
{
    QString urlString("https://" + QtNetworkSettings::serverName());

    // warm up SSL session cache to get a working session
    QNetworkRequest warmupRequest(urlString);
    QFETCH(bool, sessionPersistenceEnabled);
    if (sessionPersistenceEnabled) {
        QSslConfiguration warmupConfiguration(QSslConfiguration::defaultConfiguration());
        warmupConfiguration.setSslOption(QSsl::SslOptionDisableSessionPersistence, false);
        warmupRequest.setSslConfiguration(warmupConfiguration);
    }
    QNetworkReply *warmupReply = manager.get(warmupRequest);
    warmupReply->ignoreSslErrors();
    connect(warmupReply, SIGNAL(finished()), &QTestEventLoop::instance(), SLOT(exitLoop()));
    QTestEventLoop::instance().enterLoop(20);
    QVERIFY(!QTestEventLoop::instance().timeout());
    QCOMPARE(warmupReply->error(), QNetworkReply::NoError);
    QByteArray sslSession = warmupReply->sslConfiguration().sessionTicket();
    QCOMPARE(!sslSession.isEmpty(), sessionPersistenceEnabled);

    // test server sends a life time hint of 0 (old server) or 300 (new server),
    // without session ticket we get -1
    QList<int> expectedSessionTicketLifeTimeHint = sessionPersistenceEnabled
            ? QList<int>() << 0 << 300 : QList<int>() << -1;
    QVERIFY2(expectedSessionTicketLifeTimeHint.contains(
                 warmupReply->sslConfiguration().sessionTicketLifeTimeHint()),
             "server did not send expected session life time hint");

    warmupReply->deleteLater();

    // now send another request with a new QNAM and the persisted session,
    // to verify it can be resumed without any internal state
    QNetworkRequest request(warmupRequest);
    if (sessionPersistenceEnabled) {
        QSslConfiguration configuration = request.sslConfiguration();
        configuration.setSessionTicket(sslSession);
        request.setSslConfiguration(configuration);
    }
    QNetworkAccessManager newManager;
    QNetworkReply *reply = newManager.get(request);
    reply->ignoreSslErrors();
    connect(reply, SIGNAL(finished()), &QTestEventLoop::instance(), SLOT(exitLoop()));
    QTestEventLoop::instance().enterLoop(20);
    QVERIFY(!QTestEventLoop::instance().timeout());
    QCOMPARE(reply->error(), QNetworkReply::NoError);

    bool sslSessionSharingWasUsedInReply = QSslConfigurationPrivate::peerSessionWasShared(
                reply->sslConfiguration());
    QCOMPARE(sessionPersistenceEnabled, sslSessionSharingWasUsedInReply);
}

#endif // QT_BUILD_INTERNAL
#endif // QT_NO_SSL

void tst_QNetworkReply::getAndThenDeleteObject_data()
{
    QTest::addColumn<bool>("replyFirst");

    QTest::newRow("delete-reply-first") << true;
    QTest::newRow("delete-qnam-first") << false;
}

void tst_QNetworkReply::getAndThenDeleteObject()
{
    QSKIP("unstable test - reply may be finished too early");
    // yes, this will leak if the testcase fails. I don't care. It must not fail then :P
    QNetworkAccessManager *manager = new QNetworkAccessManager();
    QNetworkRequest request("http://" + QtNetworkSettings::serverName() + "/qtest/bigfile");
    QNetworkReply *reply = manager->get(request);
    reply->setReadBufferSize(1);
    reply->setParent((QObject*)0); // must be 0 because else it is the manager

    QTime stopWatch;
    stopWatch.start();
    forever {
        QCoreApplication::instance()->processEvents();
        if (reply->bytesAvailable())
            break;
        if (stopWatch.elapsed() >= 30000)
            break;
    }

    QVERIFY(reply->bytesAvailable());
    QCOMPARE(reply->attribute(QNetworkRequest::HttpStatusCodeAttribute).toInt(), 200);
    QVERIFY(!reply->isFinished()); // must not be finished

    QFETCH(bool, replyFirst);

    if (replyFirst) {
        delete reply;
        delete manager;
    } else {
        delete manager;
        delete reply;
    }
}

// see https://bugs.webkit.org/show_bug.cgi?id=38935
void tst_QNetworkReply::symbianOpenCDataUrlCrash()
{
    QString requestUrl("data:image/png;base64,iVBORw0KGgoAAAANSUhEUgAAABkAAAAWCAYAAAA1vze2AAAAB3RJTUUH2AUSEgolrgBvVQAAAAlwSFlzAAALEwAACxMBAJqcGAAAAARnQU1BAACxjwv8YQUAAAHlSURBVHja5VbNShxBEK6ZaXtnHTebQPA1gngNmfaeq+QNPIlIXkC9iQdJxJNvEHLN3VkxhxxE8gTmEhAVddXZ6Z3f9Ndriz89/sHmkBQUVVT1fB9d9c3uOERUKTunIdn3HzstxGpYBDS4wZk7TAJj/wlJ90J+jnuygqs8svSj+/rGHBos3rE18XBvfU3no7NzlJfUaY/5whAwl8Lr/WDUv4ODxTMb+P5xLExe5LmO559WqTX/MQR4WZYEAtSePS4pE0qSnuhnRUcBU5Gm2k9XljU4Z26I3NRxBrd80rj2fh+KNE0FY4xevRgTjREvPFpasAK8Xli6MUbbuKw3afAGgSBXozo5u4hkmncAlkl5wx8iMGbdyQjnCFEiEwGiosj1UQA/x2rVddiVoi+l4IxE0PTDnx+mrQBvvnx9cFz3krhVvuhzFn579/aq/n5rW8fbtTqiWhIQZEo17YBvbkxOXNVndnYpTvod7AtiuN2re0+siwcB9oH8VxxrNwQQAhzyRs30n7wTI2HIN2g2QtQwjjhJIQatOq7E8bIVCLwzpl83Lvtvl+NohWWlE8UZTWEMAGCcR77fHKhPnZF5tYie6dfdxCphACmLPM+j8bYfmTryg64kV9Vh3mV8jP0b/4wO/YUPiT/8i0MLf55lSQAAAABJRU5ErkJggg==");
    QUrl url = QUrl::fromEncoded(requestUrl.toLatin1());
    QNetworkRequest req(url);
    QNetworkReplyPtr reply;

    RUN_REQUEST(runSimpleRequest(QNetworkAccessManager::GetOperation, req, reply));

    QCOMPARE(reply->url(), url);
    QCOMPARE(reply->error(), QNetworkReply::NoError);

    QCOMPARE(reply->header(QNetworkRequest::ContentLengthHeader).toLongLong(), qint64(598));
}

void tst_QNetworkReply::getFromHttpIntoBuffer_data()
{
    QTest::addColumn<QUrl>("url");

    QTest::newRow("rfc-internal") << QUrl("http://" + QtNetworkSettings::serverName() + "/qtest/rfc3252.txt");
}

// Please note that the whole "zero copy" download buffer API is private right now. Do not use it.
void tst_QNetworkReply::getFromHttpIntoBuffer()
{
    QFETCH(QUrl, url);
    QNetworkRequest request(url);
    request.setAttribute(QNetworkRequest::MaximumDownloadBufferSizeAttribute, 1024*128); // 128 kB

    QNetworkAccessManager manager;
    QNetworkReply *reply = manager.get(request);
    connect(reply, SIGNAL(finished()), &QTestEventLoop::instance(), SLOT(exitLoop()));
    QTestEventLoop::instance().enterLoop(10);
    QVERIFY(!QTestEventLoop::instance().timeout());
    QVERIFY(reply->isFinished());

    QFile reference(testDataDir + "/rfc3252.txt");
    QVERIFY(reference.open(QIODevice::ReadOnly));

    QCOMPARE(reference.bytesAvailable(), reply->bytesAvailable());
    QCOMPARE(reference.size(), reply->size());

    // Compare the memory buffer
    QVariant downloadBufferAttribute = reply->attribute(QNetworkRequest::DownloadBufferAttribute);
    QVERIFY(downloadBufferAttribute.isValid());
    QSharedPointer<char> sharedPointer = downloadBufferAttribute.value<QSharedPointer<char> >();
    bool memoryComparison =
            (0 == memcmp(static_cast<void*>(reference.readAll().data()),
                         sharedPointer.data(), reference.size()));
    QVERIFY(memoryComparison);

    // Make sure the normal reading works
    reference.seek(0);
    QCOMPARE(reply->read(42), reference.read(42));
    QCOMPARE(reply->getChar(0), reference.getChar(0));
    QCOMPARE(reply->peek(23), reference.peek(23));
    QCOMPARE(reply->readLine(), reference.readLine());
    QCOMPARE(reference.bytesAvailable(), reply->bytesAvailable());
    QCOMPARE(reply->readAll(), reference.readAll());
    QVERIFY(reply->atEnd());
}

// FIXME we really need to consolidate all those server implementations
class GetFromHttpIntoBuffer2Server : QObject {
    Q_OBJECT
    qint64 dataSize;
    qint64 dataSent;
    QTcpServer server;
    QTcpSocket *client;
    bool serverSendsContentLength;
    bool chunkedEncoding;

public:
    GetFromHttpIntoBuffer2Server (qint64 ds, bool sscl, bool ce) : dataSize(ds), dataSent(0),
    client(0), serverSendsContentLength(sscl), chunkedEncoding(ce) {
        server.listen();
        connect(&server, SIGNAL(newConnection()), this, SLOT(newConnectionSlot()));
    }

    int serverPort() {
        return server.serverPort();
    }

public slots:

    void newConnectionSlot() {
        client = server.nextPendingConnection();
        client->setParent(this);
        connect(client, SIGNAL(readyRead()), this, SLOT(readyReadSlot()));
        connect(client, SIGNAL(bytesWritten(qint64)), this, SLOT(bytesWrittenSlot(qint64)));
    }

    void readyReadSlot() {
        client->readAll();
        client->write("HTTP/1.0 200 OK\n");
        if (serverSendsContentLength)
            client->write(QString("Content-Length: " + QString::number(dataSize) + "\n").toLatin1());
        if (chunkedEncoding)
            client->write(QString("Transfer-Encoding: chunked\n").toLatin1());
        client->write("Connection: close\n\n");
    }

    void bytesWrittenSlot(qint64 amount) {
        Q_UNUSED(amount);
        if (dataSent == dataSize && client) {
            // close eventually

            // chunked encoding: we have to send a last "empty" chunk
            if (chunkedEncoding)
                client->write(QString("0\r\n\r\n").toLatin1());

            client->disconnectFromHost();
            server.close();
            client = 0;
            return;
        }

        // send data
        if (client && client->bytesToWrite() < 100*1024 && dataSent < dataSize) {
            qint64 amount = qMin(qint64(16*1024), dataSize - dataSent);
            QByteArray data(amount, '@');

            if (chunkedEncoding) {
                client->write(QString(QString("%1").arg(amount,0,16).toUpper() + "\r\n").toLatin1());
                client->write(data.constData(), amount);
                client->write(QString("\r\n").toLatin1());
            } else {
                client->write(data.constData(), amount);
            }

            dataSent += amount;
        }
    }
};

class GetFromHttpIntoBuffer2Client : QObject {
    Q_OBJECT
private:
    bool useDownloadBuffer;
    QNetworkReply *reply;
    qint64 uploadSize;
    QList<qint64> bytesAvailableList;
public:
    GetFromHttpIntoBuffer2Client (QNetworkReply *reply, bool useDownloadBuffer, qint64 uploadSize)
        : useDownloadBuffer(useDownloadBuffer), reply(reply), uploadSize(uploadSize)
    {
        connect(reply, SIGNAL(metaDataChanged()), this, SLOT(metaDataChangedSlot()));
        connect(reply, SIGNAL(readyRead()), this, SLOT(readyReadSlot()));
        connect(reply, SIGNAL(finished()), this, SLOT(finishedSlot()));
    }

    public slots:
    void metaDataChangedSlot() {
        if (useDownloadBuffer) {
            QSharedPointer<char> sharedPointer = qvariant_cast<QSharedPointer<char> >(reply->attribute(QNetworkRequest::DownloadBufferAttribute));
            QVERIFY(!sharedPointer.isNull()); // It will be 0 if it failed
        }

        // metaDataChanged needs to come before everything else
        QVERIFY(bytesAvailableList.isEmpty());
    }

    void readyReadSlot() {
        QVERIFY(!reply->isFinished());

        qint64 bytesAvailable = reply->bytesAvailable();

        // bytesAvailable must never be 0
        QVERIFY(bytesAvailable != 0);

        if (bytesAvailableList.length() < 5) {
            // We assume that the first few times the bytes available must be less than the complete size, e.g.
            // the bytesAvailable() function works correctly in case of a downloadBuffer.
            QVERIFY(bytesAvailable < uploadSize);
        }
        if (!bytesAvailableList.isEmpty()) {
            // Also check that the same bytesAvailable is not coming twice in a row
            QVERIFY(bytesAvailableList.last() != bytesAvailable);
        }

        bytesAvailableList.append(bytesAvailable);
        // Add bytesAvailable to a list an parse
    }

    void finishedSlot() {
        // We should have already received all readyRead
        QVERIFY(!bytesAvailableList.isEmpty());
        QVERIFY(bytesAvailableList.last() == uploadSize);
    }
};

void tst_QNetworkReply::getFromHttpIntoBuffer2_data()
{
    QTest::addColumn<bool>("useDownloadBuffer");

    QTest::newRow("use-download-buffer") << true;
    QTest::newRow("do-not-use-download-buffer") << false;
}

// This test checks mostly that signal emissions are in correct order
// Please note that the whole "zero copy" download buffer API is private right now. Do not use it.
void tst_QNetworkReply::getFromHttpIntoBuffer2()
{
    QFETCH(bool, useDownloadBuffer);

    // On my Linux Desktop the results are already visible with 128 kB, however we use this to have good results.
#if defined(Q_OS_WINCE_WM)
    // Show some mercy to non-desktop platform/s
    enum {UploadSize = 4*1024*1024}; // 4 MB
#else
    enum {UploadSize = 32*1024*1024}; // 32 MB
#endif

    GetFromHttpIntoBuffer2Server server(UploadSize, true, false);

    QNetworkRequest request(QUrl("http://127.0.0.1:" + QString::number(server.serverPort()) + "/?bare=1"));
    if (useDownloadBuffer)
        request.setAttribute(QNetworkRequest::MaximumDownloadBufferSizeAttribute, 1024*1024*128); // 128 MB is max allowed

    QNetworkAccessManager manager;
    QNetworkReplyPtr reply(manager.get(request));

    GetFromHttpIntoBuffer2Client client(reply.data(), useDownloadBuffer, UploadSize);

    connect(reply, SIGNAL(finished()), &QTestEventLoop::instance(), SLOT(exitLoop()), Qt::QueuedConnection);
    QTestEventLoop::instance().enterLoop(40);
    QCOMPARE(reply->error(), QNetworkReply::NoError);
    QVERIFY(!QTestEventLoop::instance().timeout());
}


void tst_QNetworkReply::getFromHttpIntoBufferCanReadLine()
{
    QString header("HTTP/1.0 200 OK\r\nContent-Length: 7\r\n\r\nxxx\nxxx");

    MiniHttpServer server(header.toLatin1());
    server.doClose = true;

    QNetworkRequest request(QUrl("http://localhost:" + QString::number(server.serverPort())));
    request.setAttribute(QNetworkRequest::MaximumDownloadBufferSizeAttribute, 1024*1024*128); // 128 MB is max allowed
    QNetworkReplyPtr reply(manager.get(request));

    QVERIFY2(waitForFinish(reply) == Success, msgWaitForFinished(reply));

    QCOMPARE(reply->error(), QNetworkReply::NoError);
    QVERIFY(reply->canReadLine());
    QCOMPARE(reply->read(1), QByteArray("x"));
    QVERIFY(reply->canReadLine());
    QCOMPARE(reply->read(3), QByteArray("xx\n"));
    QVERIFY(!reply->canReadLine());
    QCOMPARE(reply->readAll(), QByteArray("xxx"));
    QVERIFY(!reply->canReadLine());
}



// Is handled somewhere else too, introduced this special test to have it more accessible
void tst_QNetworkReply::ioGetFromHttpWithoutContentLength()
{
    QByteArray dataToSend("HTTP/1.0 200 OK\r\n\r\nHALLO! 123!");
    MiniHttpServer server(dataToSend);
    server.doClose = true;

    QNetworkRequest request(QUrl("http://localhost:" + QString::number(server.serverPort())));
    QNetworkReplyPtr reply(manager.get(request));

    QVERIFY2(waitForFinish(reply) == Success, msgWaitForFinished(reply));

    QCOMPARE(reply->url(), request.url());
    QVERIFY(reply->isFinished());
    QVERIFY(reply->error() == QNetworkReply::NoError);
}

// Is handled somewhere else too, introduced this special test to have it more accessible
void tst_QNetworkReply::ioGetFromHttpBrokenChunkedEncoding()
{
    // This is wrong chunked encoding because of the X. What actually has to follow is \r\n
    // and then the declaration of the final 0 chunk
    QByteArray dataToSend("HTTP/1.0 200 OK\r\nTransfer-Encoding: chunked\r\n\r\n3\r\nABCX");
    MiniHttpServer server(dataToSend);
    server.doClose = false; // FIXME

    QNetworkRequest request(QUrl("http://localhost:" + QString::number(server.serverPort())));
    QNetworkReplyPtr reply(manager.get(request));

    connect(reply, SIGNAL(finished()), &QTestEventLoop::instance(), SLOT(exitLoop()));
    QTestEventLoop::instance().enterLoop(10);

    QEXPECT_FAIL(0, "We should close the socket and not just do nothing", Continue);
    QVERIFY(!QTestEventLoop::instance().timeout());
    QEXPECT_FAIL(0, "We should close the socket and not just do nothing", Continue);
    QVERIFY(reply->isFinished());
    QCOMPARE(reply->error(), QNetworkReply::NoError);
}

// TODO:
// Prepare a gzip that has one chunk that expands to the size mentioned in the bugreport.
// Then have a custom HTTP server that waits after this chunk so the returning gets
// triggered.
void tst_QNetworkReply::qtbug12908compressedHttpReply()
{
    QString header("HTTP/1.0 200 OK\r\nContent-Encoding: gzip\r\nContent-Length: 63\r\n\r\n");

    // dd if=/dev/zero of=qtbug-12908 bs=16384  count=1 && gzip qtbug-12908 && base64 -w 0 qtbug-12908.gz
    QString encodedFile("H4sICDdDaUwAA3F0YnVnLTEyOTA4AO3BMQEAAADCoPVPbQwfoAAAAAAAAAAAAAAAAAAAAIC3AYbSVKsAQAAA");
    QByteArray decodedFile = QByteArray::fromBase64(encodedFile.toLatin1());
    QCOMPARE(decodedFile.size(), 63);

    MiniHttpServer server(header.toLatin1() + decodedFile);
    server.doClose = true;

    QNetworkRequest request(QUrl("http://localhost:" + QString::number(server.serverPort())));
    QNetworkReplyPtr reply(manager.get(request));

    QVERIFY2(waitForFinish(reply) == Success, msgWaitForFinished(reply));

    QCOMPARE(reply->error(), QNetworkReply::NoError);
    QCOMPARE(reply->size(), qint64(16384));
    QCOMPARE(reply->readAll(), QByteArray(16384, '\0'));
}

void tst_QNetworkReply::compressedHttpReplyBrokenGzip()
{
    QString header("HTTP/1.0 200 OK\r\nContent-Encoding: gzip\r\nContent-Length: 63\r\n\r\n");

    // dd if=/dev/zero of=qtbug-12908 bs=16384  count=1 && gzip qtbug-12908 && base64 -w 0 qtbug-12908.gz
    // Then change "BMQ" to "BMX"
    QString encodedFile("H4sICDdDaUwAA3F0YnVnLTEyOTA4AO3BMXEAAADCoPVPbQwfoAAAAAAAAAAAAAAAAAAAAIC3AYbSVKsAQAAA");
    QByteArray decodedFile = QByteArray::fromBase64(encodedFile.toLatin1());
    QCOMPARE(decodedFile.size(), 63);

    MiniHttpServer server(header.toLatin1() + decodedFile);
    server.doClose = true;

    QNetworkRequest request(QUrl("http://localhost:" + QString::number(server.serverPort())));
    QNetworkReplyPtr reply(manager.get(request));

    QVERIFY(waitForFinish(reply) == Failure);

    QCOMPARE(reply->error(), QNetworkReply::ProtocolFailure);
}

// TODO add similar test for FTP
void tst_QNetworkReply::getFromUnreachableIp()
{
    QNetworkAccessManager manager;

    QNetworkRequest request(QUrl("http://255.255.255.255/42/23/narf/narf/narf"));
    QNetworkReplyPtr reply(manager.get(request));

    QVERIFY(waitForFinish(reply) == Failure);

    QVERIFY(reply->error() != QNetworkReply::NoError);
}

void tst_QNetworkReply::qtbug4121unknownAuthentication()
{
    MiniHttpServer server(QByteArray("HTTP/1.1 401 bla\r\nWWW-Authenticate: crap\r\nContent-Length: 0\r\n\r\n"));
    server.doClose = false;

    QNetworkRequest request(QUrl("http://localhost:" + QString::number(server.serverPort())));
    QNetworkAccessManager manager;
    QNetworkReplyPtr reply(manager.get(request));

    QSignalSpy authSpy(&manager, SIGNAL(authenticationRequired(QNetworkReply*,QAuthenticator*)));
    QSignalSpy finishedSpy(&manager, SIGNAL(finished(QNetworkReply*)));
    QSignalSpy errorSpy(reply.data(), SIGNAL(error(QNetworkReply::NetworkError)));

    connect(reply, SIGNAL(finished()), &QTestEventLoop::instance(), SLOT(exitLoop()), Qt::QueuedConnection);
    QTestEventLoop::instance().enterLoop(10);
    QVERIFY(!QTestEventLoop::instance().timeout());

    QCOMPARE(authSpy.count(), 0);
    QCOMPARE(finishedSpy.count(), 1);
    QCOMPARE(errorSpy.count(), 1);

    QCOMPARE(reply->error(), QNetworkReply::AuthenticationRequiredError);
}

#ifndef QT_NO_NETWORKPROXY
void tst_QNetworkReply::authenticationCacheAfterCancel_data()
{
    QTest::addColumn<QNetworkProxy>("proxy");
    QTest::addColumn<bool>("proxyAuth");
    QTest::addColumn<QUrl>("url");
    for (int i = 0; i < proxies.count(); ++i) {
        QTest::newRow("http" + proxies.at(i).tag) << proxies.at(i).proxy << proxies.at(i).requiresAuthentication << QUrl("http://" + QtNetworkSettings::serverName() + "/qtest/rfcs-auth/rfc3252.txt");
#ifndef QT_NO_SSL
        QTest::newRow("https" + proxies.at(i).tag) << proxies.at(i).proxy << proxies.at(i).requiresAuthentication << QUrl("https://" + QtNetworkSettings::serverName() + "/qtest/rfcs-auth/rfc3252.txt");
#endif
    }
}

class AuthenticationCacheHelper : public QObject
{
    Q_OBJECT
public:
    AuthenticationCacheHelper()
    {}
public slots:
    void proxyAuthenticationRequired(const QNetworkProxy &, QAuthenticator *auth)
    {
        if (!proxyPassword.isNull()) {
            auth->setUser(proxyUserName);
            auth->setPassword(proxyPassword);
            //clear credentials, if they are asked again, they were bad
            proxyUserName.clear();
            proxyPassword.clear();
        }
    }
    void authenticationRequired(QNetworkReply*,QAuthenticator *auth)
    {
        if (!httpPassword.isNull()) {
            auth->setUser(httpUserName);
            auth->setPassword(httpPassword);
            //clear credentials, if they are asked again, they were bad
            httpUserName.clear();
            httpPassword.clear();
        }
    }
public:
    QString httpUserName;
    QString httpPassword;
    QString proxyUserName;
    QString proxyPassword;
};

/* Purpose of this test is to check credentials are cached correctly.
 - If user cancels authentication dialog (i.e. nothing is set to the QAuthenticator by the callback) then this is not cached
 - if user supplies a wrong password, then this is not cached
 - if user supplies a correct user/password combination then this is cached

 Test is checking both the proxyAuthenticationRequired and authenticationRequired signals.
 */
void tst_QNetworkReply::authenticationCacheAfterCancel()
{
    QFETCH(QNetworkProxy, proxy);
    QFETCH(bool, proxyAuth);
    QFETCH(QUrl, url);
    QNetworkAccessManager manager;
#ifndef QT_NO_SSL
    connect(&manager, SIGNAL(sslErrors(QNetworkReply*,QList<QSslError>)),
            SLOT(sslErrors(QNetworkReply*,QList<QSslError>)));
#endif
    manager.setProxy(proxy);
    QSignalSpy authSpy(&manager, SIGNAL(authenticationRequired(QNetworkReply*,QAuthenticator*)));
    QSignalSpy proxyAuthSpy(&manager, SIGNAL(proxyAuthenticationRequired(QNetworkProxy,QAuthenticator*)));

    AuthenticationCacheHelper helper;
    connect(&manager, SIGNAL(proxyAuthenticationRequired(QNetworkProxy,QAuthenticator*)), &helper, SLOT(proxyAuthenticationRequired(QNetworkProxy,QAuthenticator*)));
    connect(&manager, SIGNAL(authenticationRequired(QNetworkReply*,QAuthenticator*)), &helper, SLOT(authenticationRequired(QNetworkReply*,QAuthenticator*)));

    QNetworkRequest request(url);
    QNetworkReplyPtr reply;
    if (proxyAuth) {
        //should fail due to no credentials
        reply.reset(manager.get(request));
        connect(reply, SIGNAL(finished()), &QTestEventLoop::instance(), SLOT(exitLoop()), Qt::QueuedConnection);
        QTestEventLoop::instance().enterLoop(10);
        QVERIFY(!QTestEventLoop::instance().timeout());

        QCOMPARE(reply->error(), QNetworkReply::ProxyAuthenticationRequiredError);
        QCOMPARE(authSpy.count(), 0);
        QCOMPARE(proxyAuthSpy.count(), 1);
        proxyAuthSpy.clear();

        //should fail due to bad credentials
        helper.proxyUserName = "qsockstest";
        helper.proxyPassword = "badpassword";
        reply.reset(manager.get(request));
        connect(reply, SIGNAL(finished()), &QTestEventLoop::instance(), SLOT(exitLoop()), Qt::QueuedConnection);
        QTestEventLoop::instance().enterLoop(10);
        QVERIFY(!QTestEventLoop::instance().timeout());

        if (reply->error() == QNetworkReply::HostNotFoundError)
            QSKIP("skip because of quirk in the old test server");
        QCOMPARE(reply->error(), QNetworkReply::ProxyAuthenticationRequiredError);
        QCOMPARE(authSpy.count(), 0);
        QVERIFY(proxyAuthSpy.count() > 0);
        proxyAuthSpy.clear();

        //QTBUG-23136 workaround
        if (proxy.port() == 1081) {
#ifdef QT_BUILD_INTERNAL
            QNetworkAccessManagerPrivate::clearCache(&manager);
#else
            return; //XFAIL result above
#endif
        }

        //next proxy auth should succeed, due to correct credentials
        helper.proxyUserName = "qsockstest";
        helper.proxyPassword = "password";
    }

    //should fail due to no credentials
    reply.reset(manager.get(request));
    connect(reply, SIGNAL(finished()), &QTestEventLoop::instance(), SLOT(exitLoop()), Qt::QueuedConnection);
    QTestEventLoop::instance().enterLoop(10);
    QVERIFY(!QTestEventLoop::instance().timeout());

    QCOMPARE(reply->error(), QNetworkReply::AuthenticationRequiredError);
    QVERIFY(authSpy.count() > 0);
    authSpy.clear();
    if (proxyAuth) {
        QVERIFY(proxyAuthSpy.count() > 0);
        proxyAuthSpy.clear();
    }

    //should fail due to bad credentials
    helper.httpUserName = "baduser";
    helper.httpPassword = "badpassword";
    reply.reset(manager.get(request));
    connect(reply, SIGNAL(finished()), &QTestEventLoop::instance(), SLOT(exitLoop()), Qt::QueuedConnection);
    QTestEventLoop::instance().enterLoop(10);
    QVERIFY(!QTestEventLoop::instance().timeout());

    QCOMPARE(reply->error(), QNetworkReply::AuthenticationRequiredError);
    QVERIFY(authSpy.count() > 0);
    authSpy.clear();
    if (proxyAuth) {
        //should be supplied from cache
        QCOMPARE(proxyAuthSpy.count(), 0);
        proxyAuthSpy.clear();
    }

    //next auth should succeed, due to correct credentials
    helper.httpUserName = "httptest";
    helper.httpPassword = "httptest";

    reply.reset(manager.get(request));
    connect(reply, SIGNAL(finished()), &QTestEventLoop::instance(), SLOT(exitLoop()), Qt::QueuedConnection);
    QTestEventLoop::instance().enterLoop(10);
    QVERIFY(!QTestEventLoop::instance().timeout());

    QCOMPARE(reply->error(), QNetworkReply::NoError);
    QVERIFY(authSpy.count() > 0);
    authSpy.clear();
    if (proxyAuth) {
        //should be supplied from cache
        QCOMPARE(proxyAuthSpy.count(), 0);
        proxyAuthSpy.clear();
    }

    //next auth should use cached credentials
    reply.reset(manager.get(request));
    connect(reply, SIGNAL(finished()), &QTestEventLoop::instance(), SLOT(exitLoop()), Qt::QueuedConnection);
    QTestEventLoop::instance().enterLoop(10);
    QVERIFY(!QTestEventLoop::instance().timeout());

    QCOMPARE(reply->error(), QNetworkReply::NoError);
    //should be supplied from cache
    QCOMPARE(authSpy.count(), 0);
    authSpy.clear();
    if (proxyAuth) {
        //should be supplied from cache
        QCOMPARE(proxyAuthSpy.count(), 0);
        proxyAuthSpy.clear();
    }

}

void tst_QNetworkReply::authenticationWithDifferentRealm()
{
    AuthenticationCacheHelper helper;
    QNetworkAccessManager manager;
#ifndef QT_NO_SSL
    connect(&manager, SIGNAL(sslErrors(QNetworkReply*,QList<QSslError>)),
            SLOT(sslErrors(QNetworkReply*,QList<QSslError>)));
#endif
    connect(&manager, SIGNAL(proxyAuthenticationRequired(QNetworkProxy,QAuthenticator*)), &helper, SLOT(proxyAuthenticationRequired(QNetworkProxy,QAuthenticator*)));
    connect(&manager, SIGNAL(authenticationRequired(QNetworkReply*,QAuthenticator*)), &helper, SLOT(authenticationRequired(QNetworkReply*,QAuthenticator*)));

    helper.httpUserName = "httptest";
    helper.httpPassword = "httptest";

    QNetworkRequest request(QUrl("http://" + QtNetworkSettings::serverName() + "/qtest/rfcs-auth/rfc3252.txt"));
    QNetworkReply* reply = manager.get(request);
    connect(reply, SIGNAL(finished()), &QTestEventLoop::instance(), SLOT(exitLoop()), Qt::QueuedConnection);
    QTestEventLoop::instance().enterLoop(10);
    QVERIFY(!QTestEventLoop::instance().timeout());
    QCOMPARE(reply->error(), QNetworkReply::NoError);

    helper.httpUserName = "httptest";
    helper.httpPassword = "httptest";

    request.setUrl(QUrl("http://" + QtNetworkSettings::serverName() + "/qtest/auth-digest/"));
    reply = manager.get(request);
    connect(reply, SIGNAL(finished()), &QTestEventLoop::instance(), SLOT(exitLoop()), Qt::QueuedConnection);
    QTestEventLoop::instance().enterLoop(10);
    QVERIFY(!QTestEventLoop::instance().timeout());
    QCOMPARE(reply->error(), QNetworkReply::NoError);
}
#endif // !QT_NO_NETWORKPROXY

class QtBug13431Helper : public QObject {
    Q_OBJECT
public:
    QNetworkReply* m_reply;
    QTimer m_dlTimer;
public slots:
    void replyFinished(QNetworkReply*) {
        QTestEventLoop::instance().exitLoop();
    }

    void onReadAndReschedule() {
        const qint64 bytesReceived = m_reply->bytesAvailable();
        if (bytesReceived && m_reply->readBufferSize()) {
           QByteArray data = m_reply->read(bytesReceived);
           // reschedule read
           const int millisecDelay = static_cast<int>(bytesReceived * 1000 / m_reply->readBufferSize());
           m_dlTimer.start(millisecDelay);
        }
        else {
           // reschedule read
           m_dlTimer.start(200);
        }
    }
};

void tst_QNetworkReply::qtbug13431replyThrottling()
{
    QtBug13431Helper helper;

    QNetworkAccessManager nam;
    connect(&nam, SIGNAL(finished(QNetworkReply*)), &helper, SLOT(replyFinished(QNetworkReply*)));

    // Download a bigger file
    QNetworkRequest netRequest(QUrl("http://" + QtNetworkSettings::serverName() + "/qtest/bigfile"));
    helper.m_reply = nam.get(netRequest);
    // Set the throttle
    helper.m_reply->setReadBufferSize(36000);

    // Schedule a timer that tries to read

    connect(&helper.m_dlTimer, SIGNAL(timeout()), &helper, SLOT(onReadAndReschedule()));
    helper.m_dlTimer.setSingleShot(true);
    helper.m_dlTimer.start(0);

    QTestEventLoop::instance().enterLoop(30);
    QVERIFY(!QTestEventLoop::instance().timeout());
    QVERIFY(helper.m_reply->isFinished());
    QCOMPARE(helper.m_reply->error(), QNetworkReply::NoError);
}

void tst_QNetworkReply::httpWithNoCredentialUsage()
{
    QNetworkAccessManager manager;

    QSignalSpy authSpy(&manager, SIGNAL(authenticationRequired(QNetworkReply*,QAuthenticator*)));
    QSignalSpy finishedSpy(&manager, SIGNAL(finished(QNetworkReply*)));

    // Get with credentials, to preload authentication cache
    {
        QNetworkRequest request(QUrl("http://httptest:httptest@" + QtNetworkSettings::serverName() + "/qtest/protected/cgi-bin/md5sum.cgi"));
        QNetworkReplyPtr reply(manager.get(request));
        QVERIFY2(waitForFinish(reply) == Success, msgWaitForFinished(reply));
        // credentials in URL, so don't expect authentication signal
        QCOMPARE(authSpy.count(), 0);
        QCOMPARE(finishedSpy.count(), 1);
        finishedSpy.clear();
    }

    // Get with cached credentials (normal usage)
    {
        QNetworkRequest request(QUrl("http://" + QtNetworkSettings::serverName() + "/qtest/protected/cgi-bin/md5sum.cgi"));
        QNetworkReplyPtr reply(manager.get(request));
        QVERIFY2(waitForFinish(reply) == Success, msgWaitForFinished(reply));
        // credentials in cache, so don't expect authentication signal
        QCOMPARE(authSpy.count(), 0);
        QCOMPARE(finishedSpy.count(), 1);
        finishedSpy.clear();
    }

    // Do not use cached credentials (webkit cross origin usage)
    {
        QNetworkRequest request(QUrl("http://" + QtNetworkSettings::serverName() + "/qtest/protected/cgi-bin/md5sum.cgi"));
        request.setAttribute(QNetworkRequest::AuthenticationReuseAttribute, QNetworkRequest::Manual);
        QNetworkReplyPtr reply(manager.get(request));

        QSignalSpy errorSpy(reply.data(), SIGNAL(error(QNetworkReply::NetworkError)));

        connect(reply, SIGNAL(finished()), &QTestEventLoop::instance(), SLOT(exitLoop()), Qt::QueuedConnection);
        QTestEventLoop::instance().enterLoop(10);
        QVERIFY(!QTestEventLoop::instance().timeout());

        // We check if authenticationRequired was emitted, however we do not anything in it so it should be 401
        QCOMPARE(authSpy.count(), 1);
        QCOMPARE(finishedSpy.count(), 1);
        QCOMPARE(errorSpy.count(), 1);

        QCOMPARE(reply->error(), QNetworkReply::AuthenticationRequiredError);
    }
}

void tst_QNetworkReply::qtbug15311doubleContentLength()
{
    QByteArray response("HTTP/1.0 200 OK\r\nContent-Length: 3\r\nServer: bogus\r\nContent-Length: 3\r\n\r\nABC");
    MiniHttpServer server(response);
    server.doClose = true;

    QNetworkRequest request(QUrl("http://localhost:" + QString::number(server.serverPort())));
    QNetworkReplyPtr reply(manager.get(request));

    QVERIFY2(waitForFinish(reply) == Success, msgWaitForFinished(reply));

    QVERIFY(reply->isFinished());
    QCOMPARE(reply->error(), QNetworkReply::NoError);
    QCOMPARE(reply->size(), qint64(3));
    QCOMPARE(reply->header(QNetworkRequest::ContentLengthHeader).toLongLong(), qint64(3));
    QCOMPARE(reply->rawHeader("Content-length"), QByteArray("3, 3"));
    QCOMPARE(reply->readAll(), QByteArray("ABC"));
}

void tst_QNetworkReply::qtbug18232gzipContentLengthZero()
{
    QByteArray response("HTTP/1.0 200 OK\r\nContent-Encoding: gzip\r\nContent-Length: 0\r\n\r\n");
    MiniHttpServer server(response);
    server.doClose = true;

    QNetworkRequest request(QUrl("http://localhost:" + QString::number(server.serverPort())));
    QNetworkReplyPtr reply(manager.get(request));

    QVERIFY2(waitForFinish(reply) == Success, msgWaitForFinished(reply));

    QVERIFY(reply->isFinished());
    QCOMPARE(reply->error(), QNetworkReply::NoError);
    QCOMPARE(reply->size(), qint64(0));
    QCOMPARE(reply->header(QNetworkRequest::ContentLengthHeader).toLongLong(), qint64(0));
    QCOMPARE(reply->readAll(), QByteArray());
}

// Reproduced a crash in QHttpNetworkReplyPrivate::gunzipBodyPartiallyEnd
// where zlib inflateEnd was called for uninitialized zlib stream
void tst_QNetworkReply::qtbug22660gzipNoContentLengthEmptyContent()
{
    // Response with no Content-Length in header and empty content
    QByteArray response("HTTP/1.0 200 OK\r\nContent-Encoding: gzip\r\n\r\n");
    MiniHttpServer server(response);
    server.doClose = true;

    QNetworkRequest request(QUrl("http://localhost:" + QString::number(server.serverPort())));
    QNetworkReplyPtr reply(manager.get(request));

    QVERIFY2(waitForFinish(reply) == Success, msgWaitForFinished(reply));

    QVERIFY(reply->isFinished());
    QCOMPARE(reply->error(), QNetworkReply::NoError);
    QCOMPARE(reply->size(), qint64(0));
    QVERIFY(!reply->header(QNetworkRequest::ContentLengthHeader).isValid());
    QCOMPARE(reply->readAll(), QByteArray());
}

class QtBug27161Helper : public QObject {
    Q_OBJECT
public:
    QtBug27161Helper(MiniHttpServer & server, const QByteArray & data):
        m_server(server),
        m_data(data)
    {
        connect(&m_server, SIGNAL(newConnection()), this, SLOT(newConnectionSlot()));
    }
public slots:
    void newConnectionSlot(){
        connect(m_server.client, SIGNAL(bytesWritten(qint64)), this, SLOT(bytesWrittenSlot()));
    }

    void bytesWrittenSlot(){
        disconnect(m_server.client, SIGNAL(bytesWritten(qint64)), this, SLOT(bytesWrittenSlot()));
        m_Timer.singleShot(100, this, SLOT(timeoutSlot()));
    }

    void timeoutSlot(){
        m_server.doClose = true;
        // we need to emulate the bytesWrittenSlot call if the data is empty.
        if (m_data.size() == 0)
            QMetaObject::invokeMethod(&m_server, "bytesWrittenSlot", Qt::QueuedConnection);
        else
            m_server.client->write(m_data);
    }

private:
    MiniHttpServer & m_server;
    QByteArray m_data;
    QTimer m_Timer;
};

void tst_QNetworkReply::qtbug27161httpHeaderMayBeDamaged_data(){
    QByteArray response("HTTP/1.0 200 OK\r\nServer: bogus\r\nContent-Length: 3\r\n\r\nABC");
    QTest::addColumn<QByteArray>("firstPacket");
    QTest::addColumn<QByteArray>("secondPacket");

    for (int i = 1; i < response.size(); i++){
        QByteArray dataTag("Iteration: ");
        dataTag.append(QByteArray::number(i - 1));
        QTest::newRow(dataTag.constData()) << response.left(i) << response.mid(i);
    }
}

/*
 * Purpose of this test is to check whether a content from server is parsed correctly
 * if it is split into two parts.
 */
void tst_QNetworkReply::qtbug27161httpHeaderMayBeDamaged(){
    QFETCH(QByteArray, firstPacket);
    QFETCH(QByteArray, secondPacket);
    MiniHttpServer server(firstPacket);
    server.doClose = false;
    QtBug27161Helper helper(server, secondPacket);

    QNetworkRequest request(QUrl("http://localhost:" + QString::number(server.serverPort())));
    QNetworkReplyPtr reply(manager.get(request));

    QVERIFY2(waitForFinish(reply) == Success, msgWaitForFinished(reply));

    QVERIFY(reply->isFinished());
    QCOMPARE(reply->error(), QNetworkReply::NoError);
    QCOMPARE(reply->size(), qint64(3));
    QCOMPARE(reply->header(QNetworkRequest::ContentLengthHeader).toLongLong(), qint64(3));
    QCOMPARE(reply->rawHeader("Content-length"), QByteArray("3"));
    QCOMPARE(reply->rawHeader("Server"), QByteArray("bogus"));
    QCOMPARE(reply->readAll(), QByteArray("ABC"));
}

void tst_QNetworkReply::qtbug28035browserDoesNotLoadQtProjectOrgCorrectly() {
    QByteArray getReply =
            "HTTP/1.1 200\r\n"
            "Connection: keep-alive\r\n"
            "Content-Type: text/plain\r\n"
            "Cache-control: max-age = 6000\r\n"
            "\r\n"
            "GET";

    QByteArray postReply =
            "HTTP/1.1 200\r\n"
            "Connection: keep-alive\r\n"
            "Content-Type: text/plain\r\n"
            "Cache-control: max-age = 6000\r\n"
            "Content-length: 4\r\n"
            "\r\n"
            "POST";

    QByteArray putReply =
            "HTTP/1.1 201\r\n"
            "Connection: keep-alive\r\n"
            "Content-Type: text/plain\r\n"
            "Cache-control: max-age = 6000\r\n"
            "\r\n";

    QByteArray postData = "ACT=100";

    QTemporaryDir tempDir(QDir::tempPath() + "/tmp_cache_28035");
    tempDir.setAutoRemove(true);

    QNetworkDiskCache *diskCache = new QNetworkDiskCache();
    diskCache->setCacheDirectory(tempDir.path());
    manager.setCache(diskCache);

    MiniHttpServer server(getReply);

    QNetworkRequest request(QUrl("http://localhost:" + QString::number(server.serverPort())));
    QNetworkReplyPtr reply(manager.get(request));

    QVERIFY2(waitForFinish(reply) == Success, msgWaitForFinished(reply));

    QVERIFY(reply->isFinished());
    QCOMPARE(reply->error(), QNetworkReply::NoError);
    QCOMPARE(reply->readAll(), QByteArray("GET"));
    QCOMPARE(reply->attribute(QNetworkRequest::SourceIsFromCacheAttribute).toBool(), false);

    server.setDataToTransmit(getReply);
    reply.reset(manager.get(request));
    QVERIFY2(waitForFinish(reply) == Success, msgWaitForFinished(reply));

    QVERIFY(reply->isFinished());
    QCOMPARE(reply->error(), QNetworkReply::NoError);
    QCOMPARE(reply->readAll(), QByteArray("GET"));
    QCOMPARE(reply->attribute(QNetworkRequest::SourceIsFromCacheAttribute).toBool(), true);

    server.setDataToTransmit(postReply);
    request.setRawHeader("Content-Type", "text/plain");
    reply.reset(manager.post(request, postData));

    QVERIFY2(waitForFinish(reply) == Success, msgWaitForFinished(reply));

    QVERIFY(reply->isFinished());
    QCOMPARE(reply->error(), QNetworkReply::NoError);
    QCOMPARE(reply->rawHeader("Content-length"), QByteArray("4"));
    QCOMPARE(reply->readAll(), QByteArray("POST"));
    QCOMPARE(reply->attribute(QNetworkRequest::SourceIsFromCacheAttribute).toBool(), false);

    server.setDataToTransmit(getReply);
    reply.reset(manager.get(request));

    QVERIFY2(waitForFinish(reply) == Success, msgWaitForFinished(reply));

    QVERIFY(reply->isFinished());
    QCOMPARE(reply->error(), QNetworkReply::NoError);
    QCOMPARE(reply->readAll(), QByteArray("GET"));
    QCOMPARE(reply->attribute(QNetworkRequest::SourceIsFromCacheAttribute).toBool(), false);

    server.setDataToTransmit(getReply);
    reply.reset(manager.get(request));

    QVERIFY2(waitForFinish(reply) == Success, msgWaitForFinished(reply));

    QVERIFY(reply->isFinished());
    QCOMPARE(reply->error(), QNetworkReply::NoError);
    QCOMPARE(reply->readAll(), QByteArray("GET"));
    QCOMPARE(reply->attribute(QNetworkRequest::SourceIsFromCacheAttribute).toBool(), true);

    server.setDataToTransmit(putReply);
    reply.reset(manager.put(request, postData));

    QVERIFY2(waitForFinish(reply) == Success, msgWaitForFinished(reply));

    QVERIFY(reply->isFinished());
    QCOMPARE(reply->error(), QNetworkReply::NoError);
    QCOMPARE(reply->attribute(QNetworkRequest::SourceIsFromCacheAttribute).toBool(), false);

    server.setDataToTransmit(getReply);
    reply.reset(manager.get(request));

    QVERIFY2(waitForFinish(reply) == Success, msgWaitForFinished(reply));

    QVERIFY(reply->isFinished());
    QCOMPARE(reply->error(), QNetworkReply::NoError);
    QCOMPARE(reply->readAll(), QByteArray("GET"));
    QCOMPARE(reply->attribute(QNetworkRequest::SourceIsFromCacheAttribute).toBool(), false);

    server.setDataToTransmit(getReply);
    reply.reset(manager.get(request));

    QVERIFY2(waitForFinish(reply) == Success, msgWaitForFinished(reply));

    QVERIFY(reply->isFinished());
    QCOMPARE(reply->error(), QNetworkReply::NoError);
    QCOMPARE(reply->readAll(), QByteArray("GET"));
    QCOMPARE(reply->attribute(QNetworkRequest::SourceIsFromCacheAttribute).toBool(), true);
}

void tst_QNetworkReply::qtbug45581WrongReplyStatusCode()
{
    const QUrl url("file:" + testDataDir + "/element.xml");
    QNetworkRequest request(url);

    QNetworkReplyPtr reply;
    QSignalSpy finishedSpy(&manager, SIGNAL(finished(QNetworkReply*)));
    QSignalSpy sslErrorsSpy(&manager, SIGNAL(sslErrors(QNetworkReply*,QList<QSslError>)));
    RUN_REQUEST(runSimpleRequest(QNetworkAccessManager::GetOperation, request, reply, 0));
    QVERIFY(reply->isFinished());

    const QByteArray expectedContent =
            "<root attr=\"value\" attr2=\"value2\">"
            "<person /><fruit /></root>\n";

    QCOMPARE(reply->readAll(), expectedContent);

    QCOMPARE(finishedSpy.count(), 0);
    QCOMPARE(sslErrorsSpy.count(), 0);

    QCOMPARE(reply->header(QNetworkRequest::ContentLengthHeader).toLongLong(), expectedContent.size());

    QCOMPARE(reply->attribute(QNetworkRequest::HttpStatusCodeAttribute).toInt(), 200);
    QCOMPARE(reply->attribute(QNetworkRequest::HttpReasonPhraseAttribute).toString(), QLatin1String("OK"));

    reply->deleteLater();
}

void tst_QNetworkReply::synchronousRequest_data()
{
    QTest::addColumn<QUrl>("url");
    QTest::addColumn<QString>("expected");
    QTest::addColumn<bool>("checkContentLength");
    QTest::addColumn<QString>("mimeType");

    // ### cache, auth, proxies

    QTest::newRow("http")
        << QUrl("http://" + QtNetworkSettings::serverName() + "/qtest/rfc3252.txt")
        << QString("file:" + testDataDir + "/rfc3252.txt")
        << true
        << QString("text/plain");

    QTest::newRow("http-gzip")
        << QUrl("http://" + QtNetworkSettings::serverName() + "/qtest/deflate/rfc3252.txt")
        << QString("file:" + testDataDir + "/rfc3252.txt")
        << false // don't check content length, because it's gzip encoded
        //  ### we would need to enflate (un-deflate) the file content and compare the sizes
        << QString("text/plain");

#ifndef QT_NO_SSL
    QTest::newRow("https")
        << QUrl("https://" + QtNetworkSettings::serverName() + "/qtest/rfc3252.txt")
        << QString("file:" + testDataDir + "/rfc3252.txt")
        << true
        << QString("text/plain");
#endif

    QTest::newRow("data")
        << QUrl(QString::fromLatin1("data:text/plain,hello world"))
        << QString("data:hello world")
        << true // check content length
        << QString("text/plain");

    QTest::newRow("simple-file")
        << QUrl::fromLocalFile(testDataDir + "/rfc3252.txt")
        << QString("file:" + testDataDir + "/rfc3252.txt")
        << true
        << QString();
}

// FIXME add testcase for failing network etc
void tst_QNetworkReply::synchronousRequest()
{
    QFETCH(QUrl, url);
    QFETCH(QString, expected);
    QFETCH(bool, checkContentLength);
    QFETCH(QString, mimeType);

    QNetworkRequest request(url);

#ifndef QT_NO_SSL
    // workaround for HTTPS requests: add self-signed server cert to list of CA certs,
    // since we cannot react to the sslErrors() signal
    // to fix this properly we would need to have an ignoreSslErrors() method in the
    // QNetworkRequest, see QTBUG-14774
    if (url.scheme() == "https") {
        QSslConfiguration sslConf;
        QList<QSslCertificate> certs = QSslCertificate::fromPath(testDataDir + "/certs/qt-test-server-cacert.pem");
        sslConf.setCaCertificates(certs);
        request.setSslConfiguration(sslConf);
    }
#endif

    request.setAttribute(
            QNetworkRequest::SynchronousRequestAttribute,
            true);

    QNetworkReplyPtr reply;
    QSignalSpy finishedSpy(&manager, SIGNAL(finished(QNetworkReply*)));
    QSignalSpy sslErrorsSpy(&manager, SIGNAL(sslErrors(QNetworkReply*,QList<QSslError>)));
    RUN_REQUEST(runSimpleRequest(QNetworkAccessManager::GetOperation, request, reply, 0));
    QVERIFY(reply->isFinished());
    QCOMPARE(finishedSpy.count(), 0);
    QCOMPARE(sslErrorsSpy.count(), 0);

    QCOMPARE(reply->header(QNetworkRequest::ContentTypeHeader).toString(), mimeType);

    QByteArray expectedContent;

    if (expected.startsWith("file:")) {
        QString path = expected.mid(5);
        QFile file(path);
        file.open(QIODevice::ReadOnly);
        expectedContent = file.readAll();
    } else if (expected.startsWith("data:")) {
        expectedContent = expected.mid(5).toUtf8();
    }

    if (checkContentLength)
        QCOMPARE(reply->header(QNetworkRequest::ContentLengthHeader).toLongLong(), qint64(expectedContent.size()));
    QCOMPARE(reply->readAll(), expectedContent);

    reply->deleteLater();
}

#ifndef QT_NO_SSL
void tst_QNetworkReply::synchronousRequestSslFailure()
{
    // test that SSL won't be accepted with self-signed certificate,
    // and that we do not emit the sslError signal (in the manager that is,
    // in the reply we don't care)

    QUrl url("https://" + QtNetworkSettings::serverName() + "/qtest/rfc3252.txt");
    QNetworkRequest request(url);
    request.setAttribute(
            QNetworkRequest::SynchronousRequestAttribute,
            true);
    QNetworkReplyPtr reply;
    QSignalSpy sslErrorsSpy(&manager, SIGNAL(sslErrors(QNetworkReply*,QList<QSslError>)));
    runSimpleRequest(QNetworkAccessManager::GetOperation, request, reply, 0);
    QVERIFY(reply->isFinished());
    QCOMPARE(reply->error(), QNetworkReply::SslHandshakeFailedError);
    QCOMPARE(sslErrorsSpy.count(), 0);
}
#endif

class HttpAbortHelper : public QObject
{
    Q_OBJECT
public:
    HttpAbortHelper(QNetworkReply *parent)
    : QObject(parent)
    {
        mReply = parent;
        connect(parent, SIGNAL(readyRead()), this, SLOT(readyRead()));
    }

    ~HttpAbortHelper()
    {
    }

public slots:
    void readyRead()
    {
        mReply->abort();
        QMetaObject::invokeMethod(&QTestEventLoop::instance(), "exitLoop", Qt::QueuedConnection);
    }

private:
    QNetworkReply *mReply;
};

void tst_QNetworkReply::httpAbort()
{
    // FIXME Also implement one where we do a big upload and then abort().
    // It must not crash either.

    // Abort after the first readyRead()
    QNetworkRequest request("http://" + QtNetworkSettings::serverName() + "/qtest/bigfile");
    QNetworkReplyPtr reply(manager.get(request));
    HttpAbortHelper replyHolder(reply.data());
    QTestEventLoop::instance().enterLoop(10);
    QVERIFY(!QTestEventLoop::instance().timeout());
    QCOMPARE(reply->error(), QNetworkReply::OperationCanceledError);
    QVERIFY(reply->isFinished());

    // Abort immediately after the get()
    QNetworkReplyPtr reply2(manager.get(request));
    connect(reply2, SIGNAL(finished()), &QTestEventLoop::instance(), SLOT(exitLoop()));
    reply2->abort();
    QCOMPARE(reply2->error(), QNetworkReply::OperationCanceledError);
    QVERIFY(reply2->isFinished());

    // Abort after the finished()
    QNetworkRequest request3("http://" + QtNetworkSettings::serverName() + "/qtest/rfc3252.txt");
    QNetworkReplyPtr reply3(manager.get(request3));

    QVERIFY(waitForFinish(reply3) == Success);

    QVERIFY(reply3->isFinished());
    reply3->abort();
    QCOMPARE(reply3->error(), QNetworkReply::NoError);
}

void tst_QNetworkReply::dontInsertPartialContentIntoTheCache()
{
    QByteArray reply206 =
            "HTTP/1.0 206\r\n"
            "Connection: keep-alive\r\n"
            "Content-Type: text/plain\r\n"
            "Cache-control: no-cache\r\n"
            "Content-Range: bytes 2-6/8\r\n"
            "Content-length: 4\r\n"
            "\r\n"
            "load";

    MiniHttpServer server(reply206);
    server.doClose = false;

    MySpyMemoryCache *memoryCache = new MySpyMemoryCache(&manager);
    manager.setCache(memoryCache);

    QUrl url = "http://localhost:" + QString::number(server.serverPort());
    QNetworkRequest request(url);
    request.setRawHeader("Range", "bytes=2-6");

    QNetworkReplyPtr reply(manager.get(request));

    QVERIFY2(waitForFinish(reply) == Success, msgWaitForFinished(reply));

    QVERIFY(server.totalConnections > 0);
    QCOMPARE(reply->readAll().constData(), "load");
    QCOMPARE(memoryCache->m_insertedUrls.count(), 0);
}

void tst_QNetworkReply::httpUserAgent()
{
    QByteArray response("HTTP/1.0 200 OK\r\n\r\n");
    MiniHttpServer server(response);
    server.doClose = true;

    QNetworkRequest request(QUrl("http://localhost:" + QString::number(server.serverPort())));
    request.setHeader(QNetworkRequest::UserAgentHeader, "abcDEFghi");
    QNetworkReplyPtr reply(manager.get(request));

    QVERIFY2(waitForFinish(reply) == Success, msgWaitForFinished(reply));

    QVERIFY(reply->isFinished());
    QCOMPARE(reply->error(), QNetworkReply::NoError);
    QVERIFY(server.receivedData.contains("\r\nUser-Agent: abcDEFghi\r\n"));
}

void tst_QNetworkReply::synchronousAuthenticationCache()
{
    class MiniAuthServer : public MiniHttpServer {
    public:
        MiniAuthServer(QThread *thread) : MiniHttpServer(QByteArray(), false, thread) {};
        virtual void reply() {

            dataToTransmit =
                "HTTP/1.0 401 Unauthorized\r\n"
                "WWW-Authenticate: Basic realm=\"QNetworkAccessManager Test Realm\"\r\n"
                "Content-Length: 4\r\n"
                "Connection: close\r\n"
                "Content-Type: text/plain\r\n"
                "\r\n"
                "auth";
            QRegExp rx("Authorization: Basic ([^\r\n]*)\r\n");
            if (rx.indexIn(receivedData) > 0) {
                if (QByteArray::fromBase64(rx.cap(1).toLatin1()) == "login:password") {
                    dataToTransmit =
                          "HTTP/1.0 200 OK\r\n"
                          "Content-Type: text/plain\r\n"
                          "Content-Length: 2\r\n"
                          "\r\n"
                          "OK";
                }
            }
            receivedData.clear();
            MiniHttpServer::reply();
        }
    };

    // when using synchronous commands, we need a different event loop for
    // the server thread, because the client is never returning to the
    // event loop
    QScopedPointer<QThread, QThreadCleanup> serverThread(new QThread);
    QScopedPointer<MiniHttpServer, QDeleteLaterCleanup> server(new MiniAuthServer(serverThread.data()));
    server->doClose = true;

    //1)  URL without credentials, we are not authenticated
    {
        QUrl url = "http://localhost:" + QString::number(server->serverPort()) + "/path";
        QNetworkRequest request(url);
        request.setAttribute(QNetworkRequest::SynchronousRequestAttribute, true);

        QNetworkReplyPtr reply(manager.get(request));
        QVERIFY(reply->isFinished());
        QCOMPARE(reply->error(), QNetworkReply::AuthenticationRequiredError);
    }

    //2)  URL with credentials, we are authenticated
    {
        QUrl url = "http://login:password@localhost:" + QString::number(server->serverPort()) + "/path2";
        QNetworkRequest request(url);
        request.setAttribute(QNetworkRequest::SynchronousRequestAttribute, true);

        QNetworkReplyPtr reply(manager.get(request));
        QVERIFY(reply->isFinished());
        QCOMPARE(reply->error(), QNetworkReply::NoError);
        QCOMPARE(reply->readAll().constData(), "OK");
    }

    //3)  URL without credentials, we are authenticated because they are cached
    {
        QUrl url = "http://localhost:" + QString::number(server->serverPort()) + "/path3";
        QNetworkRequest request(url);
        request.setAttribute(QNetworkRequest::SynchronousRequestAttribute, true);

        QNetworkReplyPtr reply(manager.get(request));
        QVERIFY(reply->isFinished());
        QCOMPARE(reply->error(), QNetworkReply::NoError);
        QCOMPARE(reply->readAll().constData(), "OK");
    }
}

void tst_QNetworkReply::pipelining()
{
    QString urlString("http://" + QtNetworkSettings::serverName() + "/qtest/cgi-bin/echo.cgi?");
    QList<QNetworkReplyPtr> replies;
    for (int a = 0; a < 20; a++) {
        QNetworkRequest request(urlString + QString::number(a));
        request.setAttribute(QNetworkRequest::HttpPipeliningAllowedAttribute, QVariant(true));
        replies.append(QNetworkReplyPtr(manager.get(request)));
        connect(replies.at(a), SIGNAL(finished()), this, SLOT(pipeliningHelperSlot()));
    }
    QTestEventLoop::instance().enterLoop(20);
    QVERIFY(!QTestEventLoop::instance().timeout());
}

void tst_QNetworkReply::pipeliningHelperSlot() {
    static int a = 0;

    // check that pipelining was used in at least one of the replies
    static bool pipeliningWasUsed = false;
    QNetworkReply *reply = qobject_cast<QNetworkReply *>(sender());
    bool pipeliningWasUsedInReply = reply->attribute(QNetworkRequest::HttpPipeliningWasUsedAttribute).toBool();
    if (pipeliningWasUsedInReply)
        pipeliningWasUsed = true;

    // check that the contents match (the response to echo.cgi?3 should return 3 etc.)
    QString urlQueryString = reply->url().query();
    QString content = reply->readAll();
    QVERIFY2(urlQueryString == content, "data corruption with pipelining detected");

    a++;

    if (a == 20) { // all replies have finished
        QTestEventLoop::instance().exitLoop();
        QVERIFY2(pipeliningWasUsed, "pipelining was not used in any of the replies when trying to test pipelining");
    }
}

void tst_QNetworkReply::emitErrorForAllRepliesSlot() {
    static int a = 0;
    if (++a == 3)
        QTestEventLoop::instance().exitLoop();
}

void tst_QNetworkReply::closeDuringDownload_data()
{
    QTest::addColumn<QUrl>("url");
    QTest::newRow("http") << QUrl("http://" + QtNetworkSettings::serverName() + "/bigfile");
    QTest::newRow("ftp") << QUrl("ftp://" + QtNetworkSettings::serverName() + "/qtest/bigfile");
}

void tst_QNetworkReply::closeDuringDownload()
{
    QFETCH(QUrl, url);
    QNetworkRequest request(url);
    QNetworkReply* reply = manager.get(request);
    connect(reply, SIGNAL(readyRead()), &QTestEventLoop::instance(), SLOT(exitLoop()));
    QTestEventLoop::instance().enterLoop(10);
    QVERIFY(!QTestEventLoop::instance().timeout());
    connect(reply, SIGNAL(finished()), &QTestEventLoop::instance(), SLOT(exitLoop()));
    reply->close();
    reply->deleteLater();
    QTest::qWait(1000); //cancelling ftp takes some time, this avoids a warning caused by test's cleanup() destroying the connection cache before the abort is finished
}

void tst_QNetworkReply::ftpAuthentication_data()
{
    QTest::addColumn<QString>("referenceName");
    QTest::addColumn<QString>("url");
    QTest::addColumn<int>("error");

    QTest::newRow("invalidPassword") << (testDataDir + "/rfc3252.txt") << "ftp://ftptest:invalid@" + QtNetworkSettings::serverName() + "/home/qt-test-server/ftp/qtest/rfc3252.txt" << int(QNetworkReply::AuthenticationRequiredError);
    QTest::newRow("validPassword") << (testDataDir + "/rfc3252.txt") << "ftp://ftptest:password@" + QtNetworkSettings::serverName() + "/home/qt-test-server/ftp/qtest/rfc3252.txt" << int(QNetworkReply::NoError);
}

void tst_QNetworkReply::ftpAuthentication()
{
    QFETCH(QString, referenceName);
    QFETCH(QString, url);
    QFETCH(int, error);

    QFile reference(referenceName);
    QVERIFY(reference.open(QIODevice::ReadOnly));

    QNetworkRequest request(url);
    QNetworkReplyPtr reply;
    runSimpleRequest(QNetworkAccessManager::GetOperation, request, reply);

    QCOMPARE(reply->url(), request.url());
    QCOMPARE(reply->error(), QNetworkReply::NetworkError(error));
}

void tst_QNetworkReply::emitErrorForAllReplies() // QTBUG-36890
{
    // port 100 is not well-known and should be closed
    QList<QUrl> urls = QList<QUrl>() << QUrl("http://localhost:100/request1")
                                     << QUrl("http://localhost:100/request2")
                                     << QUrl("http://localhost:100/request3");
    QList<QNetworkReply *> replies;
    QList<QSignalSpy *> errorSpies;
    QList<QSignalSpy *> finishedSpies;
    for (int a = 0; a < urls.count(); ++a) {
        QNetworkRequest request(urls.at(a));
        QNetworkReply *reply = manager.get(request);
        replies.append(reply);
        QSignalSpy *errorSpy = new QSignalSpy(reply, SIGNAL(error(QNetworkReply::NetworkError)));
        errorSpies.append(errorSpy);
        QSignalSpy *finishedSpy = new QSignalSpy(reply, SIGNAL(finished()));
        finishedSpies.append(finishedSpy);
        QObject::connect(reply, SIGNAL(finished()), SLOT(emitErrorForAllRepliesSlot()));
    }
    QTestEventLoop::instance().enterLoop(10);
    QVERIFY(!QTestEventLoop::instance().timeout());
    for (int a = 0; a < urls.count(); ++a) {
        QVERIFY(replies.at(a)->isFinished());
        QCOMPARE(errorSpies.at(a)->count(), 1);
        errorSpies.at(a)->deleteLater();
        QCOMPARE(finishedSpies.at(a)->count(), 1);
        finishedSpies.at(a)->deleteLater();
        replies.at(a)->deleteLater();
    }
}

#ifdef QT_BUILD_INTERNAL
void tst_QNetworkReply::backgroundRequest_data()
{
    QTest::addColumn<QUrl>("url");
    QTest::addColumn<bool>("background");
    QTest::addColumn<int>("policy");
    QTest::addColumn<QNetworkReply::NetworkError>("error");

    QUrl httpurl("http://" + QtNetworkSettings::serverName());
    QUrl httpsurl("https://" + QtNetworkSettings::serverName());
    QUrl ftpurl("ftp://" + QtNetworkSettings::serverName() + "/qtest/rfc3252.txt");

    QTest::newRow("http, fg, normal") << httpurl << false << (int)QNetworkSession::NoPolicy << QNetworkReply::NoError;
    QTest::newRow("http, bg, normal") << httpurl << true << (int)QNetworkSession::NoPolicy << QNetworkReply::NoError;
    QTest::newRow("http, fg, nobg") << httpurl << false << (int)QNetworkSession::NoBackgroundTrafficPolicy << QNetworkReply::NoError;
    QTest::newRow("http, bg, nobg") << httpurl << true << (int)QNetworkSession::NoBackgroundTrafficPolicy << QNetworkReply::BackgroundRequestNotAllowedError;

#ifndef QT_NO_SSL
    QTest::newRow("https, fg, normal") << httpsurl << false << (int)QNetworkSession::NoPolicy << QNetworkReply::NoError;
    QTest::newRow("https, bg, normal") << httpsurl << true << (int)QNetworkSession::NoPolicy << QNetworkReply::NoError;
    QTest::newRow("https, fg, nobg") << httpsurl << false << (int)QNetworkSession::NoBackgroundTrafficPolicy << QNetworkReply::NoError;
    QTest::newRow("https, bg, nobg") << httpsurl << true << (int)QNetworkSession::NoBackgroundTrafficPolicy << QNetworkReply::BackgroundRequestNotAllowedError;
#endif

    QTest::newRow("ftp, fg, normal") << ftpurl << false << (int)QNetworkSession::NoPolicy << QNetworkReply::NoError;
    QTest::newRow("ftp, bg, normal") << ftpurl << true << (int)QNetworkSession::NoPolicy << QNetworkReply::NoError;
    QTest::newRow("ftp, fg, nobg") << ftpurl << false << (int)QNetworkSession::NoBackgroundTrafficPolicy << QNetworkReply::NoError;
    QTest::newRow("ftp, bg, nobg") << ftpurl << true << (int)QNetworkSession::NoBackgroundTrafficPolicy << QNetworkReply::BackgroundRequestNotAllowedError;

}
#endif

//test purpose: background requests can't be started when not allowed
#ifdef QT_BUILD_INTERNAL
void tst_QNetworkReply::backgroundRequest()
{
#ifndef QT_NO_BEARERMANAGEMENT
    QFETCH(QUrl, url);
    QFETCH(bool, background);
    QFETCH(int, policy);
    QFETCH(QNetworkReply::NetworkError, error);

    QNetworkRequest request(url);

    if (background)
        request.setAttribute(QNetworkRequest::BackgroundRequestAttribute, QVariant::fromValue(true));

    //this preconstructs the session so we can change policies in advance
    manager.setConfiguration(networkConfiguration);

#ifndef QT_NO_SSL
    connect(&manager, SIGNAL(sslErrors(QNetworkReply*,QList<QSslError>)),
        SLOT(sslErrors(QNetworkReply*,QList<QSslError>)));
#endif

    const QWeakPointer<const QNetworkSession> session = QNetworkAccessManagerPrivate::getNetworkSession(&manager);
    QVERIFY(session);
    QNetworkSession::UsagePolicies original = session.data()->usagePolicies();
    QNetworkSessionPrivate::setUsagePolicies(*const_cast<QNetworkSession *>(session.data()), QNetworkSession::UsagePolicies(policy));

    QNetworkReplyPtr reply(manager.get(request));

    QVERIFY(waitForFinish(reply) != Timeout);
    if (session)
        QNetworkSessionPrivate::setUsagePolicies(*const_cast<QNetworkSession *>(session.data()), original);

    QVERIFY(reply->isFinished());
    QCOMPARE(reply->error(), error);
#endif
}
#endif

#ifdef QT_BUILD_INTERNAL
void tst_QNetworkReply::backgroundRequestInterruption_data()
{
    QTest::addColumn<QUrl>("url");
    QTest::addColumn<bool>("background");
    QTest::addColumn<QNetworkReply::NetworkError>("error");

    QUrl httpurl("http://" + QtNetworkSettings::serverName() + "/qtest/mediumfile");
    QUrl httpsurl("https://" + QtNetworkSettings::serverName() + "/qtest/mediumfile");
    QUrl ftpurl("ftp://" + QtNetworkSettings::serverName() + "/qtest/bigfile");

    QTest::newRow("http, fg, nobg") << httpurl << false << QNetworkReply::NoError;
    QTest::newRow("http, bg, nobg") << httpurl << true << QNetworkReply::BackgroundRequestNotAllowedError;

#ifndef QT_NO_SSL
    QTest::newRow("https, fg, nobg") << httpsurl << false << QNetworkReply::NoError;
    QTest::newRow("https, bg, nobg") << httpsurl << true  << QNetworkReply::BackgroundRequestNotAllowedError;
#endif

    QTest::newRow("ftp, fg, nobg") << ftpurl << false << QNetworkReply::NoError;
    QTest::newRow("ftp, bg, nobg") << ftpurl << true << QNetworkReply::BackgroundRequestNotAllowedError;

}
#endif

//test purpose: background requests in progress are aborted when policy changes to disallow them
#ifdef QT_BUILD_INTERNAL
void tst_QNetworkReply::backgroundRequestInterruption()
{
#ifndef QT_NO_BEARERMANAGEMENT
    QFETCH(QUrl, url);
    QFETCH(bool, background);
    QFETCH(QNetworkReply::NetworkError, error);

    QNetworkRequest request(url);

    if (background)
        request.setAttribute(QNetworkRequest::BackgroundRequestAttribute, QVariant::fromValue(true));

    //this preconstructs the session so we can change policies in advance
    manager.setConfiguration(networkConfiguration);

#ifndef QT_NO_SSL
    connect(&manager, SIGNAL(sslErrors(QNetworkReply*,QList<QSslError>)),
        SLOT(sslErrors(QNetworkReply*,QList<QSslError>)));
#endif

    const QWeakPointer<const QNetworkSession> session = QNetworkAccessManagerPrivate::getNetworkSession(&manager);
    QVERIFY(session);
    QNetworkSession::UsagePolicies original = session.data()->usagePolicies();
    QNetworkSessionPrivate::setUsagePolicies(*const_cast<QNetworkSession *>(session.data()), QNetworkSession::NoPolicy);

    request.setAttribute(QNetworkRequest::MaximumDownloadBufferSizeAttribute, 8192);
    QNetworkReplyPtr reply(manager.get(request));
    reply->setReadBufferSize(1024);

    QSignalSpy spy(reply.data(), SIGNAL(readyRead()));
    QTRY_VERIFY(spy.count() > 0);

    QNetworkSessionPrivate::setUsagePolicies(*const_cast<QNetworkSession *>(session.data()), QNetworkSession::NoBackgroundTrafficPolicy);

    // After we have changed the policy we can download at full speed.
    reply->setReadBufferSize(0);

    QVERIFY(waitForFinish(reply) != Timeout);
    if (session)
        QNetworkSessionPrivate::setUsagePolicies(*const_cast<QNetworkSession *>(session.data()), original);

    QVERIFY(reply->isFinished());
#ifdef Q_OS_OSX
    if (QSysInfo::MacintoshVersion == QSysInfo::MV_10_8)
        QEXPECT_FAIL("ftp, bg, nobg", "See QTBUG-32435", Abort);
#endif
    QCOMPARE(reply->error(), error);
#endif
}
#endif

#ifdef QT_BUILD_INTERNAL
void tst_QNetworkReply::backgroundRequestConnectInBackground_data()
{
    QTest::addColumn<QUrl>("url");
    QTest::addColumn<bool>("background");

    QUrl httpurl("http://" + QtNetworkSettings::serverName());
    QUrl ftpurl("ftp://" + QtNetworkSettings::serverName() + "/qtest/rfc3252.txt");

    QTest::newRow("http, fg") << httpurl << false;
    QTest::newRow("http, bg") << httpurl << true;

    QTest::newRow("ftp, fg") << ftpurl << false;
    QTest::newRow("ftp, bg") << ftpurl << true;
}
#endif

//test purpose: check that backgroundness is propagated to the network session
#ifdef QT_BUILD_INTERNAL
void tst_QNetworkReply::backgroundRequestConnectInBackground()
{
#ifndef QT_NO_BEARERMANAGEMENT
    QFETCH(QUrl, url);
    QFETCH(bool, background);

    QNetworkRequest request(url);

    if (background)
        request.setAttribute(QNetworkRequest::BackgroundRequestAttribute, QVariant::fromValue(true));

    QWeakPointer<const QNetworkSession> session = QNetworkAccessManagerPrivate::getNetworkSession(&manager);
    //force QNAM to reopen the session.
    if (session && session.data()->isOpen()) {
        const_cast<QNetworkSession *>(session.data())->close();
        QCoreApplication::processEvents(); //let signals propagate inside QNAM
    }

    //this preconstructs the session so we can change policies in advance
    manager.setConfiguration(networkConfiguration);

    session = QNetworkAccessManagerPrivate::getNetworkSession(&manager);
    QVERIFY(session);
    QNetworkSession::UsagePolicies original = session.data()->usagePolicies();
    QNetworkSessionPrivate::setUsagePolicies(*const_cast<QNetworkSession *>(session.data()), QNetworkSession::NoPolicy);

    QNetworkReplyPtr reply(manager.get(request));

    QVERIFY(waitForFinish(reply) != Timeout);
    session = QNetworkAccessManagerPrivate::getNetworkSession(&manager);
    if (session) {
        QVariant cib = session.data()->sessionProperty(QStringLiteral("ConnectInBackground"));
        if (!cib.isValid())
            QSKIP("inconclusive - ConnectInBackground session property not supported by the bearer plugin");
        QCOMPARE(cib.toBool(), background);
        QNetworkSessionPrivate::setUsagePolicies(*const_cast<QNetworkSession *>(session.data()), original);
    } else {
        QSKIP("inconclusive - network session has been destroyed");
    }

    QVERIFY(reply->isFinished());
#endif
}
#endif

class RateLimitedUploadDevice : public QIODevice
{
    Q_OBJECT
public:
    QByteArray data;
    QBuffer buffer;
    qint64 read;
    qint64 bandwidthQuota;
    QTimer timer;

    RateLimitedUploadDevice(QByteArray d) : QIODevice(),data(d),read(0),bandwidthQuota(0) {
        buffer.setData(data);
        buffer.open(QIODevice::ReadOnly);
        timer.setInterval(200);
        QObject::connect(&timer, SIGNAL(timeout()), this, SLOT(timeoutSlot()));
        timer.start();
    }

    virtual qint64 writeData(const char* , qint64 ) {
        Q_ASSERT(false);
        return 0;
    }

    virtual qint64 readData(char* data, qint64 maxlen) {
        //qDebug() << Q_FUNC_INFO << maxlen << bandwidthQuota;
        maxlen = qMin(maxlen, buffer.bytesAvailable());
        maxlen = qMin(maxlen, bandwidthQuota);
        if (maxlen <= 0) {  // no quota or at end
            return 0;
        }
        bandwidthQuota -= maxlen; // reduce quota

        qint64 ret = buffer.read(data, maxlen);
        if (ret == -1) {
            return -1;
        }
        read += ret;
        //qDebug() << Q_FUNC_INFO << maxlen << bandwidthQuota << read << ret << buffer.bytesAvailable();
        return ret;
    }
    virtual bool atEnd() const {
        return buffer.atEnd();
    }
    virtual qint64 size() const{
        return data.length();
    }
    qint64 bytesAvailable() const
    {
        return buffer.bytesAvailable() + QIODevice::bytesAvailable();
    }
    virtual bool isSequential() const{ // random access, we can seek
        return false;
    }
    virtual bool seek ( qint64 pos ) {
        return buffer.seek(pos);
    }
protected slots:
    void timeoutSlot() {
        //qDebug() << Q_FUNC_INFO;
        bandwidthQuota = 8*1024; // fill quota
        emit readyRead();
        // Emitting readyRead() several times triggers a bug ("QIODevice::read: Called with maxSize < 0") we fix with this commit
        emit readyRead();
    }
};

void tst_QNetworkReply::putWithRateLimiting()
{
    QFile reference(testDataDir + "/rfc3252.txt");
    reference.open(QIODevice::ReadOnly);
    QByteArray data = reference.readAll();
    QVERIFY(data.length() > 0);

    QUrl url = QUrl::fromUserInput("http://" + QtNetworkSettings::serverName()+ "/qtest/cgi-bin/echo.cgi?");

    QNetworkRequest request(url);
    QNetworkReplyPtr reply;

    RateLimitedUploadDevice rateLimitedUploadDevice(data);
    rateLimitedUploadDevice.open(QIODevice::ReadOnly);

    RUN_REQUEST(runCustomRequest(request, reply,QByteArray("POST"), &rateLimitedUploadDevice));
    QCOMPARE(reply->error(), QNetworkReply::NoError);
    QCOMPARE(reply->attribute(QNetworkRequest::HttpStatusCodeAttribute).toInt(), 200);

    QByteArray uploadedData = reply->readAll();
    QCOMPARE(uploadedData.length(), data.length());
    QCOMPARE(uploadedData, data);
}

void tst_QNetworkReply::ioHttpSingleRedirect()
{
    QUrl localhost = QUrl("http://localhost");
    QByteArray http200Reply = "HTTP/1.1 200 OK\r\nContent-Length: 0\r\n\r\n";

    // Setup server to which the second server will redirect to
    MiniHttpServer server2(http200Reply);

    QUrl redirectUrl = QUrl(localhost);
    redirectUrl.setPort(server2.serverPort());

    QByteArray tempRedirectReply =
            tempRedirectReplyStr().arg(QString(redirectUrl.toEncoded())).toLatin1();


<<<<<<< HEAD
    // Setup redirect server
    MiniHttpServer server(tempRedirectReply);

    localhost.setPort(server.serverPort());
    QNetworkRequest request(localhost);
    request.setAttribute(QNetworkRequest::FollowRedirectsAttribute, true);

    QNetworkReplyPtr reply(manager.get(request));
    QSignalSpy redSpy(reply.data(), SIGNAL(redirected(QUrl)));
    QSignalSpy finSpy(reply.data(), SIGNAL(finished()));

    QVERIFY2(waitForFinish(reply) == Success, msgWaitForFinished(reply));

    // Redirected and finished should be emitted exactly once
    QCOMPARE(redSpy.count(), 1);
    QCOMPARE(finSpy.count(), 1);

    // Original URL should not be changed after redirect
    QCOMPARE(request.url(), localhost);

    // Verify Redirect url
    QList<QVariant> args = redSpy.takeFirst();
    QCOMPARE(args.at(0).toUrl(), redirectUrl);

    // Reply url is set to the redirect url
    QCOMPARE(reply->url(), redirectUrl);
    QCOMPARE(reply->error(), QNetworkReply::NoError);
}

void tst_QNetworkReply::ioHttpChangeMaxRedirects()
{
    QUrl localhost = QUrl("http://localhost");

    QByteArray http200Reply = "HTTP/1.1 200 OK\r\nContent-Length: 0\r\n\r\n";

    MiniHttpServer server1("");
    MiniHttpServer server2("");
    MiniHttpServer server3(http200Reply);

    QUrl server2Url(localhost);
    server2Url.setPort(server2.serverPort());
    server1.setDataToTransmit(tempRedirectReplyStr().arg(
                              QString(server2Url.toEncoded())).toLatin1());

    QUrl server3Url(localhost);
    server3Url.setPort(server3.serverPort());
    server2.setDataToTransmit(tempRedirectReplyStr().arg(
                              QString(server3Url.toEncoded())).toLatin1());

    localhost.setPort(server1.serverPort());
    QNetworkRequest request(localhost);
    request.setAttribute(QNetworkRequest::FollowRedirectsAttribute, true);

    // Set Max redirects to 1. This will cause TooManyRedirectsError
    request.setMaximumRedirectsAllowed(1);

    QNetworkReplyPtr reply(manager.get(request));
    QSignalSpy redSpy(reply.data(), SIGNAL(redirected(QUrl)));
    QSignalSpy spy(reply.data(), SIGNAL(error(QNetworkReply::NetworkError)));

    QVERIFY(waitForFinish(reply) == Failure);

    QCOMPARE(redSpy.count(), request.maximumRedirectsAllowed());
    QCOMPARE(spy.count(), 1);
    QVERIFY(reply->error() == QNetworkReply::TooManyRedirectsError);

    // Increase max redirects to allow successful completion
    request.setMaximumRedirectsAllowed(3);

    QNetworkReplyPtr reply2(manager.get(request));
    QSignalSpy redSpy2(reply2.data(), SIGNAL(redirected(QUrl)));

    QVERIFY2(waitForFinish(reply2) == Success, msgWaitForFinished(reply2));

    QCOMPARE(redSpy2.count(), 2);
    QCOMPARE(reply2->url(), server3Url);
    QVERIFY(reply2->error() == QNetworkReply::NoError);
}

void tst_QNetworkReply::ioHttpRedirectErrors_data()
{
    QTest::addColumn<QString>("url");
    QTest::addColumn<QString>("dataToSend");
    QTest::addColumn<QNetworkReply::NetworkError>("error");

    QString tempRedirectReply = QString("HTTP/1.1 307 Temporary Redirect\r\n"
                                        "Content-Type: text/plain\r\n"
                                        "location: http://localhost:%1\r\n\r\n");

    QTest::newRow("too-many-redirects") << "http://localhost" << tempRedirectReply << QNetworkReply::TooManyRedirectsError;
    QTest::newRow("insecure-redirect") << "https://localhost" << tempRedirectReply << QNetworkReply::InsecureRedirectError;
    QTest::newRow("unknown-redirect") << "http://localhost"<< tempRedirectReply.replace("http", "bad_protocol") << QNetworkReply::ProtocolUnknownError;
}

void tst_QNetworkReply::ioHttpRedirectErrors()
{
    QFETCH(QString, url);
    QFETCH(QString, dataToSend);
    QFETCH(QNetworkReply::NetworkError, error);

    QUrl localhost(url);
    MiniHttpServer server("", localhost.scheme() == "https");

    localhost.setPort(server.serverPort());

    QByteArray d2s = dataToSend.arg(
                QString::number(server.serverPort())).toLatin1();
    server.setDataToTransmit(d2s);

    QNetworkRequest request(localhost);
    request.setAttribute(QNetworkRequest::FollowRedirectsAttribute, true);
    QNetworkReplyPtr reply(manager.get(request));
    if (localhost.scheme() == "https")
        reply.data()->ignoreSslErrors();
    QSignalSpy spy(reply.data(), SIGNAL(error(QNetworkReply::NetworkError)));

    QVERIFY(waitForFinish(reply) == Failure);

    QCOMPARE(spy.count(), 1);
    QVERIFY(reply->error() == error);
}
=======
#ifndef QT_NO_SSL

class PutWithServerClosingConnectionImmediatelyHandler: public QObject
{
    Q_OBJECT
public:
    bool m_parsedHeaders;
    QByteArray m_receivedData;
    QByteArray m_expectedData;
    QSslSocket *m_socket;
    PutWithServerClosingConnectionImmediatelyHandler(QSslSocket *s, QByteArray expected) :m_parsedHeaders(false),  m_expectedData(expected), m_socket(s)
    {
        m_socket->setParent(this);
        connect(m_socket, SIGNAL(readyRead()), SLOT(readyReadSlot()));
        connect(m_socket, SIGNAL(disconnected()), SLOT(disconnectedSlot()));
    }
signals:
    void correctFileUploadReceived();
    void corruptFileUploadReceived();

public slots:
    void closeDelayed() {
        m_socket->close();
    }

    void readyReadSlot()
    {
        QByteArray data = m_socket->readAll();
        m_receivedData += data;
        if (!m_parsedHeaders && m_receivedData.contains("\r\n\r\n")) {
            m_parsedHeaders = true;
            QTimer::singleShot(qrand()%10, this, SLOT(closeDelayed())); // simulate random network latency
            // This server simulates a web server connection closing, e.g. because of Apaches MaxKeepAliveRequests or KeepAliveTimeout
            // In this case QNAM needs to re-send the upload data but it had a bug which then corrupts the upload
            // This test catches that.
        }

    }
    void disconnectedSlot()
    {
        if (m_parsedHeaders) {
            //qDebug() << m_receivedData.left(m_receivedData.indexOf("\r\n\r\n"));
            m_receivedData = m_receivedData.mid(m_receivedData.indexOf("\r\n\r\n")+4); // check only actual data
        }
        if (m_receivedData.length() > 0 && !m_expectedData.startsWith(m_receivedData)) {
            // We had received some data but it is corrupt!
            qDebug() << "CORRUPT" << m_receivedData.count();

            // Use this to track down the pattern of the corruption and conclude the source
//            QFile a("/tmp/corrupt");
//            a.open(QIODevice::WriteOnly);
//            a.write(m_receivedData);
//            a.close();

//            QFile b("/tmp/correct");
//            b.open(QIODevice::WriteOnly);
//            b.write(m_expectedData);
//            b.close();
            //exit(1);
            emit corruptFileUploadReceived();
        } else {
            emit correctFileUploadReceived();
        }
    }
};

class PutWithServerClosingConnectionImmediatelyServer: public SslServer
{
    Q_OBJECT
public:
    int m_correctUploads;
    int m_corruptUploads;
    int m_repliesFinished;
    int m_expectedReplies;
    QByteArray m_expectedData;
    PutWithServerClosingConnectionImmediatelyServer() : SslServer(), m_correctUploads(0), m_corruptUploads(0), m_repliesFinished(0), m_expectedReplies(0)
    {
        QObject::connect(this, SIGNAL(newEncryptedConnection(QSslSocket*)), this, SLOT(createHandlerForConnection(QSslSocket*)));
        QObject::connect(this, SIGNAL(newPlainConnection(QSslSocket*)), this, SLOT(createHandlerForConnection(QSslSocket*)));
    }

public slots:
    void createHandlerForConnection(QSslSocket* s) {
        PutWithServerClosingConnectionImmediatelyHandler *handler = new PutWithServerClosingConnectionImmediatelyHandler(s, m_expectedData);
        handler->setParent(this);
        QObject::connect(handler, SIGNAL(correctFileUploadReceived()), this, SLOT(increaseCorrect()));
        QObject::connect(handler, SIGNAL(corruptFileUploadReceived()), this, SLOT(increaseCorrupt()));
    }
    void increaseCorrect() {
        m_correctUploads++;
    }
    void increaseCorrupt() {
        m_corruptUploads++;
    }
    void replyFinished() {
        m_repliesFinished++;
        if (m_repliesFinished == m_expectedReplies) {
            QTestEventLoop::instance().exitLoop();
        }
     }
};



void tst_QNetworkReply::putWithServerClosingConnectionImmediately()
{
    const int numUploads = 40;
    qint64 wantedSize = 512*1024; // 512 kB
    QByteArray sourceFile;
    for (int i = 0; i < wantedSize; ++i) {
        sourceFile += (char)'a' +(i%26);
    }
    bool withSsl = false;

    for (int s = 0; s <= 1; s++) {
        withSsl = (s == 1);
        // Test also needs to run several times because of 9c2ecf89
        for (int j = 0; j < 20; j++) {
            // emulate a minimal https server
            PutWithServerClosingConnectionImmediatelyServer server;
            server.m_ssl = withSsl;
            server.m_expectedData = sourceFile;
            server.m_expectedReplies = numUploads;
            server.listen(QHostAddress(QHostAddress::LocalHost), 0);

            for (int i = 0; i < numUploads; i++) {
                // create the request
                QUrl url = QUrl(QString("http%1://127.0.0.1:%2/file=%3").arg(withSsl ? "s" : "").arg(server.serverPort()).arg(i));
                QNetworkRequest request(url);
                QNetworkReply *reply = manager.put(request, sourceFile);
                connect(reply, SIGNAL(sslErrors(QList<QSslError>)), reply, SLOT(ignoreSslErrors()));
                connect(reply, SIGNAL(finished()), &server, SLOT(replyFinished()));
                reply->setParent(&server);
            }

            // get the request started and the incoming socket connected
            QTestEventLoop::instance().enterLoop(10);

            //qDebug() << "correct=" << server.m_correctUploads << "corrupt=" << server.m_corruptUploads << "expected=" <<numUploads;

            // Sanity check because ecause of 9c2ecf89 most replies will error out but we want to make sure at least some of them worked
            QVERIFY(server.m_correctUploads > 5);
            // Because actually important is that we don't get any corruption:
            QCOMPARE(server.m_corruptUploads, 0);

            server.close();
        }
    }


}

#endif
>>>>>>> 754efa57

// NOTE: This test must be last testcase in tst_qnetworkreply!
void tst_QNetworkReply::parentingRepliesToTheApp()
{
    QNetworkRequest request (QUrl("http://" + QtNetworkSettings::serverName()));
    manager.get(request)->setParent(this); // parent to this object
    manager.get(request)->setParent(qApp); // parent to the app
}

QTEST_MAIN(tst_QNetworkReply)

#include "tst_qnetworkreply.moc"<|MERGE_RESOLUTION|>--- conflicted
+++ resolved
@@ -466,16 +466,13 @@
 
     void putWithRateLimiting();
 
-<<<<<<< HEAD
     void ioHttpSingleRedirect();
     void ioHttpChangeMaxRedirects();
     void ioHttpRedirectErrors_data();
     void ioHttpRedirectErrors();
-=======
 #ifndef QT_NO_SSL
     void putWithServerClosingConnectionImmediately();
 #endif
->>>>>>> 754efa57
 
     // NOTE: This test must be last!
     void parentingRepliesToTheApp();
@@ -8038,7 +8035,6 @@
             tempRedirectReplyStr().arg(QString(redirectUrl.toEncoded())).toLatin1();
 
 
-<<<<<<< HEAD
     // Setup redirect server
     MiniHttpServer server(tempRedirectReply);
 
@@ -8160,7 +8156,6 @@
     QCOMPARE(spy.count(), 1);
     QVERIFY(reply->error() == error);
 }
-=======
 #ifndef QT_NO_SSL
 
 class PutWithServerClosingConnectionImmediatelyHandler: public QObject
@@ -8314,7 +8309,6 @@
 }
 
 #endif
->>>>>>> 754efa57
 
 // NOTE: This test must be last testcase in tst_qnetworkreply!
 void tst_QNetworkReply::parentingRepliesToTheApp()
