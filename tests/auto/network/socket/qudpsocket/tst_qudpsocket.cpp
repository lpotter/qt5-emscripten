--- conflicted
+++ resolved
@@ -178,7 +178,6 @@
     return false;
 }
 
-<<<<<<< HEAD
 QNetworkInterface tst_QUdpSocket::interfaceForGroup(const QHostAddress &multicastGroup)
 {
     if (multicastGroup.protocol() == QAbstractSocket::IPv4Protocol)
@@ -208,7 +207,8 @@
         return QNetworkInterface();
     }();
     return ipv6if;
-=======
+}
+
 bool tst_QUdpSocket::shouldWorkaroundLinuxKernelBug()
 {
 #ifdef Q_OS_LINUX
@@ -217,7 +217,6 @@
 #else
     return false;
 #endif
->>>>>>> 1c822451
 }
 
 static QHostAddress makeNonAny(const QHostAddress &address, QHostAddress::SpecialAddress preferForAny = QHostAddress::LocalHost)
@@ -262,7 +261,6 @@
         QSKIP("No network test server available");
     allAddresses = QNetworkInterface::allAddresses();
     m_skipUnsupportedIPv6Tests = shouldSkipIpv6TestsForBrokenSetsockopt();
-<<<<<<< HEAD
 
     // Create a pair of random multicast groups so we avoid clashing with any
     // other tst_qudpsocket running on the same network at the same time.
@@ -290,9 +288,7 @@
 
     qDebug() << "Will use multicast groups" << multicastGroup4 << multicastGroup6 << linklocalMulticastGroups;
 
-=======
     m_workaroundLinuxKernelBug = shouldWorkaroundLinuxKernelBug();
->>>>>>> 1c822451
     if (EmulationDetector::isRunningArmOnX86())
         QSKIP("This test is unreliable due to QEMU emulation shortcomings.");
 }
