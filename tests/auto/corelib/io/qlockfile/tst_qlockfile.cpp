/****************************************************************************
**
** Copyright (C) 2013 David Faure <faure+bluesystems@kde.org>
** Contact: http://www.qt.io/licensing/
**
** This file is part of the test suite of the Qt Toolkit.
**
** $QT_BEGIN_LICENSE:LGPL21$
** Commercial License Usage
** Licensees holding valid commercial Qt licenses may use this file in
** accordance with the commercial license agreement provided with the
** Software or, alternatively, in accordance with the terms contained in
** a written agreement between you and The Qt Company. For licensing terms
** and conditions see http://www.qt.io/terms-conditions. For further
** information use the contact form at http://www.qt.io/contact-us.
**
** GNU Lesser General Public License Usage
** Alternatively, this file may be used under the terms of the GNU Lesser
** General Public License version 2.1 or version 3 as published by the Free
** Software Foundation and appearing in the file LICENSE.LGPLv21 and
** LICENSE.LGPLv3 included in the packaging of this file. Please review the
** following information to ensure the GNU Lesser General Public License
** requirements will be met: https://www.gnu.org/licenses/lgpl.html and
** http://www.gnu.org/licenses/old-licenses/lgpl-2.1.html.
**
** As a special exception, The Qt Company gives you certain additional
** rights. These rights are described in The Qt Company LGPL Exception
** version 1.1, included in the file LGPL_EXCEPTION.txt in this package.
**
** $QT_END_LICENSE$
**
****************************************************************************/


#include <QtTest/QtTest>
#include <QtConcurrentRun>
#include <qlockfile.h>
#include <qtemporarydir.h>
#include <qsysinfo.h>
#if defined(Q_OS_UNIX) && !defined(Q_OS_VXWORKS)
#include <unistd.h>
#elif defined(Q_OS_WIN) && !defined(Q_OS_WINCE) && !defined(Q_OS_WINRT)
#  include <qt_windows.h>
#endif

class tst_QLockFile : public QObject
{
    Q_OBJECT

private slots:
    void initTestCase();
    void lockUnlock();
    void lockOutOtherProcess();
    void lockOutOtherThread();
    void raceWithOtherThread();
    void waitForLock_data();
    void waitForLock();
    void staleLockFromCrashedProcess_data();
    void staleLockFromCrashedProcess();
    void staleShortLockFromBusyProcess();
    void staleLongLockFromBusyProcess();
    void staleLockRace();
    void noPermissions();
<<<<<<< HEAD
    void noPermissionsWindows();
=======
    void corruptedLockFile();
>>>>>>> 3545ef41

public:
    QString m_helperApp;
    QTemporaryDir dir;
};

void tst_QLockFile::initTestCase()
{
#if defined(Q_OS_ANDROID) && !defined(Q_OS_ANDROID_NO_SDK)
    QSKIP("This test requires deploying and running external console applications");
#elif defined(QT_NO_PROCESS)
    QSKIP("This test requires QProcess support");
#else
    // chdir to our testdata path and execute helper apps relative to that.
    QString testdata_dir = QFileInfo(QFINDTESTDATA("qlockfiletesthelper")).absolutePath();
    QVERIFY2(QDir::setCurrent(testdata_dir), qPrintable("Could not chdir to " + testdata_dir));
    m_helperApp = "qlockfiletesthelper/qlockfile_test_helper";
#endif // !QT_NO_PROCESS
}

void tst_QLockFile::lockUnlock()
{
    const QString fileName = dir.path() + "/lock1";
    QVERIFY(!QFile(fileName).exists());
    QLockFile lockFile(fileName);
    QVERIFY(lockFile.lock());
    QVERIFY(lockFile.isLocked());
    QCOMPARE(int(lockFile.error()), int(QLockFile::NoError));
    QVERIFY(QFile::exists(fileName));

    // Recursive locking is not allowed
    // (can't test lock() here, it would wait forever)
    QVERIFY(!lockFile.tryLock());
    QCOMPARE(int(lockFile.error()), int(QLockFile::LockFailedError));
    qint64 pid;
    QString hostname, appname;
    QVERIFY(lockFile.getLockInfo(&pid, &hostname, &appname));
    QCOMPARE(pid, QCoreApplication::applicationPid());
    QCOMPARE(appname, qAppName());
    QVERIFY(!lockFile.tryLock(200));
    QCOMPARE(int(lockFile.error()), int(QLockFile::LockFailedError));

    // Unlock deletes the lock file
    lockFile.unlock();
    QCOMPARE(int(lockFile.error()), int(QLockFile::NoError));
    QVERIFY(!lockFile.isLocked());
    QVERIFY(!QFile::exists(fileName));
}

void tst_QLockFile::lockOutOtherProcess()
{
#ifdef QT_NO_PROCESS
    QSKIP("This test requires QProcess support");
#else
    // Lock
    const QString fileName = dir.path() + "/lockOtherProcess";
    QLockFile lockFile(fileName);
    QVERIFY(lockFile.lock());

    // Other process can't acquire lock
    QProcess proc;
    proc.start(m_helperApp, QStringList() << fileName);
    QVERIFY2(proc.waitForStarted(), qPrintable(proc.errorString()));
    QVERIFY(proc.waitForFinished());
    QCOMPARE(proc.exitCode(), int(QLockFile::LockFailedError));

    // Unlock
    lockFile.unlock();
    QVERIFY(!QFile::exists(fileName));

    // Other process can now acquire lock
    int ret = QProcess::execute(m_helperApp, QStringList() << fileName);
    QCOMPARE(ret, int(QLockFile::NoError));
    // Lock doesn't survive process though (on clean exit)
    QVERIFY(!QFile::exists(fileName));
#endif // !QT_NO_PROCESS
}

static QLockFile::LockError tryLockFromThread(const QString &fileName)
{
    QLockFile lockInThread(fileName);
    lockInThread.tryLock();
    return lockInThread.error();
}

void tst_QLockFile::lockOutOtherThread()
{
    const QString fileName = dir.path() + "/lockOtherThread";
    QLockFile lockFile(fileName);
    QVERIFY(lockFile.lock());

    // Other thread can't acquire lock
    QFuture<QLockFile::LockError> ret = QtConcurrent::run<QLockFile::LockError>(tryLockFromThread, fileName);
    QCOMPARE(ret.result(), QLockFile::LockFailedError);

    lockFile.unlock();

    // Now other thread can acquire lock
    QFuture<QLockFile::LockError> ret2 = QtConcurrent::run<QLockFile::LockError>(tryLockFromThread, fileName);
    QCOMPARE(ret2.result(), QLockFile::NoError);
}

static QLockFile::LockError lockFromThread(const QString &fileName)
{
    QLockFile lockInThread(fileName);
    lockInThread.lock();
    return lockInThread.error();
}

// QTBUG-38853, best way to trigger it was to add a QThread::sleep(1) in QLockFilePrivate::getLockInfo() after the first readLine.
// Then (on Windows), the QFile::remove() in unlock() (called by the first thread who got the lock, in the destructor)
// would fail due to the existing reader on the file. Fixed by checking the return value of QFile::remove() in unlock().
void tst_QLockFile::raceWithOtherThread()
{
    const QString fileName = dir.path() + "/raceWithOtherThread";
    QFuture<QLockFile::LockError> ret = QtConcurrent::run<QLockFile::LockError>(lockFromThread, fileName);
    QFuture<QLockFile::LockError> ret2 = QtConcurrent::run<QLockFile::LockError>(lockFromThread, fileName);
    QCOMPARE(ret.result(), QLockFile::NoError);
    QCOMPARE(ret2.result(), QLockFile::NoError);
}

static bool lockFromThread(const QString &fileName, int sleepMs, QSemaphore *semThreadReady, QSemaphore *semMainThreadDone)
{
    QLockFile lockFile(fileName);
    if (!lockFile.lock()) {
        qWarning() << "Locking failed" << lockFile.error();
        return false;
    }
    semThreadReady->release();
    QThread::msleep(sleepMs);
    semMainThreadDone->acquire();
    lockFile.unlock();
    return true;
}

void tst_QLockFile::waitForLock_data()
{
    QTest::addColumn<int>("testNumber");
    QTest::addColumn<int>("threadSleepMs");
    QTest::addColumn<bool>("releaseEarly");
    QTest::addColumn<int>("tryLockTimeout");
    QTest::addColumn<bool>("expectedResult");

    int tn = 0; // test number
    QTest::newRow("wait_forever_succeeds") << ++tn << 500 << true << -1   << true;
    QTest::newRow("wait_longer_succeeds")  << ++tn << 500 << true << 1000 << true;
    QTest::newRow("wait_zero_fails")       << ++tn << 500 << false << 0    << false;
    QTest::newRow("wait_not_enough_fails") << ++tn << 500 << false << 100  << false;
}

void tst_QLockFile::waitForLock()
{
    QFETCH(int, testNumber);
    QFETCH(int, threadSleepMs);
    QFETCH(bool, releaseEarly);
    QFETCH(int, tryLockTimeout);
    QFETCH(bool, expectedResult);

    const QString fileName = dir.path() + "/waitForLock" + QString::number(testNumber);
    QLockFile lockFile(fileName);
    QSemaphore semThreadReady, semMainThreadDone;
    // Lock file from a thread
    QFuture<bool> ret = QtConcurrent::run<bool>(lockFromThread, fileName, threadSleepMs, &semThreadReady, &semMainThreadDone);
    semThreadReady.acquire();

    if (releaseEarly) // let the thread release the lock after threadSleepMs
        semMainThreadDone.release();

    QCOMPARE(lockFile.tryLock(tryLockTimeout), expectedResult);
    if (expectedResult)
        QCOMPARE(int(lockFile.error()), int(QLockFile::NoError));
    else
        QCOMPARE(int(lockFile.error()), int(QLockFile::LockFailedError));

    if (!releaseEarly) // only let the thread release the lock now
        semMainThreadDone.release();

    QVERIFY(ret); // waits for the thread to finish
}

void tst_QLockFile::staleLockFromCrashedProcess_data()
{
    QTest::addColumn<int>("staleLockTime");

    // Test both use cases for QLockFile, should make no difference here.
    QTest::newRow("short") << 30000;
    QTest::newRow("long") << 0;
}

void tst_QLockFile::staleLockFromCrashedProcess()
{
#ifdef QT_NO_PROCESS
    QSKIP("This test requires QProcess support");
#else
    QFETCH(int, staleLockTime);
    const QString fileName = dir.path() + "/staleLockFromCrashedProcess";

    int ret = QProcess::execute(m_helperApp, QStringList() << fileName << "-crash");
    QCOMPARE(ret, int(QLockFile::NoError));
    QTRY_VERIFY(QFile::exists(fileName));

    QLockFile secondLock(fileName);
    secondLock.setStaleLockTime(staleLockTime);
    // tryLock detects and removes the stale lock (since the PID is dead)
#ifdef Q_OS_WIN
    // It can take a bit of time on Windows, though.
    QVERIFY(secondLock.tryLock(30000));
#else
    QVERIFY(secondLock.tryLock());
#endif
    QCOMPARE(int(secondLock.error()), int(QLockFile::NoError));
#endif // !QT_NO_PROCESS
}

void tst_QLockFile::staleShortLockFromBusyProcess()
{
#ifdef QT_NO_PROCESS
    QSKIP("This test requires QProcess support");
#else
    const QString fileName = dir.path() + "/staleLockFromBusyProcess";

    QProcess proc;
    proc.start(m_helperApp, QStringList() << fileName << "-busy");
    QVERIFY2(proc.waitForStarted(), qPrintable(proc.errorString()));
    QTRY_VERIFY(QFile::exists(fileName));

    QLockFile secondLock(fileName);
    QVERIFY(!secondLock.tryLock()); // held by other process
    QCOMPARE(int(secondLock.error()), int(QLockFile::LockFailedError));
    qint64 pid;
    QString hostname, appname;
    QTRY_VERIFY(secondLock.getLockInfo(&pid, &hostname, &appname));
#ifdef Q_OS_UNIX
    QCOMPARE(pid, proc.pid());
#endif

    secondLock.setStaleLockTime(100);
    QTest::qSleep(100); // make the lock stale
    // We can't "steal" (delete+recreate) a lock file from a running process
    // until the file descriptor is closed.
    QVERIFY(!secondLock.tryLock());

    proc.waitForFinished();
    QVERIFY(secondLock.tryLock());
#endif // !QT_NO_PROCESS
}

void tst_QLockFile::staleLongLockFromBusyProcess()
{
#ifdef QT_NO_PROCESS
    QSKIP("This test requires QProcess support");
#else
    const QString fileName = dir.path() + "/staleLockFromBusyProcess";

    QProcess proc;
    proc.start(m_helperApp, QStringList() << fileName << "-busy");
    QVERIFY2(proc.waitForStarted(), qPrintable(proc.errorString()));
    QTRY_VERIFY(QFile::exists(fileName));

    QLockFile secondLock(fileName);
    secondLock.setStaleLockTime(0);
    QVERIFY(!secondLock.tryLock(100)); // never stale
    QCOMPARE(int(secondLock.error()), int(QLockFile::LockFailedError));
    qint64 pid;
    QTRY_VERIFY(secondLock.getLockInfo(&pid, NULL, NULL));
    QVERIFY(pid > 0);

    // As long as the other process is running, we can't remove the lock file
    QVERIFY(!secondLock.removeStaleLockFile());

    proc.waitForFinished();
#endif // !QT_NO_PROCESS
}

static QString tryStaleLockFromThread(const QString &fileName)
{
    QLockFile lockInThread(fileName + ".lock");
    lockInThread.setStaleLockTime(1000);
    if (!lockInThread.lock())
        return "Error locking: " + QString::number(lockInThread.error());

    // The concurrent use of the file below (write, read, delete) is protected by the lock file above.
    // (provided that it doesn't become stale due to this operation taking too long)
    QFile theFile(fileName);
    if (!theFile.open(QIODevice::WriteOnly))
        return "Couldn't open for write";
    theFile.write("Hello world");
    theFile.flush();
    theFile.close();
    QFile reader(fileName);
    if (!reader.open(QIODevice::ReadOnly))
        return "Couldn't open for read";
    const QByteArray read = reader.readAll();
    if (read != "Hello world")
        return "File didn't have the expected contents:" + read;
    reader.remove();
    return QString();
}

void tst_QLockFile::staleLockRace()
{
#ifdef QT_NO_PROCESS
    QSKIP("This test requires QProcess support");
#else
    // Multiple threads notice a stale lock at the same time
    // Only one thread should delete it, otherwise a race will ensue
    const QString fileName = dir.path() + "/sharedFile";
    const QString lockName = fileName + ".lock";
    int ret = QProcess::execute(m_helperApp, QStringList() << lockName << "-crash");
    QCOMPARE(ret, int(QLockFile::NoError));
    QTRY_VERIFY(QFile::exists(lockName));

    QThreadPool::globalInstance()->setMaxThreadCount(10);
    QFutureSynchronizer<QString> synchronizer;
    for (int i = 0; i < 8; ++i)
        synchronizer.addFuture(QtConcurrent::run<QString>(tryStaleLockFromThread, fileName));
    synchronizer.waitForFinished();
    foreach (const QFuture<QString> &future, synchronizer.futures())
        QVERIFY2(future.result().isEmpty(), qPrintable(future.result()));
#endif // !QT_NO_PROCESS
}

void tst_QLockFile::noPermissions()
{
#if defined(Q_OS_WIN)
    // A readonly directory still allows us to create files, on Windows.
    QSKIP("No permission testing on Windows");
#elif defined(Q_OS_UNIX) && !defined(Q_OS_VXWORKS)
    if (::geteuid() == 0)
        QSKIP("Test is not applicable with root privileges");
#endif
    // Restore permissions so that the QTemporaryDir cleanup can happen
    class PermissionRestorer
    {
        QString m_path;
    public:
        PermissionRestorer(const QString& path)
            : m_path(path)
        {}

        ~PermissionRestorer()
        {
            QFile file(m_path);
            file.setPermissions(QFile::Permissions(QFile::ReadOwner | QFile::WriteOwner | QFile::ExeOwner));
        }
    };

    const QString fileName = dir.path() + "/staleLock";
    QFile dirAsFile(dir.path()); // I have to use QFile to change a dir's permissions...
    QVERIFY2(dirAsFile.setPermissions(QFile::Permissions(0)), qPrintable(dir.path())); // no permissions
    PermissionRestorer permissionRestorer(dir.path());

    QLockFile lockFile(fileName);
    QVERIFY(!lockFile.lock());
    QCOMPARE(int(lockFile.error()), int(QLockFile::PermissionError));
}

<<<<<<< HEAD
enum ProcessProperty {
    ElevatedProcess = 0x1,
    VirtualStore = 0x2
};

Q_DECLARE_FLAGS(ProcessProperties, ProcessProperty)
Q_DECLARE_OPERATORS_FOR_FLAGS(ProcessProperties)

static inline ProcessProperties processProperties()
{
    ProcessProperties result;
#if defined(Q_OS_WIN) && !defined(Q_OS_WINCE) && !defined(Q_OS_WINRT)
    HANDLE processToken = NULL;
    if (OpenProcessToken(GetCurrentProcess(), TOKEN_QUERY, &processToken)) {
        DWORD elevation; // struct containing a DWORD, not present in some MinGW headers.
        DWORD cbSize = sizeof(elevation);
        if (GetTokenInformation(processToken, TokenElevation, &elevation, cbSize, &cbSize)
            && elevation) {
            result |= ElevatedProcess;
        }
        // Check for UAC virtualization (compatibility mode for old software
        // allowing it to write to system folders by mirroring them under
        // "\Users\...\AppData\Local\VirtualStore\", which is typically the case
        // for MinGW).
        DWORD virtualStoreEnabled = 0;
        cbSize = sizeof(virtualStoreEnabled);
        if (GetTokenInformation(processToken, TokenVirtualizationEnabled, &virtualStoreEnabled, cbSize, &cbSize)
            && virtualStoreEnabled) {
            result |= VirtualStore;
        }
        CloseHandle(processToken);
    }
#endif
    return result;
}

void tst_QLockFile::noPermissionsWindows()
{
    // Windows: Do the permissions test in a system directory in which
    // files cannot be created.
#if !defined(Q_OS_WIN) || defined(Q_OS_WINCE) || defined(Q_OS_WINRT)
    QSKIP("This test is for desktop Windows only");
#endif
#ifdef Q_OS_WIN
    if (QSysInfo::windowsVersion() < QSysInfo::WV_WINDOWS7)
        QSKIP("This test requires at least Windows 7");
#endif
    if (const int p = processProperties()) {
        const QByteArray message = "This test cannot be run (properties=0x"
            + QByteArray::number(p, 16) + ')';
        QSKIP(message.constData());
    }

    const QString fileName = QFile::decodeName(qgetenv("ProgramFiles"))
        + QLatin1Char('/') + QCoreApplication::applicationName()
        + QDateTime::currentDateTime().toString(QStringLiteral("yyMMddhhmm"));
    QLockFile lockFile(fileName);
    QVERIFY(!lockFile.lock());
    QCOMPARE(int(lockFile.error()), int(QLockFile::PermissionError));
=======
void tst_QLockFile::corruptedLockFile()
{
    const QString fileName = dir.path() + "/corruptedLockFile";

    {
        // Create a empty file. Typically the result of a computer crash or hard disk full.
        QFile file(fileName);
        QVERIFY(file.open(QFile::WriteOnly));
    }

    QLockFile secondLock(fileName);
    secondLock.setStaleLockTime(100);
    QVERIFY(secondLock.tryLock(10000));
    QCOMPARE(int(secondLock.error()), int(QLockFile::NoError));
>>>>>>> 3545ef41
}

QTEST_MAIN(tst_QLockFile)
#include "tst_qlockfile.moc"<|MERGE_RESOLUTION|>--- conflicted
+++ resolved
@@ -61,11 +61,8 @@
     void staleLongLockFromBusyProcess();
     void staleLockRace();
     void noPermissions();
-<<<<<<< HEAD
     void noPermissionsWindows();
-=======
     void corruptedLockFile();
->>>>>>> 3545ef41
 
 public:
     QString m_helperApp;
@@ -423,7 +420,6 @@
     QCOMPARE(int(lockFile.error()), int(QLockFile::PermissionError));
 }
 
-<<<<<<< HEAD
 enum ProcessProperty {
     ElevatedProcess = 0x1,
     VirtualStore = 0x2
@@ -483,7 +479,8 @@
     QLockFile lockFile(fileName);
     QVERIFY(!lockFile.lock());
     QCOMPARE(int(lockFile.error()), int(QLockFile::PermissionError));
-=======
+}
+
 void tst_QLockFile::corruptedLockFile()
 {
     const QString fileName = dir.path() + "/corruptedLockFile";
@@ -498,7 +495,6 @@
     secondLock.setStaleLockTime(100);
     QVERIFY(secondLock.tryLock(10000));
     QCOMPARE(int(secondLock.error()), int(QLockFile::NoError));
->>>>>>> 3545ef41
 }
 
 QTEST_MAIN(tst_QLockFile)
