--- conflicted
+++ resolved
@@ -211,12 +211,8 @@
 
     qint64 free = storage1.bytesFree();
     QStorageInfo storage2(storage1);
-<<<<<<< HEAD
     QCOMPARE(free, storage2.bytesFree());
-=======
-    QVERIFY(free == storage2.bytesFree());
     QVERIFY(free != -1);
->>>>>>> 64044188
 
     file.write(QByteArray(1024*1024, '\0'));
     file.flush();
