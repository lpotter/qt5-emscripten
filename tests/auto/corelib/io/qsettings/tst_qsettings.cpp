/****************************************************************************
**
** Copyright (C) 2015 The Qt Company Ltd.
** Contact: http://www.qt.io/licensing/
**
** This file is part of the test suite of the Qt Toolkit.
**
** $QT_BEGIN_LICENSE:LGPL21$
** Commercial License Usage
** Licensees holding valid commercial Qt licenses may use this file in
** accordance with the commercial license agreement provided with the
** Software or, alternatively, in accordance with the terms contained in
** a written agreement between you and The Qt Company. For licensing terms
** and conditions see http://www.qt.io/terms-conditions. For further
** information use the contact form at http://www.qt.io/contact-us.
**
** GNU Lesser General Public License Usage
** Alternatively, this file may be used under the terms of the GNU Lesser
** General Public License version 2.1 or version 3 as published by the Free
** Software Foundation and appearing in the file LICENSE.LGPLv21 and
** LICENSE.LGPLv3 included in the packaging of this file. Please review the
** following information to ensure the GNU Lesser General Public License
** requirements will be met: https://www.gnu.org/licenses/lgpl.html and
** http://www.gnu.org/licenses/old-licenses/lgpl-2.1.html.
**
** As a special exception, The Qt Company gives you certain additional
** rights. These rights are described in The Qt Company LGPL Exception
** version 1.1, included in the file LGPL_EXCEPTION.txt in this package.
**
** $QT_END_LICENSE$
**
****************************************************************************/


#include <QtTest/QtTest>

#include <QtCore/QSettings>
#include <private/qsettings_p.h>
#include <QtCore/QCoreApplication>
#include <QtCore/QDateTime>
#include <QtCore/QtGlobal>
#include <QtCore/QMetaType>
#include <QtCore/QString>
#include <QtCore/QDir>
#include <QtCore/QThread>
#include <QtCore/QSysInfo>
#include <QtGui/QKeySequence>

#include <cctype>
#include <stdlib.h>
#if defined(Q_OS_WIN) && defined(Q_CC_GNU)
// need for unlink on mingw
#include <io.h>
#endif

#if defined(Q_OS_WIN)
#include <QtCore/qt_windows.h>
#else
#include <unistd.h>
#endif

Q_DECLARE_METATYPE(QSettings::Format)

#ifndef QSETTINGS_P_H_VERSION
#define QSETTINGS_P_H_VERSION 1
#endif

QT_FORWARD_DECLARE_CLASS(QSettings)

static inline bool canWriteNativeSystemSettings()
{
#if defined(Q_OS_WIN) && !defined(Q_OS_WINRT)
    HKEY key;
    const LONG result = RegOpenKeyEx(HKEY_LOCAL_MACHINE, L"Software", 0, KEY_WRITE, &key);
    if (result == ERROR_SUCCESS)
        RegCloseKey(key);
    else
        qErrnoWarning(result, "RegOpenKeyEx failed");
    return result == ERROR_SUCCESS;
#else // Q_OS_WIN && !Q_OS_WINRT
    return true;
#endif
}

static const char insufficientPermissionSkipMessage[] = "Insufficient permissions for this test.";

class tst_QSettings : public QObject
{
    Q_OBJECT

public:
    tst_QSettings();

public slots:
    void initTestCase();
    void cleanup() { cleanupTestFiles(); }
private slots:
    void getSetCheck();
    void ctor_data();
    void ctor();
    void beginGroup();
    void setValue();
    void remove();
    void contains();
    void sync();
    void setFallbacksEnabled();
    void setFallbacksEnabled_data();
    void fromFile_data();
    void fromFile();
    void testArrays_data();
    void testArrays();
    void testCaseSensitivity_data();
    void testCaseSensitivity();
    void testErrorHandling_data();
    void testErrorHandling();
    void testChildKeysAndGroups_data();
    void testChildKeysAndGroups();
    void testUpdateRequestEvent();
    void testThreadSafety();
    void testEmptyData();
    void testEmptyKey();
    void testResourceFiles();
    void testRegistryShortRootNames();
    void testRegistry32And64Bit();
    void trailingWhitespace();
#ifdef Q_OS_MAC
    void fileName();
#endif
    void isWritable_data();
    void isWritable();
    void registerFormat();
    void setPath();
    void setDefaultFormat();
    void dontCreateNeedlessPaths();
#if !defined(Q_OS_WIN) && !defined(QT_QSETTINGS_ALWAYS_CASE_SENSITIVE_AND_FORGET_ORIGINAL_KEY_ORDER)
    void dontReorderIniKeysNeedlessly();
#endif
#if defined(Q_OS_WIN) && !defined(Q_OS_WINRT)
    void consistentRegistryStorage();
#endif

#ifdef QT_BUILD_INTERNAL
    void allKeys_data();
    void allKeys();
    void childGroups_data();
    void childGroups();
    void childKeys_data();
    void childKeys();
    void setIniCodec();
    void testIniParsing_data();
    void testIniParsing();
    void testEscapes();
    void testNormalizedKey_data();
    void testNormalizedKey();
    void testVariantTypes_data();
    void testVariantTypes();
#endif
    void rainersSyncBugOnMac_data();
    void rainersSyncBugOnMac();
    void recursionBug();

    void testByteArray_data();
    void testByteArray();
    void iniCodec();
    void bom();

private:
    void cleanupTestFiles();

    const bool m_canWriteNativeSystemSettings;
};

// Testing get/set functions
void tst_QSettings::getSetCheck()
{
    QSettings obj1;
    // bool QSettings::fallbacksEnabled()
    // void QSettings::setFallbacksEnabled(bool)
    obj1.setFallbacksEnabled(false);
    QCOMPARE(false, obj1.fallbacksEnabled());
    obj1.setFallbacksEnabled(true);
    QCOMPARE(true, obj1.fallbacksEnabled());
}

static QString settingsPath(const char *path = Q_NULLPTR)
{
    // Temporary path for files that are specified explicitly in the constructor.
#ifndef Q_OS_WINRT
    static const QString tempPath = QDir::tempPath() + QLatin1String("/tst_QSettings");
#else
    static const QString tempPath = QStandardPaths::writableLocation(QStandardPaths::AppLocalDataLocation)
        + QLatin1String("/tst_QSettings");
#endif
<<<<<<< HEAD
    if (tempPath.endsWith(QLatin1Char('/')))
        tempPath.truncate(tempPath.size() - 1);
    return QDir::toNativeSeparators(tempPath + "/tst_QSettings/" + QLatin1String(path));
=======
    return path && *path ? tempPath + QLatin1Char('/') + QLatin1String(path) : tempPath;
>>>>>>> 07475c66
}

static bool readCustom1File(QIODevice &device, QSettings::SettingsMap &map)
{
    QDataStream in(&device);
    quint32 magic;
    in >> magic;
    in >> map;
    return (magic == 0x01010101 && in.status() == QDataStream::Ok);
}

static bool writeCustom1File(QIODevice &device, const QSettings::SettingsMap &map)
{
    QDataStream out(&device);
    out << quint32(0x01010101);
    out << map;
    return out.status() == QDataStream::Ok;
}

static bool readCustom2File(QIODevice &device, QSettings::SettingsMap &map)
{
    QDataStream in(&device);
    quint64 magic;
    in >> magic;
    in >> map;
    return (magic == Q_UINT64_C(0x0202020202020202) && in.status() == QDataStream::Ok);
}

static bool writeCustom2File(QIODevice &device, const QSettings::SettingsMap &map)
{
    QDataStream out(&device);
    out << Q_UINT64_C(0x0202020202020202);
    out << map;
    return out.status() == QDataStream::Ok;
}

static bool readCustom3File(QIODevice &device, QSettings::SettingsMap &map)
{
    QTextStream in(&device);
    QString tag;
    in >> tag;
    if (tag == "OK") {
        map.insert("retval", "OK");
        return true;
    } else {
        return false;
    }
}

static bool writeCustom3File(QIODevice &device, const QSettings::SettingsMap &map)
{
    QTextStream out(&device);
    if (map.value("retval") != "OK")
        return false;

    out << "OK";
    return true;
}

static void populateWithFormats()
{
    QTest::addColumn<QSettings::Format>("format");

    QTest::newRow("native") << QSettings::NativeFormat;
    QTest::newRow("ini") << QSettings::IniFormat;
    QTest::newRow("custom1") << QSettings::CustomFormat1;
    QTest::newRow("custom2") << QSettings::CustomFormat2;
}

tst_QSettings::tst_QSettings()
    : m_canWriteNativeSystemSettings(canWriteNativeSystemSettings())
{
    QStandardPaths::setTestModeEnabled(true);
}

void tst_QSettings::initTestCase()
{
    if (!m_canWriteNativeSystemSettings)
        qWarning("The test is not running with administrative rights. Some tests will be skipped.");
    QSettings::Format custom1 = QSettings::registerFormat("custom1", readCustom1File, writeCustom1File);
    QSettings::Format custom2 = QSettings::registerFormat("custom2", readCustom2File, writeCustom2File
#ifndef QT_QSETTINGS_ALWAYS_CASE_SENSITIVE_AND_FORGET_ORIGINAL_KEY_ORDER
                                                          , Qt::CaseInsensitive
#endif
                                                          );
<<<<<<< HEAD
    QCOMPARE(custom1, QSettings::CustomFormat1);
    QCOMPARE(custom2, QSettings::CustomFormat2);
=======
    QVERIFY(custom1 == QSettings::CustomFormat1);
    QVERIFY(custom2 == QSettings::CustomFormat2);

    cleanupTestFiles();
>>>>>>> 07475c66
}

void tst_QSettings::cleanupTestFiles()
{
    QSettings::setSystemIniPath(settingsPath("__system__"));
    QSettings::setUserIniPath(settingsPath("__user__"));

    QDir settingsDir(settingsPath());
    if (settingsDir.exists())
        QVERIFY(settingsDir.removeRecursively());

#if defined(Q_OS_WIN) && !defined(Q_OS_WINRT)
    QSettings("HKEY_CURRENT_USER\\Software\\software.org", QSettings::NativeFormat).clear();
    QSettings("HKEY_CURRENT_USER\\Software\\other.software.org", QSettings::NativeFormat).clear();
    QSettings("HKEY_CURRENT_USER\\Software\\foo", QSettings::NativeFormat).clear();
    QSettings("HKEY_CURRENT_USER\\Software\\bar", QSettings::NativeFormat).clear();
    QSettings("HKEY_CURRENT_USER\\Software\\bat", QSettings::NativeFormat).clear();
    QSettings("HKEY_CURRENT_USER\\Software\\baz", QSettings::NativeFormat).clear();
    if (m_canWriteNativeSystemSettings) {
        QSettings("HKEY_LOCAL_MACHINE\\Software\\software.org", QSettings::NativeFormat).clear();
        QSettings("HKEY_LOCAL_MACHINE\\Software\\other.software.org", QSettings::NativeFormat).clear();
        QSettings("HKEY_LOCAL_MACHINE\\Software\\foo", QSettings::NativeFormat).clear();
        QSettings("HKEY_LOCAL_MACHINE\\Software\\bar", QSettings::NativeFormat).clear();
        QSettings("HKEY_LOCAL_MACHINE\\Software\\bat", QSettings::NativeFormat).clear();
        QSettings("HKEY_LOCAL_MACHINE\\Software\\baz", QSettings::NativeFormat).clear();
    }
#elif defined(Q_OS_DARWIN) || defined(Q_OS_WINRT)
    QSettings(QSettings::UserScope, "software.org", "KillerAPP").clear();
    QSettings(QSettings::SystemScope, "software.org", "KillerAPP").clear();
    QSettings(QSettings::UserScope, "other.software.org", "KillerAPP").clear();
    QSettings(QSettings::SystemScope, "other.software.org", "KillerAPP").clear();
    QSettings(QSettings::UserScope, "software.org").clear();
    QSettings(QSettings::SystemScope, "software.org").clear();
    QSettings(QSettings::UserScope, "other.software.org").clear();
    QSettings(QSettings::SystemScope, "other.software.org").clear();
#endif

    const QString foo(QLatin1String("foo"));

#if defined(Q_OS_WINRT)
    QSettings(foo, QSettings::NativeFormat).clear();
    QFile fooFile(QStandardPaths::writableLocation(QStandardPaths::AppLocalDataLocation) + QLatin1Char('/') + foo);
#else
    QFile fooFile(foo);
#endif
    if (fooFile.exists())
        QVERIFY2(fooFile.remove(), qPrintable(fooFile.errorString()));
}

/*
    Test the constructors and the assignment operator.
*/

void tst_QSettings::ctor_data()
{
    populateWithFormats();
}

void tst_QSettings::ctor()
{
    QFETCH(QSettings::Format, format);

    if (!m_canWriteNativeSystemSettings && format == QSettings::NativeFormat)
        QSKIP(insufficientPermissionSkipMessage);

    {
        QSettings settings1(format, QSettings::UserScope, "software.org", "KillerAPP");
        QSettings settings2(format, QSettings::UserScope, "software.org");
        QSettings settings3(format, QSettings::SystemScope, "software.org", "KillerAPP");
        QSettings settings4(format, QSettings::SystemScope, "software.org");

        QSettings settings5(format, QSettings::UserScope, "software.org", "KillerAPP");
        QSettings settings6(format, QSettings::UserScope, "software.org");
        QSettings settings7(format, QSettings::SystemScope, "software.org", "KillerAPP");
        QSettings settings8(format, QSettings::SystemScope, "software.org");

        // test QSettings::format() while we're at it
        QCOMPARE(settings1.format(), format);
        QCOMPARE(settings2.format(), format);
        QCOMPARE(settings3.format(), format);
        QCOMPARE(settings4.format(), format);

        // test QSettings::scope() while we're at it
        QCOMPARE(settings1.scope(), QSettings::UserScope);
        QCOMPARE(settings2.scope(), QSettings::UserScope);
        QCOMPARE(settings3.scope(), QSettings::SystemScope);
        QCOMPARE(settings4.scope(), QSettings::SystemScope);

        // test QSettings::organizationName() while we're at it
        QCOMPARE(settings1.organizationName(), QLatin1String("software.org"));
        QCOMPARE(settings2.organizationName(), QLatin1String("software.org"));
        QCOMPARE(settings3.organizationName(), QLatin1String("software.org"));
        QCOMPARE(settings4.organizationName(), QLatin1String("software.org"));

        // test QSettings::applicationName() while we're at it
        QCOMPARE(settings1.applicationName(), QString("KillerAPP"));
        QVERIFY(settings2.applicationName().isEmpty());
        QCOMPARE(settings3.applicationName(), QLatin1String("KillerAPP"));
        QVERIFY(settings4.applicationName().isEmpty());

#if !defined(Q_OS_BLACKBERRY)
        /*
            Go forwards.
        */
        settings4.setValue("key 1", QString("doodah"));
        QCOMPARE(settings1.value("key 1").toString(), QString("doodah"));
        QCOMPARE(settings2.value("key 1").toString(), QString("doodah"));
        QCOMPARE(settings3.value("key 1").toString(), QString("doodah"));
        QCOMPARE(settings4.value("key 1").toString(), QString("doodah"));

        settings3.setValue("key 1", QString("blah"));
        QCOMPARE(settings1.value("key 1").toString(), QString("blah"));
        QCOMPARE(settings2.value("key 1").toString(), QString("doodah"));
        QCOMPARE(settings3.value("key 1").toString(), QString("blah"));
        QCOMPARE(settings4.value("key 1").toString(), QString("doodah"));

        settings2.setValue("key 1", QString("whoa"));
        QCOMPARE(settings1.value("key 1").toString(), QString("whoa"));
        QCOMPARE(settings2.value("key 1").toString(), QString("whoa"));
        QCOMPARE(settings3.value("key 1").toString(), QString("blah"));
        QCOMPARE(settings4.value("key 1").toString(), QString("doodah"));

        settings1.setValue("key 1", QString("gurgle"));
        QCOMPARE(settings1.value("key 1").toString(), QString("gurgle"));
        QCOMPARE(settings2.value("key 1").toString(), QString("whoa"));
        QCOMPARE(settings3.value("key 1").toString(), QString("blah"));
        QCOMPARE(settings4.value("key 1").toString(), QString("doodah"));

        /*
            Test the copies.
        */
        QCOMPARE(settings5.value("key 1").toString(), settings1.value("key 1").toString());
        QCOMPARE(settings6.value("key 1").toString(), settings2.value("key 1").toString());
        QCOMPARE(settings7.value("key 1").toString(), settings3.value("key 1").toString());
        QCOMPARE(settings8.value("key 1").toString(), settings4.value("key 1").toString());

        /*
            Go backwards.
        */

        settings2.setValue("key 1", QString("bilboh"));
        QCOMPARE(settings1.value("key 1").toString(), QString("gurgle"));
        QCOMPARE(settings2.value("key 1").toString(), QString("bilboh"));
        QCOMPARE(settings3.value("key 1").toString(), QString("blah"));
        QCOMPARE(settings4.value("key 1").toString(), QString("doodah"));

        settings3.setValue("key 1", QString("catha"));
        QCOMPARE(settings1.value("key 1").toString(), QString("gurgle"));
        QCOMPARE(settings2.value("key 1").toString(), QString("bilboh"));
        QCOMPARE(settings3.value("key 1").toString(), QString("catha"));
        QCOMPARE(settings4.value("key 1").toString(), QString("doodah"));

        settings4.setValue("key 1", QString("quirko"));
        QCOMPARE(settings1.value("key 1").toString(), QString("gurgle"));
        QCOMPARE(settings2.value("key 1").toString(), QString("bilboh"));
        QCOMPARE(settings3.value("key 1").toString(), QString("catha"));
        QCOMPARE(settings4.value("key 1").toString(), QString("quirko"));
#else
        /*
            No fallback mechanism and a single scope on Blackberry OS
        */
        settings2.setValue("key 1", QString("whoa"));
        QCOMPARE(settings2.value("key 1").toString(), QString("whoa"));
        QCOMPARE(settings4.value("key 1").toString(), QString("whoa"));
        QVERIFY(!settings1.contains("key 1"));
        QVERIFY(!settings3.contains("key 1"));

        settings1.setValue("key 1", QString("blah"));
        QCOMPARE(settings1.value("key 1").toString(), QString("blah"));
        QCOMPARE(settings2.value("key 1").toString(), QString("whoa"));
        QCOMPARE(settings3.value("key 1").toString(), QString("blah"));
        QCOMPARE(settings4.value("key 1").toString(), QString("whoa"));
#endif

        /*
            Test the copies again.
        */
        QCOMPARE(settings5.value("key 1").toString(), settings1.value("key 1").toString());
        QCOMPARE(settings6.value("key 1").toString(), settings2.value("key 1").toString());
        QCOMPARE(settings7.value("key 1").toString(), settings3.value("key 1").toString());
        QCOMPARE(settings8.value("key 1").toString(), settings4.value("key 1").toString());

        /*
            "General" is a problem key for .ini files.
        */
        settings1.setValue("General", 1);
        settings1.setValue("%General", 2);
        settings1.setValue("alpha", 3);
        settings1.setValue("General/alpha", 4);
        settings1.setValue("%General/alpha", 5);
        settings1.setValue("alpha/General", 6);
        settings1.setValue("alpha/%General", 7);
        settings1.setValue("General/General", 8);
        settings1.setValue("General/%General", 9);
        settings1.setValue("%General/General", 10);
        settings1.setValue("%General/%General", 11);
    }

    {
        /*
            Test that the data was stored on disk after all instances
            of QSettings are destroyed.
        */

        QSettings settings1(format, QSettings::UserScope, "software.org", "KillerAPP");
        QSettings settings2(format, QSettings::UserScope, "software.org");
        QSettings settings3(format, QSettings::SystemScope, "software.org", "KillerAPP");
        QSettings settings4(format, QSettings::SystemScope, "software.org");

#if !defined(Q_OS_BLACKBERRY)
        QCOMPARE(settings1.value("key 1").toString(), QString("gurgle"));
        QCOMPARE(settings2.value("key 1").toString(), QString("bilboh"));
        QCOMPARE(settings3.value("key 1").toString(), QString("catha"));
        QCOMPARE(settings4.value("key 1").toString(), QString("quirko"));
#else
        QCOMPARE(settings1.value("key 1").toString(), QString("blah"));
        QCOMPARE(settings2.value("key 1").toString(), QString("whoa"));
        QCOMPARE(settings3.value("key 1").toString(), QString("blah"));
        QCOMPARE(settings4.value("key 1").toString(), QString("whoa"));
#endif

        /*
            Test problem keys.
        */

        QCOMPARE(settings1.value("General").toInt(), 1);
        QCOMPARE(settings1.value("%General").toInt(), 2);
        QCOMPARE(settings1.value("alpha").toInt(), 3);
        QCOMPARE(settings1.value("General/alpha").toInt(), 4);
        QCOMPARE(settings1.value("%General/alpha").toInt(), 5);
        QCOMPARE(settings1.value("alpha/General").toInt(), 6);
        QCOMPARE(settings1.value("alpha/%General").toInt(), 7);
        QCOMPARE(settings1.value("General/General").toInt(), 8);
        QCOMPARE(settings1.value("General/%General").toInt(), 9);
        QCOMPARE(settings1.value("%General/General").toInt(), 10);
        QCOMPARE(settings1.value("%General/%General").toInt(), 11);

        /*
            Test that the organization and product parameters are
            case-insensitive on case-insensitive file systems.
        */
        QSettings settings5(format, QSettings::UserScope, "SoftWare.ORG", "killerApp");

        bool caseSensitive = true;
#if defined(Q_OS_MAC)
        if (format == QSettings::NativeFormat) {
            // more details in QMacSettingsPrivate::QMacSettingsPrivate(), organization was comify()-ed
            caseSensitive = settings5.fileName().contains("SoftWare.ORG");;
        } else {
            caseSensitive = pathconf(QDir::currentPath().toLatin1().constData(), _PC_CASE_SENSITIVE);
        }
#elif defined(Q_OS_WIN32) || defined(Q_OS_WINRT)
        caseSensitive = false;
#endif
        if (caseSensitive)
            QVERIFY(!settings5.contains("key 1"));
        else
            QVERIFY(settings5.contains("key 1"));
    }

    {
        QSettings settings1(settingsPath("custom/custom.conf"), QSettings::IniFormat);
        settings1.beginGroup("alpha/beta");
        settings1.setValue("geometry", -7);
        settings1.setValue("geometry/x", 1);
        settings1.setValue("geometry/y", 2);
        QSettings settings2(settingsPath("custom/custom.conf"), QSettings::IniFormat);
        settings1.setValue("geometry/width", 3);
        settings2.setValue("alpha/beta/geometry/height", 4);
        settings2.setValue("alpha/gamma/splitter", 5);
        settings1.endGroup();

        // test QSettings::scope() while we're at it
        QCOMPARE(settings1.scope(), QSettings::UserScope);

        // test QSettings::organizationName() while we're at it
        QVERIFY(settings1.organizationName().isEmpty());

        // test QSettings::applicationName() while we're at it
        QVERIFY(settings1.organizationName().isEmpty());

        QSettings settings3(settingsPath("custom/custom2.conf"), QSettings::IniFormat);
        settings3.beginGroup("doodley/beta");
        settings3.setValue("geometry", -7);
        settings3.setValue("geometry/x", 1);
        settings3.setValue("geometry/y", 2);
        settings3.setValue("geometry/width", 3);
        settings3.setValue("geometry/height", 4);
        settings3.endGroup();
        settings3.setValue("alpha/gamma/splitter", 5);

        QCOMPARE(settings1.value("alpha/beta/geometry").toInt(), -7);
        QCOMPARE(settings1.value("alpha/beta/geometry/x").toInt(), 1);
        QCOMPARE(settings1.value("alpha/beta/geometry/y").toInt(), 2);
        QCOMPARE(settings1.value("alpha/beta/geometry/width").toInt(), 3);
        QCOMPARE(settings1.value("alpha/beta/geometry/height").toInt(), 4);
        QCOMPARE(settings1.value("alpha/gamma/splitter").toInt(), 5);
        QCOMPARE(settings1.allKeys().count(), 6);

        QCOMPARE(settings2.value("alpha/beta/geometry").toInt(), -7);
        QCOMPARE(settings2.value("alpha/beta/geometry/x").toInt(), 1);
        QCOMPARE(settings2.value("alpha/beta/geometry/y").toInt(), 2);
        QCOMPARE(settings2.value("alpha/beta/geometry/width").toInt(), 3);
        QCOMPARE(settings2.value("alpha/beta/geometry/height").toInt(), 4);
        QCOMPARE(settings2.value("alpha/gamma/splitter").toInt(), 5);
        QCOMPARE(settings2.allKeys().count(), 6);
    }

    {
        QSettings settings1(settingsPath("custom/custom.conf"), QSettings::IniFormat);
        QCOMPARE(settings1.value("alpha/beta/geometry").toInt(), -7);
        QCOMPARE(settings1.value("alpha/beta/geometry/x").toInt(), 1);
        QCOMPARE(settings1.value("alpha/beta/geometry/y").toInt(), 2);
        QCOMPARE(settings1.value("alpha/beta/geometry/width").toInt(), 3);
        QCOMPARE(settings1.value("alpha/beta/geometry/height").toInt(), 4);
        QCOMPARE(settings1.value("alpha/gamma/splitter").toInt(), 5);
        QCOMPARE(settings1.allKeys().count(), 6);
    }

    {
        // QSettings's default constructor is native by default
        if (format == QSettings::NativeFormat) {
            QCoreApplication::instance()->setOrganizationName("");
            QCoreApplication::instance()->setApplicationName("");
            QSettings settings;
#if defined(Q_OS_MAC) || defined(Q_OS_WINRT)
            QEXPECT_FAIL("native", "Default settings on Mac/WinRT are valid, despite organization domain, name, and app name being null", Continue);
#endif
            QCOMPARE(settings.status(), QSettings::AccessError);
            QCoreApplication::instance()->setOrganizationName("software.org");
            QCoreApplication::instance()->setApplicationName("KillerAPP");
            QSettings settings2;
            QCOMPARE(settings2.status(), QSettings::NoError);
            QSettings settings3("software.org", "KillerAPP");
            QCOMPARE(settings2.fileName(), settings3.fileName());
            QCoreApplication::instance()->setOrganizationName("");
            QCoreApplication::instance()->setApplicationName("");
        }

        QSettings settings(format, QSettings::UserScope, "", "");
#if defined(Q_OS_MAC) || defined(Q_OS_WINRT)
        QEXPECT_FAIL("native", "Default settings on Mac/WinRT are valid, despite organization domain, name, and app name being null", Continue);
#endif
        QCOMPARE(settings.status(), QSettings::AccessError);
        QSettings settings2(format, QSettings::UserScope, "software.org", "KillerAPP");
        QCOMPARE(settings2.status(), QSettings::NoError);

        // test QSettings::format() while we're at it
        QCOMPARE(settings.format(), format);
        QCOMPARE(settings2.format(), format);

        // test QSettings::scope() while we're at it
        QCOMPARE(settings.scope(), QSettings::UserScope);
        QCOMPARE(settings2.scope(), QSettings::UserScope);

        // test QSettings::organizationName() while we're at it
        QVERIFY(settings.organizationName().isEmpty());
        QCOMPARE(settings2.organizationName(), QLatin1String("software.org"));

        // test QSettings::applicationName() while we're at it
        QVERIFY(settings.applicationName().isEmpty());
        QCOMPARE(settings2.applicationName(), QLatin1String("KillerAPP"));
    }
}

void tst_QSettings::testByteArray_data()
{
    QTest::addColumn<QByteArray>("data");

    QByteArray bytes("Hello world!");

    QTest::newRow("latin1") << bytes;
#ifndef QT_NO_COMPRESS
    QTest::newRow("compressed") << qCompress(bytes);
#endif
    QTest::newRow("with \\0") << bytes + '\0' + bytes;
}

void tst_QSettings::testByteArray()
{
    QFETCH(QByteArray, data);

    // write
    {
        QSettings settings("QtProject", "tst_qsettings");
        settings.setValue("byteArray", data);
    }
    // read
    {
        QSettings settings("QtProject", "tst_qsettings");
        QByteArray ret = settings.value("byteArray", data).toByteArray();
        QCOMPARE(ret, data);
    }
}

void tst_QSettings::iniCodec()
{
    {
        QSettings settings("QtProject", "tst_qsettings");
        settings.setIniCodec("cp1251");
        QByteArray ba;
        ba.resize(256);
        for (int i = 0; i < ba.size(); i++)
            ba[i] = i;
        settings.setValue("array",ba);
    }
    {
        QSettings settings("QtProject", "tst_qsettings");
        settings.setIniCodec("cp1251");
        QByteArray ba = settings.value("array").toByteArray();
        QCOMPARE(ba.size(), 256);
        for (int i = 0; i < ba.size(); i++)
            QCOMPARE((uchar)ba.at(i), (uchar)i);
    }

}

void tst_QSettings::bom()
{
    QSettings s(":/bom.ini", QSettings::IniFormat);
    QStringList allkeys = s.allKeys();
    QCOMPARE(allkeys.size(), 2);
    QVERIFY(allkeys.contains("section1/foo1"));
    QVERIFY(allkeys.contains("section2/foo2"));
}

void tst_QSettings::testErrorHandling_data()
{
    QTest::addColumn<int>("filePerms"); // -1 means file should not exist
    QTest::addColumn<int>("dirPerms");
    QTest::addColumn<int>("statusAfterCtor");
    QTest::addColumn<bool>("shouldBeEmpty");
    QTest::addColumn<int>("statusAfterGet");
    QTest::addColumn<int>("statusAfterSetAndSync");

    //                         file    dir     afterCtor                      empty     afterGet                      afterSetAndSync
    QTest::newRow("0600 0700") << 0600 << 0700 << (int)QSettings::NoError     << false << (int)QSettings::NoError     << (int)QSettings::NoError;

    QTest::newRow("0400 0700") << 0400 << 0700 << (int)QSettings::NoError
        << false << (int)QSettings::NoError     << (int)QSettings::AccessError;
    QTest::newRow("0200 0700") << 0200 << 0700 << (int)QSettings::AccessError
        << true  << (int)QSettings::AccessError << (int)QSettings::AccessError;

    QTest::newRow("  -1 0700") <<   -1 << 0700 << (int)QSettings::NoError     << true  << (int)QSettings::NoError     << (int)QSettings::NoError;

    QTest::newRow("  -1 0000") <<   -1 << 0000 << (int)QSettings::NoError     << true  << (int)QSettings::NoError     << (int)QSettings::AccessError;
    QTest::newRow("  -1 0100") <<   -1 << 0100 << (int)QSettings::NoError     << true  << (int)QSettings::NoError     << (int)QSettings::AccessError;
    QTest::newRow("0600 0100") << 0600 << 0100 << (int)QSettings::NoError     << false << (int)QSettings::NoError     << (int)QSettings::NoError;
    QTest::newRow("  -1 0300") <<   -1 << 0300 << (int)QSettings::NoError     << true  << (int)QSettings::NoError     << (int)QSettings::NoError;
    QTest::newRow("0600 0300") << 0600 << 0300 << (int)QSettings::NoError     << false << (int)QSettings::NoError     << (int)QSettings::NoError;
    QTest::newRow("  -1 0500") <<   -1 << 0500 << (int)QSettings::NoError     << true  << (int)QSettings::NoError     << (int)QSettings::AccessError;
    QTest::newRow("0600 0500") << 0600 << 0500 << (int)QSettings::NoError     << false << (int)QSettings::NoError     << (int)QSettings::NoError;
}

void tst_QSettings::testErrorHandling()
{
#ifdef Q_OS_WIN
    QSKIP("Windows doesn't support most file modes, including read-only directories, so this test is moot.");
#elif defined(Q_OS_UNIX)
#if !defined(Q_OS_VXWORKS)  // VxWorks does not have users/groups
    if (::getuid() == 0)
#endif
        QSKIP("Running this test as root doesn't work, since file perms do not bother him");
#else
    QFETCH(int, filePerms);
    QFETCH(int, dirPerms);
    QFETCH(int, statusAfterCtor);
    QFETCH(bool, shouldBeEmpty);
    QFETCH(int, statusAfterGet);
    QFETCH(int, statusAfterSetAndSync);

    system(QString("chmod 700 %1 2>/dev/null").arg(settingsPath("someDir")).toLatin1());
    system(QString("chmod -R u+rwx %1 2>/dev/null").arg(settingsPath("someDir")).toLatin1());
    system(QString("rm -fr %1").arg(settingsPath("someDir")).toLatin1());

    // prepare a file with some settings
    if (filePerms != -1) {
        QSettings settings(settingsPath("someDir/someSettings.ini"), QSettings::IniFormat);
        QCOMPARE((int) settings.status(), (int) QSettings::NoError);

        settings.beginGroup("alpha/beta");
        settings.setValue("geometry", -7);
        settings.setValue("geometry/x", 1);
        settings.setValue("geometry/y", 2);
        settings.setValue("geometry/width", 3);
        settings.setValue("geometry/height", 4);
        settings.endGroup();
        settings.setValue("alpha/gamma/splitter", 5);
    } else {
        system(QString("mkdir -p %1").arg(settingsPath("someDir")).toLatin1());
    }

    if (filePerms != -1) {
        system(QString("chmod %1 %2")
                    .arg(QString::number(filePerms, 8))
                    .arg(settingsPath("someDir/someSettings.ini"))
                    .toLatin1());
    }
    system(QString("chmod %1 %2")
                .arg(QString::number(dirPerms, 8))
                .arg(settingsPath("someDir"))
                .toLatin1());

    // the test
    {
        QConfFile::clearCache();
        QSettings settings(settingsPath("someDir/someSettings.ini"), QSettings::IniFormat);
        QCOMPARE((int)settings.status(), statusAfterCtor);
        if (shouldBeEmpty) {
            QCOMPARE(settings.allKeys().count(), 0);
        } else {
            QVERIFY(settings.allKeys().count() > 0);
        }
        settings.value("alpha/beta/geometry");
        QCOMPARE((int)settings.status(), statusAfterGet);
        settings.setValue("alpha/beta/geometry", 100);
        QCOMPARE((int)settings.status(), statusAfterGet);
        QCOMPARE(settings.value("alpha/beta/geometry").toInt(), 100);
        settings.sync();
        QCOMPARE(settings.value("alpha/beta/geometry").toInt(), 100);
        QCOMPARE((int)settings.status(), statusAfterSetAndSync);
    }
#endif // !Q_OS_WIN
}

Q_DECLARE_METATYPE(QSettings::Status)

#ifdef QT_BUILD_INTERNAL
void tst_QSettings::testIniParsing_data()
{
    QTest::addColumn<QByteArray>("inicontent");
    QTest::addColumn<QString>("key");
    QTest::addColumn<QVariant>("expect");
    QTest::addColumn<QSettings::Status>("status");

    // Test "forgiving" parsing of entries not terminated with newline or unterminated strings
    QTest::newRow("good1")    << QByteArray("v=1\n")          << "v" << QVariant(1) << QSettings::NoError;
    QTest::newRow("good2")    << QByteArray("v=1\\\n2")       << "v" << QVariant(12) << QSettings::NoError;
    QTest::newRow("good3")    << QByteArray("v=1\\\r2")       << "v" << QVariant(12) << QSettings::NoError;
    QTest::newRow("good4")    << QByteArray("v=1\\\n\r2")     << "v" << QVariant(12) << QSettings::NoError;
    QTest::newRow("good5")    << QByteArray("v=1\\\r\n2")     << "v" << QVariant(12) << QSettings::NoError;
    QTest::newRow("good6")    << QByteArray("v  \t = \t 1\\\r\n2")     << "v" << QVariant(12) << QSettings::NoError;
    QTest::newRow("garbage1") << QByteArray("v")              << "v" << QVariant() << QSettings::FormatError;
    QTest::newRow("nonterm1") << QByteArray("v=str")          << "v" << QVariant("str") << QSettings::NoError;
    QTest::newRow("nonterm2") << QByteArray("v=\"str\"")      << "v" << QVariant("str") << QSettings::NoError;
    QTest::newRow("nonterm3") << QByteArray("v=\"str")        << "v" << QVariant("str") << QSettings::NoError;
    QTest::newRow("nonterm4") << QByteArray("v=\\")           << "v" << QVariant("") << QSettings::NoError;
    QTest::newRow("nonterm5") << QByteArray("u=s\nv=\"str")   << "v" << QVariant("str") << QSettings::NoError;
    QTest::newRow("nonterm6") << QByteArray("v=\"str\nw=ok")  << "v" << QVariant("str\nw=ok") << QSettings::NoError;
    QTest::newRow("nonterm7") << QByteArray("v=")             << "v" << QVariant("") << QSettings::NoError;
    QTest::newRow("nonterm8") << QByteArray("v=\"str\njnk")   << "v" << QVariant("str\njnk") << QSettings::NoError;
    QTest::newRow("nonterm9") << QByteArray("v=1\\")          << "v" << QVariant(1) << QSettings::NoError;
    QTest::newRow("nonterm10") << QByteArray("v=1\\\n")       << "v" << QVariant(1) << QSettings::NoError;
    QTest::newRow("nonterm11") << QByteArray("v=1\\\r")       << "v" << QVariant(1) << QSettings::NoError;
    QTest::newRow("nonterm12") << QByteArray("v=1\\\n\r")     << "v" << QVariant(1) << QSettings::NoError;
    QTest::newRow("nonterm13") << QByteArray("v=1\\\r\n")     << "v" << QVariant(1) << QSettings::NoError;
    QTest::newRow("nonterm14") << QByteArray("v=1\\\n\nx=2")  << "v" << QVariant(1) << QSettings::NoError;
    QTest::newRow("nonterm15") << QByteArray("v=1\\\r\rx=2")  << "v" << QVariant(1) << QSettings::NoError;
    QTest::newRow("nonterm16") << QByteArray("v=1\\\n\n\nx=2") << "v" << QVariant(1) << QSettings::NoError;
    QTest::newRow("nonterm17") << QByteArray("; foo\nv=1") << "v" << QVariant(1) << QSettings::NoError;
    QTest::newRow("nonterm18") << QByteArray("; foo\n\nv=1") << "v" << QVariant(1) << QSettings::NoError;
    QTest::newRow("nonterm19") << QByteArray("\nv=1;foo") << "v" << QVariant(1) << QSettings::NoError;
    QTest::newRow("nonterm20") << QByteArray("v=x ") << "v" << QVariant("x") << QSettings::NoError;
    QTest::newRow("nonterm21") << QByteArray("v=x ;") << "v" << QVariant("x") << QSettings::NoError;
}
#endif

#ifdef QT_BUILD_INTERNAL
void tst_QSettings::testIniParsing()
{
    qRegisterMetaType<QSettings::Status>("QSettings::Status");

    QDir dir(settingsPath());
    QVERIFY(dir.mkpath("someDir"));
    QFile f(dir.path()+"/someDir/someSettings.ini");

    QFETCH(QByteArray, inicontent);
    QFETCH(QString, key);
    QFETCH(QVariant, expect);
    QFETCH(QSettings::Status, status);

    QVERIFY(f.open(QFile::WriteOnly));
    f.write(inicontent);
    f.close();

    QConfFile::clearCache();
    QSettings settings(settingsPath("someDir/someSettings.ini"), QSettings::IniFormat);

    if ( settings.status() == QSettings::NoError ) { // else no point proceeding
        QVariant v = settings.value(key);
        QVERIFY(v.canConvert(expect.type()));
        // check some types so as to give prettier error messages
        if ( v.type() == QVariant::String ) {
            QCOMPARE(v.toString(), expect.toString());
        } else if ( v.type() == QVariant::Int ) {
            QCOMPARE(v.toInt(), expect.toInt());
        } else {
            QCOMPARE(v, expect);
        }
    }

    QCOMPARE(settings.status(), status);
}
#endif

/*
    Tests beginGroup(), endGroup(), and group().
*/
void tst_QSettings::beginGroup()
{
    QSettings settings1(QSettings::UserScope, "software.org", "KillerAPP");
    QSettings settings2(QSettings::UserScope, "software.org", "KillerAPP");

    /*
      Let's start with some back and forthing.
    */

    settings1.beginGroup("alpha");
    QCOMPARE(settings1.group(), QString("alpha"));
    settings1.endGroup();
    QCOMPARE(settings1.group(), QString());
    settings1.beginGroup("/beta");
    QCOMPARE(settings1.group(), QString("beta"));
    settings1.endGroup();
    QCOMPARE(settings1.group(), QString());

    settings1.beginGroup("///gamma//");
    QCOMPARE(settings1.group(), QString("gamma"));
    settings1.endGroup();
    QCOMPARE(settings1.group(), QString());

    settings1.setValue("geometry", 5);
    QCOMPARE(settings1.value("geometry").toInt(), 5);
    QCOMPARE(settings1.value("/geometry///").toInt(), 5);
    QCOMPARE(settings2.value("geometry").toInt(), 5);
    QCOMPARE(settings2.value("/geometry///").toInt(), 5);

    /*
      OK, now start for real.
    */

    settings1.beginGroup("alpha");
    QCOMPARE(settings1.group(), QString("alpha"));
    settings1.setValue("geometry", 66);
    QCOMPARE(settings1.value("geometry").toInt(), 66);
    QCOMPARE(settings2.value("geometry").toInt(), 5);
    QCOMPARE(settings2.value("alpha/geometry").toInt(), 66);

    QSettings settings3(QSettings::UserScope, "software.org", "KillerAPP");
    settings3.beginGroup("alpha");
    QCOMPARE(settings3.value("geometry").toInt(), 66);

    settings1.beginGroup("/beta///");
    QCOMPARE(settings1.group(), QString("alpha/beta"));
    settings1.setValue("geometry", 777);
    QCOMPARE(settings1.value("geometry").toInt(), 777);
    QCOMPARE(settings2.value("geometry").toInt(), 5);
    QCOMPARE(settings2.value("alpha/geometry").toInt(), 66);
    QCOMPARE(settings2.value("alpha/beta/geometry").toInt(), 777);
    QCOMPARE(settings3.value("geometry").toInt(), 66);
    QCOMPARE(settings3.value("beta/geometry").toInt(), 777);

    settings3.beginGroup("gamma");
    settings3.setValue("geometry", 8888);
    QCOMPARE(settings3.value("geometry").toInt(), 8888);
    QCOMPARE(settings2.value("geometry").toInt(), 5);
    QCOMPARE(settings2.value("alpha/geometry").toInt(), 66);
    QCOMPARE(settings2.value("alpha/beta/geometry").toInt(), 777);
    QCOMPARE(settings2.value("alpha/gamma/geometry").toInt(), 8888);
    QCOMPARE(settings1.value("geometry").toInt(), 777);

    // endGroup() should do nothing if group() is empty
    for (int i = 0; i < 10; ++i) {
        QTest::ignoreMessage(QtWarningMsg, "QSettings::endGroup: No matching beginGroup()");
        settings2.endGroup();
    }
    QCOMPARE(settings2.value("geometry").toInt(), 5);
    QCOMPARE(settings2.value("alpha/geometry").toInt(), 66);
    QCOMPARE(settings2.value("alpha/beta/geometry").toInt(), 777);
    QCOMPARE(settings2.value("alpha/gamma/geometry").toInt(), 8888);

    QCOMPARE(settings1.group(), QString("alpha/beta"));
    settings1.endGroup();
    QCOMPARE(settings1.group(), QString("alpha"));
    settings1.endGroup();
    QCOMPARE(settings1.group(), QString());
    QCOMPARE(settings1.value("geometry").toInt(), 5);
    QCOMPARE(settings1.value("alpha/geometry").toInt(), 66);
    QCOMPARE(settings1.value("alpha/beta/geometry").toInt(), 777);
    QCOMPARE(settings1.value("alpha/gamma/geometry").toInt(), 8888);

    settings1.beginGroup("delta");
    QCOMPARE(settings1.group(), QString("delta"));
    settings1.beginGroup("");
    QCOMPARE(settings1.group(), QString("delta"));
    settings1.beginGroup("/");
    QCOMPARE(settings1.group(), QString("delta"));
    settings1.beginGroup("////");
    QCOMPARE(settings1.group(), QString("delta"));
    settings1.beginGroup("////omega///epsilon zeta eta  theta/ / /");
    QCOMPARE(settings1.group(), QString("delta/omega/epsilon zeta eta  theta/ / "));
    settings1.endGroup();
    QCOMPARE(settings1.group(), QString("delta"));
    settings1.endGroup();
    QCOMPARE(settings1.group(), QString("delta"));
    settings1.endGroup();
    QCOMPARE(settings1.group(), QString("delta"));
    settings1.endGroup();
    QCOMPARE(settings1.group(), QString("delta"));
    settings1.endGroup();
    QCOMPARE(settings1.group(), QString());
}

/*
    Tests setValue() and getXxx().
*/
void tst_QSettings::setValue()
{
    QSettings settings(QSettings::UserScope, "software.org", "KillerAPP");

    settings.setValue("key 2", (int)0x7fffffff);
    QCOMPARE(settings.value("key 2").toInt(), (int)0x7fffffff);
    QCOMPARE(settings.value("key 2").toString(), QString::number((int)0x7fffffff));
    settings.setValue("key 2", -1);
    QCOMPARE(settings.value("key 2").toInt(), -1);
    QCOMPARE(settings.value("key 2").toString(), QString("-1"));
    settings.setValue("key 2", (int)0x80000000);
    QCOMPARE(settings.value("key 2").toInt(), (int)0x80000000);
    settings.setValue("key 2", (int)0);
    QCOMPARE(settings.value("key 2", 123).toInt(), (int)0);
    settings.setValue("key 2", (int)12345);
    QCOMPARE(settings.value("key 2").toInt(), (int)12345);
    QCOMPARE(settings.value("no such key", 1234).toInt(), (int)1234);
    QCOMPARE(settings.value("no such key").toInt(), (int)0);

    settings.setValue("key 2", true);
    QCOMPARE(settings.value("key 2").toBool(), true);
    settings.setValue("key 2", false);
    QCOMPARE(settings.value("key 2", true).toBool(), false);
    settings.setValue("key 2", (int)1);
    QCOMPARE(settings.value("key 2").toBool(), true);
    settings.setValue("key 2", (int)-1);
    QCOMPARE(settings.value("key 2").toBool(), true);
    settings.setValue("key 2", (int)0);
    QCOMPARE(settings.value("key 2", true).toBool(), false);
    settings.setValue("key 2", QString("true"));
    QCOMPARE(settings.value("key 2").toBool(), true);
    settings.setValue("key 2", QString("false"));
    QCOMPARE(settings.value("key 2", true).toBool(), false);

    // The following block should not compile.
/*
    settings.setValue("key 2", "true");
    QCOMPARE(settings.value("key 2").toBool(), true);
    settings.setValue("key 2", "false");
    QCOMPARE(settings.value("key 2", true).toBool(), false);
    settings.setValue("key 2", "");
    QCOMPARE(settings.value("key 2", true).toBool(), true);
    settings.setValue("key 2", "");
    QCOMPARE(settings.value("key 2", false).toBool(), false);
    settings.setValue("key 2", "0.000e-00"); // cannot convert double to a bool
    QCOMPARE(settings.value("key 2", true).toBool(), true);
    settings.setValue("key 2", "0.000e-00");
    QCOMPARE(settings.value("key 2", false).toBool(), false);
*/

    settings.setValue("key 2", QStringList());
    QCOMPARE(settings.value("key 2").toStringList(), QStringList());
    settings.setValue("key 2", QStringList(""));
    QCOMPARE(settings.value("key 2").toStringList(), QStringList(""));
    settings.setValue("key 2", QStringList() << "" << "");
    QCOMPARE(settings.value("key 2").toStringList(), QStringList() << "" << "");
    settings.setValue("key 2", QStringList() << "" << "a" << "" << "bc" << "");
    QCOMPARE(settings.value("key 2").toStringList(), QStringList() << "" << "a" << "" << "bc" << "");

    settings.setValue("key 3", QList<QVariant>());
    QCOMPARE(settings.value("key 3").toList(), QList<QVariant>());
    settings.setValue("key 3", QList<QVariant>() << 1 << QString("a"));
    QCOMPARE(settings.value("key 3").toList(), QList<QVariant>() << 1 << QString("a"));

    QList<QVariant> outerList;
    outerList << 1 << QString("b");
    QList<QVariant> innerList = outerList;
    outerList.append(QVariant(innerList));
    outerList.append(QVariant(innerList));
    outerList << 2 << QString("c");
    innerList = outerList;
    outerList.append(QVariant(innerList));
    // outerList: [1, "b", [1, "b"], [1, "b"], 2, "c", [1, "b", [1, "b"], [1, "b"], 2, "c"]]

    settings.setValue("key 3", outerList);
    QCOMPARE(settings.value("key 3").toList(), outerList);
    QCOMPARE(settings.value("key 3").toList().size(), 7);

    QMap<QString, QVariant> map;
    map.insert("1", "one");
    map.insert("2", "two");
    map.insert("3", outerList);
    map.insert("5", "cinco");
    map.insert("10", "zehn");
    settings.setValue("key 4", map);
    QCOMPARE(settings.value("key 4").toMap(), map);
}

#ifdef QT_BUILD_INTERNAL
void tst_QSettings::testVariantTypes_data()
{
    populateWithFormats();
}
#endif

#ifdef QT_BUILD_INTERNAL
void tst_QSettings::testVariantTypes()
{
#define testVal(key, val, tp, rtype) \
    { \
        QSettings settings1(format, QSettings::UserScope, "software.org", "KillerAPP"); \
        settings1.setValue(key, QVariant::fromValue(val)); \
    } \
    QConfFile::clearCache(); \
    { \
        QSettings settings2(format, QSettings::UserScope, "software.org", "KillerAPP"); \
        QVariant v = settings2.value(key); \
        QVERIFY(qvariant_cast<tp >(v) == val); \
        QVERIFY(v.type() == QVariant::rtype); \
    }

    typedef QMap<QString, QVariant> TestVariantMap;

    QFETCH(QSettings::Format, format);

    TestVariantMap m2;
    m2.insert("ene", "due");
    m2.insert("rike", "fake");
    m2.insert("borba", "dorba");
    testVal("key2", m2, TestVariantMap, Map);

    QStringList l2;

    l2 << "ene" << "due" << "@Point(1 2)" << "@fake";
    testVal("key3", l2, QStringList, StringList);

    l2.clear();
    l2 << "ene" << "due" << "rike" << "fake";
    testVal("key3", l2, QStringList, StringList);

    QList<QVariant> l3;
    QDate date = QDate::currentDate();
    QTime time = QTime::currentTime();
    l3 << QString("ene") << 10 << QVariant::fromValue(QColor(1, 2, 3)) << QVariant(QRect(1, 2, 3, 4))
        << QVariant(QSize(4, 56)) << QVariant(QPoint(4, 2)) << true << false << date << time;
    testVal("key3", l3, QVariantList, List);

    testVal("key4", QString("hello"), QString, String);
    testVal("key5", QColor(1, 2, 3), QColor, Color);
    testVal("key6", QRect(1, 2, 3, 4), QRect, Rect);
    testVal("key7", QSize(4, 56), QSize, Size);
    testVal("key8", QPoint(4, 2), QPoint, Point);
    testVal("key10", date, QDate, Date);
    testVal("key11", time, QTime, Time);
    testVal("key12", QByteArray("foo bar"), QByteArray, ByteArray);

    {
        QSettings settings(format, QSettings::UserScope, "software.org", "KillerAPP");
        QVERIFY(!settings.contains("key99"));
        QCOMPARE(settings.value("key99"), QVariant());

        settings.setValue("key99", QVariant());
        QVERIFY(settings.contains("key99"));
        QCOMPARE(settings.value("key99"), QVariant());

        settings.setValue("key99", QVariant(1));
        QVERIFY(settings.contains("key99"));
        QCOMPARE(settings.value("key99"), QVariant(1));

        settings.setValue("key99", QVariant());
        QVERIFY(settings.contains("key99"));
        QCOMPARE(settings.value("key99"), QVariant());

        settings.remove("key99");
        QVERIFY(!settings.contains("key99"));
        QCOMPARE(settings.value("key99"), QVariant());
    }

    QList<QVariant> l4;
    l4 << QVariant(m2) << QVariant(l2) << QVariant(l3);
    testVal("key13", l4, QVariantList, List);
    QDateTime dt = QDateTime::currentDateTime();
    dt.setOffsetFromUtc(3600);
    testVal("key14", dt, QDateTime, DateTime);

    // We store key sequences as strings instead of binary variant blob, for improved
    // readability in the resulting format.
    if (format >= QSettings::InvalidFormat) {
        testVal("keysequence", QKeySequence(Qt::ControlModifier + Qt::Key_F1), QKeySequence, KeySequence);
    } else {
        testVal("keysequence", QKeySequence(Qt::ControlModifier + Qt::Key_F1), QString, String);
    }

#undef testVal
}
#endif

void tst_QSettings::remove()
{
    QSettings settings0(QSettings::UserScope, "software.org", "KillerAPP");
    int initialNumKeys = settings0.allKeys().size();
    QCOMPARE(settings0.value("key 1", "123").toString(), QLatin1String("123"));
    settings0.remove("key 1");
    QCOMPARE(settings0.value("key 1", "456").toString(), QLatin1String("456"));

    settings0.setValue("key 1", "bubloo");
    QCOMPARE(settings0.value("key 1").toString(), QLatin1String("bubloo"));
    settings0.remove("key 2");
    QCOMPARE(settings0.value("key 1").toString(), QLatin1String("bubloo"));
    settings0.remove("key 1");
    QCOMPARE(settings0.value("key 1", "789").toString(), QLatin1String("789"));

    /*
      Make sure that removing a key removes all the subkeys.
    */
    settings0.setValue("alpha/beta/geometry", -7);
    settings0.setValue("alpha/beta/geometry/x", 1);
    settings0.setValue("alpha/beta/geometry/y", 2);
    settings0.setValue("alpha/beta/geometry/width", 3);
    settings0.setValue("alpha/beta/geometry/height", 4);
    settings0.setValue("alpha/gamma/splitter", 5);

    settings0.remove("alpha/beta/geometry/x");
    QCOMPARE(settings0.value("alpha/beta/geometry").toInt(), -7);
    QCOMPARE(settings0.value("alpha/beta/geometry/x", 999).toInt(), 999);
    QCOMPARE(settings0.value("alpha/beta/geometry/y").toInt(), 2);
    QCOMPARE(settings0.value("alpha/beta/geometry/width").toInt(), 3);
    QCOMPARE(settings0.value("alpha/beta/geometry/height").toInt(), 4);
    QCOMPARE(settings0.value("alpha/gamma/splitter").toInt(), 5);

    settings0.remove("alpha/beta/geometry");
    QCOMPARE(settings0.value("alpha/beta/geometry", 777).toInt(), 777);
    QCOMPARE(settings0.value("alpha/beta/geometry/x", 111).toInt(), 111);
    QCOMPARE(settings0.value("alpha/beta/geometry/y", 222).toInt(), 222);
    QCOMPARE(settings0.value("alpha/beta/geometry/width", 333).toInt(), 333);
    QCOMPARE(settings0.value("alpha/beta/geometry/height", 444).toInt(), 444);
    QCOMPARE(settings0.value("alpha/gamma/splitter").toInt(), 5);

    settings0.setValue("alpha/beta/geometry", -7);
    settings0.setValue("alpha/beta/geometry/x", 1);
    settings0.setValue("alpha/beta/geometry/y", 2);
    settings0.setValue("alpha/beta/geometry/width", 3);
    settings0.setValue("alpha/beta/geometry/height", 4);
    settings0.setValue("alpha/gamma/splitter", 5);
    QCOMPARE(settings0.allKeys().size(), initialNumKeys + 6);

    settings0.beginGroup("alpha/beta/geometry");
    settings0.remove("");
    settings0.endGroup();
    QVERIFY(!settings0.contains("alpha/beta/geometry"));
    QVERIFY(!settings0.contains("alpha/beta/geometry/x"));
    QVERIFY(!settings0.contains("alpha/beta/geometry/y"));
    QVERIFY(!settings0.contains("alpha/beta/geometry/width"));
    QVERIFY(!settings0.contains("alpha/beta/geometry/height"));
    QVERIFY(settings0.contains("alpha/gamma/splitter"));
    QCOMPARE(settings0.allKeys().size(), initialNumKeys + 1);

    settings0.beginGroup("alpha/beta");
    settings0.remove("");
    settings0.endGroup();
    QVERIFY(!settings0.contains("alpha/beta/geometry"));
    QVERIFY(!settings0.contains("alpha/beta/geometry/x"));
    QVERIFY(!settings0.contains("alpha/beta/geometry/y"));
    QVERIFY(!settings0.contains("alpha/beta/geometry/width"));
    QVERIFY(!settings0.contains("alpha/beta/geometry/height"));
    QVERIFY(settings0.contains("alpha/gamma/splitter"));
    QCOMPARE(settings0.allKeys().size(), initialNumKeys + 1);

    settings0.remove("");
    QVERIFY(!settings0.contains("alpha/gamma/splitter"));
    QCOMPARE(settings0.allKeys().size(), initialNumKeys);

    /*
      Do it again, but this time let's use setGroup().
    */

    settings0.setValue("alpha/beta/geometry", -7);
    settings0.setValue("alpha/beta/geometry/x", 1);
    settings0.setValue("alpha/beta/geometry/y", 2);
    settings0.setValue("alpha/beta/geometry/width", 3);
    settings0.setValue("alpha/beta/geometry/height", 4);
    settings0.setValue("alpha/gamma/splitter", 5);

    settings0.beginGroup("foo/bar/baz/doesn't");
    settings0.remove("exist");
    settings0.endGroup();
    QCOMPARE(settings0.value("alpha/beta/geometry").toInt(), -7);
    QCOMPARE(settings0.value("alpha/beta/geometry/x").toInt(), 1);
    QCOMPARE(settings0.value("alpha/beta/geometry/y").toInt(), 2);
    QCOMPARE(settings0.value("alpha/beta/geometry/width").toInt(), 3);
    QCOMPARE(settings0.value("alpha/beta/geometry/height").toInt(), 4);
    QCOMPARE(settings0.value("alpha/gamma/splitter").toInt(), 5);

    settings0.beginGroup("alpha/beta/geometry");
    settings0.remove("x");
    settings0.endGroup();
    QCOMPARE(settings0.value("alpha/beta/geometry").toInt(), -7);
    QCOMPARE(settings0.value("alpha/beta/geometry/x", 999).toInt(), 999);
    QCOMPARE(settings0.value("alpha/beta/geometry/y").toInt(), 2);
    QCOMPARE(settings0.value("alpha/beta/geometry/width").toInt(), 3);
    QCOMPARE(settings0.value("alpha/beta/geometry/height").toInt(), 4);
    QCOMPARE(settings0.value("alpha/gamma/splitter").toInt(), 5);

    settings0.remove("alpha/beta");
    QCOMPARE(settings0.value("alpha/beta/geometry", 777).toInt(), 777);
    QCOMPARE(settings0.value("alpha/beta/geometry/x", 111).toInt(), 111);
    QCOMPARE(settings0.value("alpha/beta/geometry/y", 222).toInt(), 222);
    QCOMPARE(settings0.value("alpha/beta/geometry/width", 333).toInt(), 333);
    QCOMPARE(settings0.value("alpha/beta/geometry/height", 444).toInt(), 444);
    QCOMPARE(settings0.value("alpha/gamma/splitter").toInt(), 5);

    settings0.clear();
    QCOMPARE(settings0.value("alpha/gamma/splitter", 888).toInt(), 888);

    /*
      OK, now let's check what happens if settings are spread across
      multiple files (user vs. global, product-specific vs.
      company-wide).
    */

    QSettings settings1(QSettings::UserScope, "software.org", "KillerAPP");
    QSettings settings2(QSettings::UserScope, "software.org");

    QScopedPointer<QSettings> settings3;
    QScopedPointer<QSettings> settings4;

    if (m_canWriteNativeSystemSettings) {
        settings3.reset(new QSettings(QSettings::SystemScope, "software.org", "KillerAPP"));
        settings4.reset(new QSettings(QSettings::SystemScope, "software.org"));
        settings3->setValue("key 1", "blah");
        settings4->setValue("key 1", "doodah");
    }

    settings2.setValue("key 1", "whoa");
    settings1.setValue("key 1", "gurgle");
    QCOMPARE(settings1.value("key 1").toString(), QString("gurgle"));
    QCOMPARE(settings2.value("key 1").toString(), QString("whoa"));

#if !defined(Q_OS_BLACKBERRY)
    if (m_canWriteNativeSystemSettings) {
        QCOMPARE(settings3->value("key 1").toString(), QString("blah"));
        QCOMPARE(settings4->value("key 1").toString(), QString("doodah"));
    }

    settings1.remove("key 1");
    QCOMPARE(settings1.value("key 1").toString(), QString("whoa"));
    QCOMPARE(settings2.value("key 1").toString(), QString("whoa"));
    if (m_canWriteNativeSystemSettings) {
        QCOMPARE(settings3->value("key 1").toString(), QString("blah"));
        QCOMPARE(settings4->value("key 1").toString(), QString("doodah"));
    }

    if (m_canWriteNativeSystemSettings) {
        settings2.remove("key 1");
        QCOMPARE(settings1.value("key 1").toString(), QString("blah"));
        QCOMPARE(settings2.value("key 1").toString(), QString("doodah"));
        QCOMPARE(settings3->value("key 1").toString(), QString("blah"));
        QCOMPARE(settings4->value("key 1").toString(), QString("doodah"));

        settings3->remove("key 1");
        QCOMPARE(settings1.value("key 1").toString(), QString("doodah"));
        QCOMPARE(settings2.value("key 1").toString(), QString("doodah"));
        QCOMPARE(settings3->value("key 1").toString(), QString("doodah"));
        QCOMPARE(settings4->value("key 1").toString(), QString("doodah"));

        settings4->remove("key 1");
        QVERIFY(!settings1.contains("key 1"));
        QVERIFY(!settings2.contains("key 1"));
        QVERIFY(!settings3->contains("key 1"));
        QVERIFY(!settings4->contains("key 1"));
    }
#else
    settings1.remove("key 1");
    QCOMPARE(settings2.value("key 1").toString(), QString("whoa"));

    settings2.remove("key 1");
    QVERIFY(!settings1.contains("key 1"));
    QVERIFY(!settings2.contains("key 1"));
#endif

    /*
      Get ready for the next part of the test.
    */

    settings1.clear();
    settings2.clear();
    if (m_canWriteNativeSystemSettings) {
        settings3->clear();
        settings4->clear();
    }

    settings1.sync();
    settings2.sync();

    if (m_canWriteNativeSystemSettings) {
        settings3->sync();
        settings4->sync();
    }

    /*
      Check that recursive removes work correctly when some of the
      keys are loaded from the file and others have been modified in
      memory (corresponds to originalKeys vs. addedKeys in the
      QSettingsFile code).
    */

    settings1.setValue("alpha/beta/geometry", -7);
    settings1.setValue("alpha/beta/geometry/x", 1);
    settings1.setValue("alpha/beta/geometry/y", 2);
    settings1.setValue("alpha/gamma/splitter", 5);
    settings1.sync();

    settings1.setValue("alpha/beta/geometry/width", 3);
    settings1.setValue("alpha/beta/geometry/height", 4);

    settings1.remove("alpha/beta/geometry/y");
    QVERIFY(settings1.contains("alpha/beta/geometry"));
    QVERIFY(settings1.contains("alpha/beta/geometry/x"));
    QVERIFY(!settings1.contains("alpha/beta/geometry/y"));
    QVERIFY(settings1.contains("alpha/beta/geometry/width"));
    QVERIFY(settings1.contains("alpha/beta/geometry/height"));
    QCOMPARE(settings1.allKeys().size(), initialNumKeys + 5);

    settings1.remove("alpha/beta/geometry/y");
    QCOMPARE(settings1.allKeys().size(), initialNumKeys + 5);

    settings1.remove("alpha/beta/geometry/height");
    QVERIFY(settings1.contains("alpha/beta/geometry"));
    QVERIFY(settings1.contains("alpha/beta/geometry/x"));
    QVERIFY(!settings1.contains("alpha/beta/geometry/y"));
    QVERIFY(settings1.contains("alpha/beta/geometry/width"));
    QVERIFY(!settings1.contains("alpha/beta/geometry/height"));
    QCOMPARE(settings1.allKeys().size(), initialNumKeys + 4);

    settings1.remove("alpha/beta/geometry");
    QVERIFY(!settings1.contains("alpha/beta/geometry"));
    QVERIFY(!settings1.contains("alpha/beta/geometry/x"));
    QVERIFY(!settings1.contains("alpha/beta/geometry/y"));
    QVERIFY(!settings1.contains("alpha/beta/geometry/width"));
    QVERIFY(!settings1.contains("alpha/beta/geometry/height"));
    QVERIFY(settings1.contains("alpha/gamma/splitter"));
    QCOMPARE(settings1.allKeys().size(), initialNumKeys + 1);

    settings1.sync();
    QVERIFY(!settings1.contains("alpha/beta/geometry"));
    QVERIFY(!settings1.contains("alpha/beta/geometry/x"));
    QVERIFY(!settings1.contains("alpha/beta/geometry/y"));
    QVERIFY(!settings1.contains("alpha/beta/geometry/width"));
    QVERIFY(!settings1.contains("alpha/beta/geometry/height"));
    QVERIFY(settings1.contains("alpha/gamma/splitter"));
    QCOMPARE(settings1.allKeys().size(), initialNumKeys + 1);
}

/*
    Tests contains() and keys().
*/
void tst_QSettings::contains()
{
    QSettings settings1(QSettings::UserScope, "software.org", "KillerAPP");
    int initialNumKeys = settings1.allKeys().size(); // 0 on all platforms but OS X.
    settings1.setValue("alpha/beta/geometry", -7);
    settings1.setValue("alpha/beta/geometry/x", 1);
    settings1.setValue("alpha/beta/geometry/y", 2);
    settings1.setValue("alpha/beta/geometry/width", 3);
    settings1.setValue("alpha/beta/geometry/height", 4);
    settings1.setValue("alpha/gamma/splitter", 5);
    settings1.setValue("alpha/gamma/splitter/ /", 5);

    QVERIFY(!settings1.contains("alpha"));
    QVERIFY(!settings1.contains("alpha/beta"));
    QVERIFY(!settings1.contains("///alpha///beta///"));
    QVERIFY(settings1.contains("alpha/beta/geometry"));
    QVERIFY(settings1.contains("///alpha///beta//geometry//"));
    QVERIFY(settings1.contains("alpha/beta/geometry/x"));
    QVERIFY(settings1.contains("alpha/beta/geometry/y"));
    QVERIFY(settings1.contains("alpha/beta/geometry/width"));
    QVERIFY(settings1.contains("alpha/beta/geometry/height"));
    QVERIFY(!settings1.contains("alpha/beta/geometry/height/foo/bar/doesn't/exist"));
    QVERIFY(!settings1.contains("alpha/gamma"));
    QVERIFY(settings1.contains("alpha/gamma/splitter"));
    QVERIFY(settings1.contains("alpha/gamma/splitter/ "));
    QVERIFY(settings1.contains("////alpha/gamma/splitter// ////"));

    settings1.beginGroup("alpha");
    QVERIFY(!settings1.contains("beta"));
    QVERIFY(!settings1.contains("/////beta///"));
    QVERIFY(settings1.contains("beta/geometry"));
    QVERIFY(settings1.contains("/////beta//geometry//"));
    QVERIFY(settings1.contains("beta/geometry/x"));
    QVERIFY(settings1.contains("beta/geometry/y"));
    QVERIFY(settings1.contains("beta/geometry/width"));
    QVERIFY(settings1.contains("beta/geometry/height"));
    QVERIFY(!settings1.contains("beta/geometry/height/foo/bar/doesn't/exist"));
    QVERIFY(!settings1.contains("gamma"));
    QVERIFY(settings1.contains("gamma/splitter"));
    QVERIFY(settings1.contains("gamma/splitter/ "));
    QVERIFY(settings1.contains("////gamma/splitter// ////"));

    settings1.beginGroup("beta/geometry");
    QVERIFY(settings1.contains("x"));
    QVERIFY(settings1.contains("y"));
    QVERIFY(settings1.contains("width"));
    QVERIFY(settings1.contains("height"));
    QVERIFY(!settings1.contains("height/foo/bar/doesn't/exist"));

    QStringList keys = settings1.allKeys();
    QStringList expectedResult = QStringList() << "x" << "y" << "width" << "height";
    keys.sort();
    expectedResult.sort();
    int i;
    QCOMPARE(keys, expectedResult);
    for (i = 0; i < keys.size(); ++i) {
        QVERIFY(settings1.contains(keys.at(i)));
    }

    settings1.endGroup();
    QCOMPARE(settings1.group(), QLatin1String("alpha"));
    keys = settings1.allKeys();
    QCOMPARE(keys.size(), expectedResult.size() + 3);
    for (i = 0; i < keys.size(); ++i) {
        QVERIFY(settings1.contains(keys.at(i)));
    }

    settings1.endGroup();
    QVERIFY(settings1.group().isEmpty());
    keys = settings1.allKeys();

    QCOMPARE(keys.size(), initialNumKeys + 7);
    for (i = 0; i < keys.size(); ++i) {
        QVERIFY(settings1.contains(keys.at(i)));
    }
}

void tst_QSettings::sync()
{
    /*
        What we're trying to test here is the case where two
        instances of the same application access the same preference
        files. We want to make sure that the results are 'merged',
        rather than having the last application overwrite settings
        set by the first application (like in Qt 3).

        This is only applicable to the INI format. The Windows
        registry and Mac's CFPreferences API should take care of this
        by themselves.
    */

    QSettings settings1(QSettings::IniFormat, QSettings::UserScope, "software.org");
    settings1.setValue("alpha/beta/geometry", -7);
    settings1.setValue("alpha/beta/geometry/x", 1);
    settings1.setValue("alpha/beta/geometry/y", 2);
    settings1.setValue("alpha/beta/geometry/width", 3);
    settings1.setValue("alpha/beta/geometry/height", 4);
    settings1.setValue("alpha/gamma/splitter", 5);
    settings1.sync(); // and it all goes into the file

    QSettings settings2(QSettings::IniFormat, QSettings::UserScope, "other.software.org");
    settings2.setValue("alpha/beta/geometry/x", 8);
    settings2.sync();

    settings2.setValue("moo/beta/geometry", -7);
    settings2.setValue("moo/beta/geometry/x", 1);
    settings2.setValue("moo/beta/geometry/y", 2);
    settings2.setValue("moo/beta/geometry/width", 3);
    settings2.setValue("moo/beta/geometry/height", 4);
    settings2.setValue("moo/gamma/splitter", 5);
    settings2.setValue("alpha/gamma/splitter", 15);
    settings2.remove("alpha/beta/geometry/x");
    settings2.remove("alpha/beta/geometry/y"); // should do nothing

    // Now "some other app" will change other.software.org.ini
    QString userConfDir = settingsPath("__user__") + QDir::separator();
#if !defined(Q_OS_WINCE) && !defined(Q_OS_WINRT)
    unlink((userConfDir + "other.software.org.ini").toLatin1());
    rename((userConfDir + "software.org.ini").toLatin1(),
           (userConfDir + "other.software.org.ini").toLatin1());
#else
    QFile::remove(userConfDir + "other.software.org.ini");
    QFile::rename(userConfDir + "software.org.ini" , userConfDir + "other.software.org.ini");
#endif

    settings2.sync();

    // And voila, we should be merged

    QCOMPARE(settings2.value("alpha/beta/geometry").toInt(), -7);
    QVERIFY(!settings2.contains("alpha/beta/geometry/x")); // <----- removed by settings2
    QCOMPARE(settings2.value("alpha/beta/geometry/y").toInt(), 2);
    QCOMPARE(settings2.value("alpha/beta/geometry/width").toInt(), 3);
    QCOMPARE(settings2.value("alpha/beta/geometry/height").toInt(), 4);
    QCOMPARE(settings2.value("alpha/gamma/splitter").toInt(), 15); // <---- set by settings2
    QCOMPARE(settings2.value("moo/beta/geometry").toInt(), -7);
    QCOMPARE(settings2.value("moo/beta/geometry/x").toInt(), 1);
    QCOMPARE(settings2.value("moo/beta/geometry/y").toInt(), 2);
    QCOMPARE(settings2.value("moo/beta/geometry/width").toInt(), 3);
    QCOMPARE(settings2.value("moo/beta/geometry/height").toInt(), 4);
    QCOMPARE(settings2.value("moo/gamma/splitter").toInt(), 5);
    QCOMPARE(settings2.allKeys().count(), 11);

    // Now, software.org.ini no longer exists, this is same as another app
    // clearing all settings.
    settings1.sync();
    QCOMPARE(settings1.allKeys().count(), 0);

    // Now "some other app" will change software.org.ini
    QVERIFY(QFile::rename((userConfDir + "other.software.org.ini").toLatin1(),
                          (userConfDir + "software.org.ini").toLatin1()));

    settings1.sync();
    QCOMPARE(settings1.value("alpha/beta/geometry").toInt(), -7);
    QCOMPARE(settings1.value("alpha/beta/geometry/y").toInt(), 2);
    QCOMPARE(settings1.value("alpha/beta/geometry/width").toInt(), 3);
    QCOMPARE(settings1.value("alpha/beta/geometry/height").toInt(), 4);
    QCOMPARE(settings1.value("alpha/gamma/splitter").toInt(), 15);
    QCOMPARE(settings1.value("moo/beta/geometry").toInt(), -7);
    QCOMPARE(settings1.value("moo/beta/geometry/x").toInt(), 1);
    QCOMPARE(settings1.value("moo/beta/geometry/y").toInt(), 2);
    QCOMPARE(settings1.value("moo/beta/geometry/width").toInt(), 3);
    QCOMPARE(settings1.value("moo/beta/geometry/height").toInt(), 4);
    QCOMPARE(settings1.value("moo/gamma/splitter").toInt(), 5);
    QCOMPARE(settings1.allKeys().count(), 11);
}

void tst_QSettings::setFallbacksEnabled_data()
{
    populateWithFormats();
}

void tst_QSettings::setFallbacksEnabled()
{
    QFETCH(QSettings::Format, format);

    if (!m_canWriteNativeSystemSettings && format == QSettings::NativeFormat)
        QSKIP(insufficientPermissionSkipMessage);

    QSettings settings1(format, QSettings::UserScope, "software.org", "KillerAPP");
    QSettings settings2(format, QSettings::UserScope, "software.org");
    QSettings settings3(format, QSettings::SystemScope, "software.org", "KillerAPP");
    QSettings settings4(format, QSettings::SystemScope, "software.org");

    settings1.setValue("key 1", "alpha");
    settings2.setValue("key 1", "beta");
    settings3.setValue("key 1", "gamma");
    settings4.setValue("key 1", "delta");

    settings1.setValue("key 2", "alpha");
    settings2.setValue("key 2", "beta");
    settings3.setValue("key 2", "gamma");

    settings1.setValue("key 3", "alpha");
    settings3.setValue("key 3", "gamma");
    settings4.setValue("key 3", "delta");

    settings1.setValue("key 4", "alpha");
    settings2.setValue("key 4", "beta");
    settings4.setValue("key 4", "delta");

    settings2.setValue("key 5", "beta");
    settings3.setValue("key 5", "gamma");
    settings4.setValue("key 5", "delta");

    QVERIFY(settings1.fallbacksEnabled());
    QVERIFY(settings2.fallbacksEnabled());
    QVERIFY(settings3.fallbacksEnabled());
    QVERIFY(settings4.fallbacksEnabled());

    settings1.setFallbacksEnabled(false);
    settings2.setFallbacksEnabled(false);
    settings3.setFallbacksEnabled(false);
    settings4.setFallbacksEnabled(false);

    QVERIFY(!settings1.fallbacksEnabled());
    QVERIFY(!settings2.fallbacksEnabled());
    QVERIFY(!settings3.fallbacksEnabled());
    QVERIFY(!settings4.fallbacksEnabled());

    /*
        Make sure that the QSettings objects can still access their
        main associated file when fallbacks are turned off.
    */

#if !defined(Q_OS_BLACKBERRY)
    QCOMPARE(settings1.value("key 1").toString(), QString("alpha"));
    QCOMPARE(settings2.value("key 1").toString(), QString("beta"));
    QCOMPARE(settings3.value("key 1").toString(), QString("gamma"));
    QCOMPARE(settings4.value("key 1").toString(), QString("delta"));

    QCOMPARE(settings1.value("key 2").toString(), QString("alpha"));
    QCOMPARE(settings2.value("key 2").toString(), QString("beta"));
    QCOMPARE(settings3.value("key 2").toString(), QString("gamma"));
    QVERIFY(!settings4.contains("key 2"));

    QCOMPARE(settings1.value("key 3").toString(), QString("alpha"));
    QCOMPARE(settings3.value("key 3").toString(), QString("gamma"));
    QCOMPARE(settings4.value("key 3").toString(), QString("delta"));
    QVERIFY(!settings2.contains("key 3"));

    QCOMPARE(settings1.value("key 4").toString(), QString("alpha"));
    QCOMPARE(settings2.value("key 4").toString(), QString("beta"));
    QCOMPARE(settings4.value("key 4").toString(), QString("delta"));
    QVERIFY(!settings3.contains("key 4"));

    QCOMPARE(settings2.value("key 5").toString(), QString("beta"));
    QCOMPARE(settings3.value("key 5").toString(), QString("gamma"));
    QCOMPARE(settings4.value("key 5").toString(), QString("delta"));
    QVERIFY(!settings1.contains("key 5"));

    QCOMPARE(settings1.value("key 1").toString(), QString("alpha"));
    QCOMPARE(settings1.value("key 5").toString(), QString(""));
    QVERIFY(settings1.contains("key 1"));
    QVERIFY(!settings1.contains("key 5"));
#else
    QCOMPARE(settings1.value("key 1").toString(), QString("gamma"));
    QCOMPARE(settings2.value("key 1").toString(), QString("delta"));
    QCOMPARE(settings3.value("key 1").toString(), QString("gamma"));
    QCOMPARE(settings4.value("key 1").toString(), QString("delta"));

    QCOMPARE(settings1.value("key 2").toString(), QString("gamma"));
    QCOMPARE(settings2.value("key 2").toString(), QString("beta"));
    QCOMPARE(settings3.value("key 2").toString(), QString("gamma"));
    QCOMPARE(settings4.value("key 2").toString(), QString("beta"));

    QCOMPARE(settings1.value("key 3").toString(), QString("gamma"));
    QCOMPARE(settings2.value("key 3").toString(), QString("delta"));
    QCOMPARE(settings3.value("key 3").toString(), QString("gamma"));
    QCOMPARE(settings4.value("key 3").toString(), QString("delta"));
#endif
}

void tst_QSettings::testChildKeysAndGroups_data()
{
    populateWithFormats();
}

void tst_QSettings::testChildKeysAndGroups()
{
    QFETCH(QSettings::Format, format);

    QSettings settings1(format, QSettings::UserScope, "software.org");
    settings1.setFallbacksEnabled(false);
    settings1.setValue("alpha/beta/geometry", -7);
    settings1.setValue("alpha/beta/geometry/x", 1);
    settings1.setValue("alpha/beta/geometry/y", 2);
    settings1.setValue("alpha/beta/geometry/width", 3);
    settings1.setValue("alpha/beta/geometry/height", 4);
    settings1.setValue("alpha/gamma/splitter", 5);

    QCOMPARE(settings1.childKeys(), QStringList());
    QCOMPARE(settings1.childGroups(), QStringList() << "alpha");

    settings1.beginGroup("/alpha");
    QCOMPARE(settings1.childKeys(), QStringList());
    QStringList children = settings1.childGroups();
    children.sort();
    QCOMPARE(children, QStringList() << "beta" << "gamma");

    settings1.beginGroup("/beta");
    QCOMPARE(settings1.childKeys(), QStringList() << "geometry");
    QCOMPARE(settings1.childGroups(), QStringList() << "geometry");

    settings1.beginGroup("/geometry");
    children = settings1.childKeys();
    children.sort();
    QCOMPARE(children, QStringList()  << "height" << "width" << "x" << "y");
    QCOMPARE(settings1.childGroups(), QStringList());

    settings1.beginGroup("/width");
    QCOMPARE(settings1.childKeys(), QStringList());
    QCOMPARE(settings1.childGroups(), QStringList());

    settings1.endGroup();
    settings1.endGroup();
    settings1.endGroup();
    settings1.endGroup();

    {
        QSettings settings2("other.software.org");
        settings2.setValue("viewbar/foo/test1", "1");
        settings2.setValue("viewbar/foo/test2", "2");
        settings2.setValue("viewbar/foo/test3", "3");
        settings2.setValue("viewbar/foo/test4", "4");
        settings2.setValue("viewbar/foo/test5", "5");
        settings2.setValue("viewbar/bar/test1", "1");
        settings2.setValue("viewbar/bar/test2", "2");
        settings2.setValue("viewbar/bar/test3", "3");
        settings2.setValue("viewbar/bar/test4", "4");
        settings2.setValue("viewbar/bar/test5", "5");

        settings2.beginGroup("viewbar");
        QStringList l = settings2.childGroups();
        settings2.endGroup();
        l.sort();
        QCOMPARE(l, QStringList() << "bar" << "foo");
    }
}

void tst_QSettings::testUpdateRequestEvent()
{
#ifdef Q_OS_WINRT
    const QString oldCur = QDir::currentPath();
    QDir::setCurrent(QStandardPaths::writableLocation(QStandardPaths::AppLocalDataLocation));
#endif

    QFile::remove("foo");
    QVERIFY(!QFile::exists("foo"));

    QSettings settings1("foo", QSettings::IniFormat);
    QVERIFY(!QFile::exists("foo"));
    QCOMPARE(QFileInfo("foo").size(), qint64(0));
    settings1.setValue("key1", 1);
    QCOMPARE(QFileInfo("foo").size(), qint64(0));

    QTRY_VERIFY(QFileInfo("foo").size() > 0);

    settings1.remove("key1");
    QVERIFY(QFileInfo("foo").size() > 0);

    QTRY_COMPARE(QFileInfo("foo").size(), qint64(0));

    settings1.setValue("key2", 2);
    QCOMPARE(QFileInfo("foo").size(), qint64(0));

    QTRY_VERIFY(QFileInfo("foo").size() > 0);

    settings1.clear();
    QVERIFY(QFileInfo("foo").size() > 0);

    QTRY_COMPARE(QFileInfo("foo").size(), qint64(0));

#ifdef Q_OS_WINRT
    QDir::setCurrent(oldCur);
#endif
}

const int NumIterations = 5;
const int NumThreads = 4;
int numThreadSafetyFailures;

class SettingsThread : public QThread
{
public:
    void run();
    void start(int n) { param = n; QThread::start(); }

private:
    int param;
};

void SettingsThread::run()
{
    for (int i = 0; i < NumIterations; ++i) {
        QSettings settings("software.org", "KillerAPP");
        settings.setValue(QString::number((param * NumIterations) + i), param);
        settings.sync();
        if (settings.status() != QSettings::NoError) {
            QWARN(qPrintable(QString("Unexpected QSettings status %1").arg((int)settings.status())));
            ++numThreadSafetyFailures;
        }
    }
}

void tst_QSettings::testThreadSafety()
{
    SettingsThread threads[NumThreads];
    int i, j;

    numThreadSafetyFailures = 0;

    for (i = 0; i < NumThreads; ++i)
        threads[i].start(i + 1);
    for (i = 0; i < NumThreads; ++i)
        threads[i].wait();

    QSettings settings("software.org", "KillerAPP");
    for (i = 0; i < NumThreads; ++i) {
        int param = i + 1;
        for (j = 0; j < NumIterations; ++j) {
            QCOMPARE(settings.value(QString::number((param * NumIterations) + j)).toInt(), param);
        }
    }

    QCOMPARE(numThreadSafetyFailures, 0);
}

#ifdef QT_BUILD_INTERNAL
void tst_QSettings::testNormalizedKey_data()
{
    QTest::addColumn<QString>("inKey");
    QTest::addColumn<QString>("outKey");

    QTest::newRow("empty1") << "" << "";
    QTest::newRow("empty2") << "/" << "";
    QTest::newRow("empty3") << "//" << "";
    QTest::newRow("empty4") << "///" << "";

    QTest::newRow("a1") << "a" << "a";
    QTest::newRow("a2") << "/a" << "a";
    QTest::newRow("a3") << "a/" << "a";
    QTest::newRow("a4") << "//a" << "a";
    QTest::newRow("a5") << "a//" << "a";
    QTest::newRow("a6") << "///a" << "a";
    QTest::newRow("a7") << "a///" << "a";
    QTest::newRow("a8") << "///a/" << "a";
    QTest::newRow("a9") << "/a///" << "a";

    QTest::newRow("ab1") << "aaa/bbb" << "aaa/bbb";
    QTest::newRow("ab2") << "/aaa/bbb" << "aaa/bbb";
    QTest::newRow("ab3") << "aaa/bbb/" << "aaa/bbb";
    QTest::newRow("ab4") << "/aaa/bbb/" << "aaa/bbb";
    QTest::newRow("ab5") << "aaa///bbb" << "aaa/bbb";
    QTest::newRow("ab6") << "aaa///bbb/" << "aaa/bbb";
    QTest::newRow("ab7") << "/aaa///bbb/" << "aaa/bbb";
    QTest::newRow("ab8") << "////aaa///bbb////" << "aaa/bbb";
}
#endif

#ifdef QT_BUILD_INTERNAL
void tst_QSettings::testNormalizedKey()
{
    QFETCH(QString, inKey);
    QFETCH(QString, outKey);

    inKey.detach();

    QString result = QSettingsPrivate::normalizedKey(inKey);
    QCOMPARE(result, outKey);

    /*
        If the key is already normalized, we verify that outKey is
        just a shallow copy of the input string. This is an important
        optimization that shouldn't be removed accidentally.
    */
    if (inKey == outKey) {
        QVERIFY(!result.isDetached());
    } else {
        if (!result.isEmpty()) {
            QVERIFY(result.isDetached());
        }
    }
}
#endif

void tst_QSettings::testEmptyData()
{
    QString filename(settingsPath("empty.ini"));
    QFile::remove(filename);
    QVERIFY(!QFile::exists(filename));

    QString nullString;
    QString emptyString("");
    QStringList emptyList;
    QStringList list;
    QStringList list2;

    QVariantList emptyVList;
    QVariantList vList, vList2, vList3;

    list << emptyString << nullString;
    list2 << emptyString;
    vList << emptyString;
    vList2 << emptyString << nullString;
    vList3 << QString("foo");

    {
        QSettings settings(filename, QSettings::IniFormat);
        settings.setValue("nullString", nullString);
        settings.setValue("emptyString", emptyString);
        settings.setValue("emptyList", emptyList);
        settings.setValue("list", list);
        settings.setValue("list2", list2);
        settings.setValue("emptyVList", emptyVList);
        settings.setValue("vList", vList);
        settings.setValue("vList2", vList2);
        settings.setValue("vList3", vList3);
        QCOMPARE(settings.status(), QSettings::NoError);
    }
    {
        QSettings settings(filename, QSettings::IniFormat);
        QCOMPARE(settings.value("nullString").toString(), nullString);
        QCOMPARE(settings.value("emptyString").toString(), emptyString);
        QCOMPARE(settings.value("emptyList").toStringList(), emptyList);
        QCOMPARE(settings.value("list").toStringList(), list);
        QCOMPARE(settings.value("list2").toStringList(), list2);
        QCOMPARE(settings.value("emptyVList").toList(), emptyVList);
        QCOMPARE(settings.value("vList").toList(), vList);
        QCOMPARE(settings.value("vList2").toList(), vList2);
        QCOMPARE(settings.value("vList3").toList(), vList3);
        QCOMPARE(settings.status(), QSettings::NoError);
    }

    {
        QSettings settings("QtProject", "tst_qsettings");
        settings.setValue("nullString", nullString);
        settings.setValue("emptyString", emptyString);
        settings.setValue("emptyList", emptyList);
        settings.setValue("list", list);
        settings.setValue("list2", list2);
        settings.setValue("emptyVList", emptyVList);
        settings.setValue("vList", vList);
        settings.setValue("vList2", vList2);
        settings.setValue("vList3", vList3);
        QCOMPARE(settings.status(), QSettings::NoError);
    }
    {
        QSettings settings("QtProject", "tst_qsettings");
        QCOMPARE(settings.value("nullString").toString(), nullString);
        QCOMPARE(settings.value("emptyString").toString(), emptyString);
        QCOMPARE(settings.value("emptyList").toStringList(), emptyList);
        QCOMPARE(settings.value("list").toStringList(), list);
        QCOMPARE(settings.value("list2").toStringList(), list2);
        QCOMPARE(settings.value("emptyVList").toList(), emptyVList);
        QCOMPARE(settings.value("vList").toList(), vList);
        QCOMPARE(settings.value("vList2").toList(), vList2);
        QCOMPARE(settings.value("vList3").toList(), vList3);
        QCOMPARE(settings.status(), QSettings::NoError);
    }
    QFile::remove(filename);
}

void tst_QSettings::testEmptyKey()
{
    QSettings settings;
    QTest::ignoreMessage(QtWarningMsg, "QSettings::value: Empty key passed");
    const QVariant value = settings.value(QString());
    QCOMPARE(value, QVariant());
    QTest::ignoreMessage(QtWarningMsg, "QSettings::setValue: Empty key passed");
    settings.setValue(QString(), value);
}

void tst_QSettings::testResourceFiles()
{
    QSettings settings(":/resourcefile.ini", QSettings::IniFormat);
    QCOMPARE(settings.status(), QSettings::NoError);
    QVERIFY(!settings.isWritable());
    QCOMPARE(settings.value("Field 1/Bottom").toInt(), 89);
    settings.setValue("Field 1/Bottom", 90);

    // the next two lines check the statu quo; another behavior would be possible
    QCOMPARE(settings.status(), QSettings::NoError);
    QCOMPARE(settings.value("Field 1/Bottom").toInt(), 90);

    settings.sync();
    QCOMPARE(settings.status(), QSettings::AccessError);
    QCOMPARE(settings.value("Field 1/Bottom").toInt(), 90);
}

void tst_QSettings::testRegistryShortRootNames()
{
#ifndef Q_OS_WIN
    QSKIP("This test is specific to the Windows registry only.");
#else
    QVERIFY(QSettings("HKEY_CURRENT_USER", QSettings::NativeFormat).childGroups() == QSettings("HKCU", QSettings::NativeFormat).childGroups());
    QVERIFY(QSettings("HKEY_LOCAL_MACHINE", QSettings::NativeFormat).childGroups() == QSettings("HKLM", QSettings::NativeFormat).childGroups());
    QVERIFY(QSettings("HKEY_CLASSES_ROOT", QSettings::NativeFormat).childGroups() == QSettings("HKCR", QSettings::NativeFormat).childGroups());
    QVERIFY(QSettings("HKEY_USERS", QSettings::NativeFormat).childGroups() == QSettings("HKU", QSettings::NativeFormat).childGroups());
#endif
}

void tst_QSettings::testRegistry32And64Bit()
{
#if !defined (Q_OS_WIN) || defined(Q_OS_WINRT)
    QSKIP("This test is specific to the Windows registry.", SkipAll);
#else

    const QString key("HKEY_LOCAL_MACHINE\\Software");
    const QString keyWow("HKEY_LOCAL_MACHINE\\Software\\Wow6432Node");

#ifndef Q_OS_WIN64
    // This branch is taken at compile time if targeting 32-bit; it does not
    // necessarily mean that the OS running the test is 32-bit (it could be
    // e.g. 64-bit).
    QCOMPARE(QSettings(key, QSettings::NativeFormat).childGroups(),
             QSettings(key, QSettings::Registry32Format).childGroups());

    // Detect whether we are running under 64-bit Windows.
    typedef BOOL (WINAPI *IsWow64ProcessPtr)(HANDLE hProcess, PBOOL Wow64Process);
    IsWow64ProcessPtr IsWow64Process = (IsWow64ProcessPtr)QLibrary::resolve(
                "kernel32.dll", "IsWow64Process");

    if (IsWow64Process) {
        BOOL IsWow64 = FALSE;
        if (IsWow64Process(GetCurrentProcess(), &IsWow64) && IsWow64) {
            // The 64-bit registry's "Wow6432Node" key should match the 32-bit registry.
            // If we are not on 32-bit Windows, these should never be the same,
            // because the 64-bit registry has a "Wow6432Node" key.
            QCOMPARE(QSettings(keyWow, QSettings::Registry64Format).childGroups(),
                     QSettings(key, QSettings::Registry32Format).childGroups());
        }
    }
#else
    // This branch is taken at compile time if targeting 64-bit; it does not
    // necessarily mean that the OS running the test is 64-bit (it could be
    // e.g. 128-bit).
    QCOMPARE(QSettings(key, QSettings::NativeFormat).childGroups(),
             QSettings(key, QSettings::Registry64Format).childGroups());

    // The 64-bit registry's "Wow6432Node" key should match the 32-bit registry.
    QCOMPARE(QSettings(keyWow, QSettings::Registry64Format).childGroups(),
             QSettings(key, QSettings::Registry32Format).childGroups());
#endif

#endif
}

void tst_QSettings::trailingWhitespace()
{
    {
        QSettings s("tst_QSettings_trailingWhitespace");
        s.setValue("trailingSpace", "x  ");
        s.setValue("trailingTab", "x\t");
        s.setValue("trailingNewline", "x\n");
    }
    {
        QSettings s("tst_QSettings_trailingWhitespace");
        QCOMPARE(s.value("trailingSpace").toString(), QLatin1String("x  "));
        QCOMPARE(s.value("trailingTab").toString(), QLatin1String("x\t"));
        QCOMPARE(s.value("trailingNewline").toString(), QLatin1String("x\n"));
        s.clear();
    }
}

void tst_QSettings::fromFile_data()
{
    populateWithFormats();
}

void tst_QSettings::fromFile()
{
    QFETCH(QSettings::Format, format);

    // Sandboxed WinRT applications cannot write into the
    // application directory. Hence reset the current
    // directory
#ifdef Q_OS_WINRT
    const QString oldCur = QDir::currentPath();
    QDir::setCurrent(QStandardPaths::writableLocation(QStandardPaths::AppLocalDataLocation));
#endif

    QFile::remove("foo");
    QVERIFY(!QFile::exists("foo"));

    QString path = "foo";

#if defined(Q_OS_WIN) && !defined(Q_OS_WINRT)
    if (format == QSettings::NativeFormat)
        path = "\\HKEY_CURRENT_USER\\Software\\foo";
#endif

    QStringList strList = QStringList() << "hope" << "destiny" << "chastity";

    {
        QSettings settings1(path, format);
        QVERIFY(settings1.allKeys().isEmpty());

        settings1.setValue("alpha", 1);
        settings1.setValue("alpha", 2);
        settings1.setValue("beta", strList);

        QSettings settings2(path, format);
        QCOMPARE(settings2.value("alpha").toInt(), 2);

        settings1.sync();
#if !defined(Q_OS_WIN)
        QVERIFY(QFile::exists("foo"));
#endif
        QCOMPARE(settings1.value("alpha").toInt(), 2);
        QCOMPARE(settings2.value("alpha").toInt(), 2);

        settings2.setValue("alpha", 3);
        settings2.setValue("gamma/foo.bar", 4);
        QCOMPARE(settings1.value("alpha").toInt(), 3);
        QCOMPARE(settings2.value("alpha").toInt(), 3);
        QCOMPARE(settings1.value("beta").toStringList(), strList);
        QCOMPARE(settings2.value("beta").toStringList(), strList);
        QCOMPARE(settings1.value("gamma/foo.bar").toInt(), 4);
        QCOMPARE(settings2.value("gamma/foo.bar").toInt(), 4);
    }

    {
        QSettings settings1(path, format);
        QCOMPARE(settings1.value("alpha").toInt(), 3);
        QCOMPARE(settings1.value("beta").toStringList(), strList);
        QCOMPARE(settings1.value("gamma/foo.bar").toInt(), 4);
        QCOMPARE(settings1.allKeys().size(), 3);
    }
#ifdef Q_OS_WINRT
    QDir::setCurrent(oldCur);
#endif
}

#ifdef QT_BUILD_INTERNAL
void tst_QSettings::setIniCodec()
{
    QByteArray expeContents4, expeContents5;
    QByteArray actualContents4, actualContents5;

    {
        QFile inFile(":/resourcefile4.ini");
        inFile.open(QIODevice::ReadOnly);
        expeContents4 = inFile.readAll();
        inFile.close();
    }

    {
        QFile inFile(":/resourcefile5.ini");
        inFile.open(QIODevice::ReadOnly);
        expeContents5 = inFile.readAll();
        inFile.close();
    }

    {
        QSettings settings4(QSettings::IniFormat, QSettings::UserScope, "software.org", "KillerAPP");
        settings4.setIniCodec("UTF-8");
        settings4.setValue(QLatin1String("Fa\xe7" "ade/QU\xc9" "BEC"), QLatin1String("Fa\xe7" "ade/QU\xc9" "BEC"));
        settings4.sync();

        QSettings settings5(QSettings::IniFormat, QSettings::UserScope, "other.software.org", "KillerAPP");
        settings5.setIniCodec("ISO 8859-1");
        settings5.setValue(QLatin1String("Fa\xe7" "ade/QU\xc9" "BEC"), QLatin1String("Fa\xe7" "ade/QU\xc9" "BEC"));
        settings5.sync();

        {
            QFile inFile(settings4.fileName());
            inFile.open(QIODevice::ReadOnly);
            actualContents4 = inFile.readAll();
            inFile.close();
        }

        {
            QFile inFile(settings5.fileName());
            inFile.open(QIODevice::ReadOnly);
            actualContents5 = inFile.readAll();
            inFile.close();
        }
    }

    QConfFile::clearCache();

#ifdef Q_OS_WIN
    QEXPECT_FAIL("", "QTBUG-25446", Abort);
#endif
    QCOMPARE(actualContents4, expeContents4);
    QCOMPARE(actualContents5, expeContents5);

    QSettings settings4(QSettings::IniFormat, QSettings::UserScope, "software.org", "KillerAPP");
    settings4.setIniCodec("UTF-8");
    QSettings settings5(QSettings::IniFormat, QSettings::UserScope, "other.software.org", "KillerAPP");
    settings5.setIniCodec("Latin-1");

    QCOMPARE(settings4.allKeys().count(), 1);
    QCOMPARE(settings5.allKeys().count(), 1);

    QCOMPARE(settings4.allKeys().first(), settings5.allKeys().first());
    QCOMPARE(settings4.value(settings4.allKeys().first()).toString(),
             settings5.value(settings5.allKeys().first()).toString());
}
#endif

static bool containsSubList(QStringList mom, QStringList son)
{
    for (int i = 0; i < son.size(); ++i) {
        if (!mom.contains(son.at(i)))
            return false;
    }
    return true;
}

void tst_QSettings::testArrays_data()
{
    populateWithFormats();
}

/*
    Tests beginReadArray(), beginWriteArray(), endArray(), and
    setArrayIndex().
*/
void tst_QSettings::testArrays()
{
    QFETCH(QSettings::Format, format);

    {
        QSettings settings1(format, QSettings::UserScope, "software.org", "KillerAPP");

        settings1.beginWriteArray("foo/bar", 3);
        settings1.setValue("bip", 1);
        settings1.setArrayIndex(0);
        settings1.setValue("ene", 2);
        settings1.setValue("due", 3);
        settings1.setValue("rike", 4);
        settings1.setArrayIndex(1);
        settings1.setValue("ene", 5);
        settings1.setValue("due", 6);
        settings1.setValue("rike", 7);
        settings1.setArrayIndex(2);
        settings1.setValue("ene", 8);
        settings1.setValue("due", 9);
        settings1.setValue("rike", 10);
        settings1.endArray();

        QStringList expectedList;
        expectedList
            << "foo/bar/bip"
            << "foo/bar/size"
            << "foo/bar/1/ene"
            << "foo/bar/1/due"
            << "foo/bar/1/rike"
            << "foo/bar/2/ene"
            << "foo/bar/2/due"
            << "foo/bar/2/rike"
            << "foo/bar/3/ene"
            << "foo/bar/3/due"
            << "foo/bar/3/rike";
        expectedList.sort();

        QStringList actualList = settings1.allKeys();
        actualList.sort();
        QVERIFY(containsSubList(actualList, expectedList));

        QCOMPARE(settings1.value("/foo/bar/bip").toInt(), 1);
        QCOMPARE(settings1.value("/foo/bar/1/ene").toInt(), 2);
        QCOMPARE(settings1.value("/foo/bar/1/due").toInt(), 3);
        QCOMPARE(settings1.value("/foo/bar/1/rike").toInt(), 4);
        QCOMPARE(settings1.value("/foo/bar/2/ene").toInt(), 5);
        QCOMPARE(settings1.value("/foo/bar/2/due").toInt(), 6);
        QCOMPARE(settings1.value("/foo/bar/2/rike").toInt(), 7);
        QCOMPARE(settings1.value("/foo/bar/3/ene").toInt(), 8);
        QCOMPARE(settings1.value("/foo/bar/3/due").toInt(), 9);
        QCOMPARE(settings1.value("/foo/bar/3/rike").toInt(), 10);

        settings1.beginGroup("/foo");
        int count = settings1.beginReadArray("bar");
        QCOMPARE(count, 3);
        QCOMPARE(settings1.value("bip").toInt(), 1);
        settings1.setArrayIndex(0);
        QCOMPARE(settings1.value("ene").toInt(), 2);
        QCOMPARE(settings1.value("due").toInt(), 3);
        QCOMPARE(settings1.value("rike").toInt(), 4);
        QCOMPARE(settings1.allKeys().count(), 3);
        settings1.setArrayIndex(1);
        QCOMPARE(settings1.value("ene").toInt(), 5);
        QCOMPARE(settings1.value("due").toInt(), 6);
        QCOMPARE(settings1.value("rike").toInt(), 7);
        QCOMPARE(settings1.allKeys().count(), 3);
        settings1.setArrayIndex(2);
        QCOMPARE(settings1.value("ene").toInt(), 8);
        QCOMPARE(settings1.value("due").toInt(), 9);
        QCOMPARE(settings1.value("rike").toInt(), 10);
        QCOMPARE(settings1.allKeys().count(), 3);

        settings1.endArray();
        settings1.endGroup();
    }
    /*
        Check that we get the arrays right when we load them again
    */

    {
        QSettings settings1(format, QSettings::UserScope, "software.org", "KillerAPP");

        QStringList expectedList;
        expectedList
            << "foo/bar/bip"
            << "foo/bar/size"
            << "foo/bar/1/ene"
            << "foo/bar/1/due"
            << "foo/bar/1/rike"
            << "foo/bar/2/ene"
            << "foo/bar/2/due"
            << "foo/bar/2/rike"
            << "foo/bar/3/ene"
            << "foo/bar/3/due"
            << "foo/bar/3/rike";
        expectedList.sort();

        QStringList actualList = settings1.allKeys();
        actualList.sort();
        QVERIFY(containsSubList(actualList, expectedList));

        QCOMPARE(settings1.value("/foo/bar/bip").toInt(), 1);
        QCOMPARE(settings1.value("/foo/bar/1/ene").toInt(), 2);
        QCOMPARE(settings1.value("/foo/bar/1/due").toInt(), 3);
        QCOMPARE(settings1.value("/foo/bar/1/rike").toInt(), 4);
        QCOMPARE(settings1.value("/foo/bar/2/ene").toInt(), 5);
        QCOMPARE(settings1.value("/foo/bar/2/due").toInt(), 6);
        QCOMPARE(settings1.value("/foo/bar/2/rike").toInt(), 7);
        QCOMPARE(settings1.value("/foo/bar/3/ene").toInt(), 8);
        QCOMPARE(settings1.value("/foo/bar/3/due").toInt(), 9);
        QCOMPARE(settings1.value("/foo/bar/3/rike").toInt(), 10);

        settings1.beginGroup("/foo");
        int count = settings1.beginReadArray("bar");
        QCOMPARE(count, 3);
        QCOMPARE(settings1.value("bip").toInt(), 1);
        settings1.setArrayIndex(0);
        QCOMPARE(settings1.value("ene").toInt(), 2);
        QCOMPARE(settings1.value("due").toInt(), 3);
        QCOMPARE(settings1.value("rike").toInt(), 4);
        QCOMPARE(settings1.allKeys().count(), 3);
        settings1.setArrayIndex(1);
        QCOMPARE(settings1.value("ene").toInt(), 5);
        QCOMPARE(settings1.value("due").toInt(), 6);
        QCOMPARE(settings1.value("rike").toInt(), 7);
        QCOMPARE(settings1.allKeys().count(), 3);
        settings1.setArrayIndex(2);
        QCOMPARE(settings1.value("ene").toInt(), 8);
        QCOMPARE(settings1.value("due").toInt(), 9);
        QCOMPARE(settings1.value("rike").toInt(), 10);
        QCOMPARE(settings1.allKeys().count(), 3);

        settings1.endArray();
        settings1.endGroup();
    }
    /*
        This code generates lots of warnings, but that's on purpose.
        Basically, we check that endGroup() can be used instead of
        endArray() and vice versa. This is not documented, but this
        is the behavior that we have chosen.
    */
    QTest::ignoreMessage(QtWarningMsg, "QSettings::setArrayIndex: Missing beginArray()");
    QTest::ignoreMessage(QtWarningMsg, "QSettings::setArrayIndex: Missing beginArray()");
    QTest::ignoreMessage(QtWarningMsg, "QSettings::setArrayIndex: Missing beginArray()");
    QTest::ignoreMessage(QtWarningMsg, "QSettings::setArrayIndex: Missing beginArray()");
    QTest::ignoreMessage(QtWarningMsg, "QSettings::setArrayIndex: Missing beginArray()");
    QTest::ignoreMessage(QtWarningMsg, "QSettings::endArray: Expected endGroup() instead");
    QTest::ignoreMessage(QtWarningMsg, "QSettings::endGroup: Expected endArray() instead");
    QTest::ignoreMessage(QtWarningMsg, "QSettings::endArray: Expected endGroup() instead");
    QTest::ignoreMessage(QtWarningMsg, "QSettings::endGroup: No matching beginGroup()");

    QSettings settings1(format, QSettings::UserScope, "software.org", "KillerAPP");
    settings1.clear();
    settings1.beginGroup("/alpha");
    QCOMPARE(settings1.group(), QString("alpha"));
    settings1.setArrayIndex(0);
    QCOMPARE(settings1.group(), QString("alpha"));
    settings1.setArrayIndex(1);
    QCOMPARE(settings1.group(), QString("alpha"));
    settings1.setArrayIndex(2);
    QCOMPARE(settings1.group(), QString("alpha"));
    settings1.beginGroup("/beta");
    QCOMPARE(settings1.group(), QString("alpha/beta"));
    settings1.beginGroup("");
    QCOMPARE(settings1.group(), QString("alpha/beta"));
    settings1.beginWriteArray("DO", 4);
    QCOMPARE(settings1.value("size").toInt(), 4);
    QCOMPARE(settings1.group(), QString("alpha/beta/DO"));
    settings1.setArrayIndex(0);
    QCOMPARE(settings1.group(), QString("alpha/beta/DO/1"));
    settings1.setArrayIndex(1);
    QCOMPARE(settings1.group(), QString("alpha/beta/DO/2"));
    settings1.beginGroup("1");
    QCOMPARE(settings1.group(), QString("alpha/beta/DO/2/1"));
    settings1.setArrayIndex(3);
    QCOMPARE(settings1.group(), QString("alpha/beta/DO/2/1"));
    settings1.setArrayIndex(4);
    QCOMPARE(settings1.group(), QString("alpha/beta/DO/2/1"));
    settings1.beginWriteArray("RE");
    QVERIFY(!settings1.contains("size"));
    QCOMPARE(settings1.group(), QString("alpha/beta/DO/2/1/RE"));
    settings1.setArrayIndex(0);
    QCOMPARE(settings1.group(), QString("alpha/beta/DO/2/1/RE/1"));
    settings1.setArrayIndex(1);
    QCOMPARE(settings1.group(), QString("alpha/beta/DO/2/1/RE/2"));
    settings1.endArray();
    QCOMPARE(settings1.group(), QString("alpha/beta/DO/2/1"));
    settings1.endArray();
    QCOMPARE(settings1.group(), QString("alpha/beta/DO/2"));
    settings1.setArrayIndex(2);
    QCOMPARE(settings1.group(), QString("alpha/beta/DO/3"));
    settings1.endGroup();
    QCOMPARE(settings1.group(), QString("alpha/beta"));
    settings1.endGroup();
    QCOMPARE(settings1.group(), QString("alpha/beta"));
    settings1.endGroup();
    QCOMPARE(settings1.group(), QString("alpha"));
    settings1.endArray();
    QCOMPARE(settings1.group(), QString());
    settings1.endGroup();
    QCOMPARE(settings1.group(), QString());
    /*
        Now, let's make sure that things work well if an array
        is spread across multiple files.
    */
    int i;

    settings1.clear();
    QSettings settings2(format, QSettings::UserScope, "software.org");

    QStringList threeStrings;
    threeStrings << "Uno" << "Dos" << "Tres";

    QStringList fiveStrings;
    fiveStrings << "alpha" << "beta" << "gamma" << "delta" << "epsilon";

    settings1.beginWriteArray("strings");
    for (i = threeStrings.size() - 1; i >= 0; --i) {
        settings1.setArrayIndex(i);
        settings1.setValue("fileName", threeStrings.at(i));
    }
    settings1.endArray();

    settings2.beginWriteArray("strings");
    for (i = fiveStrings.size() - 1; i >= 0; --i) {
        settings2.setArrayIndex(i);
        settings2.setValue("fileName", fiveStrings.at(i));
    }
    settings2.endArray();

    int size1 = settings1.beginReadArray("strings");
    QCOMPARE(size1, 3);
    QCOMPARE(settings1.value("size").toInt(), 3);

    for (i = 0; i < size1; ++i) {
        settings1.setArrayIndex(i);
        QString str = settings1.value("fileName").toString();
        QCOMPARE(str, threeStrings.at(i));
    }
    settings1.endArray();

    int size2 = settings2.beginReadArray("strings");
    QCOMPARE(size2, 5);
    QCOMPARE(settings2.value("size").toInt(), 5);

    for (i = 0; i < size2; ++i) {
        settings2.setArrayIndex(i);
        QString str = settings2.value("fileName").toString();
        QCOMPARE(str, fiveStrings.at(i));
    }
    settings2.endArray();

#if !defined (Q_OS_BLACKBERRY)
    size1 = settings1.beginReadArray("strings");
    QCOMPARE(size1, 3);

    // accessing entries beyond the end of settings1 goes to settings2
    for (i = size1; i < size2; ++i) {
        settings1.setArrayIndex(i);
        QString str = settings1.value("fileName").toString();
        QCOMPARE(str, fiveStrings.at(i));
    }
    settings1.endArray();
#endif
}

#ifdef QT_BUILD_INTERNAL
static QByteArray iniEscapedKey(const QString &str)
{
    QByteArray result;
    QSettingsPrivate::iniEscapedKey(str, result);
    return result;
}

static QString iniUnescapedKey(const QByteArray &ba)
{
    QString result;
    QSettingsPrivate::iniUnescapedKey(ba, 0, ba.size(), result);
    return result;
}

static QByteArray iniEscapedStringList(const QStringList &strList)
{
    QByteArray result;
    QSettingsPrivate::iniEscapedStringList(strList, result, 0);
    return result;
}

static QStringList iniUnescapedStringList(const QByteArray &ba)
{
    QStringList result;
    QString str;
#if QSETTINGS_P_H_VERSION >= 2
    bool isStringList = QSettingsPrivate::iniUnescapedStringList(ba, 0, ba.size(), str, result
#if QSETTINGS_P_H_VERSION >= 3
                                                                 , 0
#endif
                                                                    );
    if (!isStringList)
        result = QStringList(str);
#else
    QStringList *strList = QSettingsPrivate::iniUnescapedStringList(ba, 0, ba.size(), str);
    if (strList) {
        result = *strList;
        delete strList;
    } else {
        result = QStringList(str);
    }
#endif
    return result;
}
#endif

QString escapeWeirdChars(const QString &s)
{
    QString result;
    bool escapeNextDigit = false;

    for (int i = 0; i < s.length(); ++i) {
        QChar c = s.at(i);
        if (c.unicode() < ' ' || c.unicode() > '~'
            || (escapeNextDigit && c.unicode() >= '0' && c.unicode() <= 'f')) {
            result += QLatin1String("\\x") + QString::number(c.unicode(), 16);
            escapeNextDigit = true;
        } else {
            result += c;
            escapeNextDigit = false;
        }
    }

    return result;
}

#ifdef QT_BUILD_INTERNAL
void tst_QSettings::testEscapes()
{
    QSettings settings(QSettings::UserScope, "software.org", "KillerAPP");

#define testEscapedKey(plainKey, escKey) \
    QCOMPARE(iniEscapedKey(plainKey), QByteArray(escKey)); \
    QCOMPARE(iniUnescapedKey(escKey), QString(plainKey));

#define testUnescapedKey(escKey, plainKey, reescKey) \
    QCOMPARE(iniUnescapedKey(escKey), QString(plainKey)); \
    QCOMPARE(iniEscapedKey(plainKey), QByteArray(reescKey)); \
    QCOMPARE(iniUnescapedKey(reescKey), QString(plainKey));

#define testEscapedStringList(plainStrList, escStrList) \
    { \
        QStringList plainList(plainStrList); \
        QByteArray escList(escStrList); \
        QCOMPARE(iniEscapedStringList(plainList), escList); \
        QCOMPARE(iniUnescapedStringList(escList), plainList); \
    } \


#define testUnescapedStringList(escStrList, plainStrList, reescStrList) \
    { \
        QStringList plainList(plainStrList); \
        QByteArray escList(escStrList); \
        QByteArray reescList(reescStrList); \
        QCOMPARE(iniUnescapedStringList(escList), plainList); \
        QCOMPARE(iniEscapedStringList(plainList), reescList); \
        QCOMPARE(iniUnescapedStringList(reescList), plainList); \
    } \


#define testVariant(val, escStr, func) \
    { \
        QVariant v(val); \
        QString s = QSettingsPrivate::variantToString(v); \
        QCOMPARE(s, escStr); \
        QCOMPARE(QVariant(QSettingsPrivate::stringToVariant(escStr)), v); \
        QVERIFY((val) == v.func());                                     \
    }

#define testBadEscape(escStr, vStr) \
    { \
        QVariant v = QSettingsPrivate::stringToVariant(QString(escStr)); \
        QCOMPARE(v.toString(), QString(vStr)); \
    }

    testEscapedKey("", "");
    testEscapedKey(" ", "%20");
    testEscapedKey(" 0123 abcd ", "%200123%20abcd%20");
    testEscapedKey("~!@#$%^&*()_+.-/\\=", "%7E%21%40%23%24%25%5E%26%2A%28%29_%2B.-\\%5C%3D");
    testEscapedKey(QString() + QChar(0xabcd) + QChar(0x1234) + QChar(0x0081), "%UABCD%U1234%81");
    testEscapedKey(QString() + QChar(0xFE) + QChar(0xFF) + QChar(0x100) + QChar(0x101), "%FE%FF%U0100%U0101");

    testUnescapedKey("", "", "");
    testUnescapedKey("%20", " ", "%20");
    testUnescapedKey("/alpha/beta", "/alpha/beta", "\\alpha\\beta");
    testUnescapedKey("\\alpha\\beta", "/alpha/beta", "\\alpha\\beta");
    testUnescapedKey("%5Calpha%5Cbeta", "\\alpha\\beta", "%5Calpha%5Cbeta");
    testUnescapedKey("%", "%", "%25");
    testUnescapedKey("%f%!%%%%1x%x1%U%Uz%U123%U1234%1234%", QString("%f%!%%%%1x%x1%U%Uz%U123") + QChar(0x1234) + "\x12" + "34%",
                     "%25f%25%21%25%25%25%251x%25x1%25U%25Uz%25U123%U1234%1234%25");

    testEscapedStringList("", "");
    testEscapedStringList(" ", "\" \"");
    testEscapedStringList(";", "\";\"");
    testEscapedStringList(",", "\",\"");
    testEscapedStringList("=", "\"=\"");
    testEscapedStringList("abc-def", "abc-def");
    testEscapedStringList(QChar(0) + QString("0"), "\\0\\x30");
    testEscapedStringList("~!@#$%^&*()_+.-/\\=", "\"~!@#$%^&*()_+.-/\\\\=\"");
    testEscapedStringList("~!@#$%^&*()_+.-/\\", "~!@#$%^&*()_+.-/\\\\");
    testEscapedStringList(QString("\x7F") + "12aFz", "\\x7f\\x31\\x32\\x61\\x46z");
    testEscapedStringList(QString("   \t\n\\n") + QChar(0x123) + QChar(0x4567), "\"   \\t\\n\\\\n\\x123\\x4567\"");
    testEscapedStringList(QString("\a\b\f\n\r\t\v'\"?\001\002\x03\x04"), "\\a\\b\\f\\n\\r\\t\\v'\\\"?\\x1\\x2\\x3\\x4");
    testEscapedStringList(QStringList() << "," << ";" << "a" << "ab,  \tc, d ", "\",\", \";\", a, \"ab,  \\tc, d \"");

    /*
      Test .ini syntax that cannot be generated by QSettings (but can be entered by users).
    */
    testUnescapedStringList("", "", "");
    testUnescapedStringList("\"\"", "", "");
    testUnescapedStringList("\"abcdef\"", "abcdef", "abcdef");
    testUnescapedStringList("\"\\?\\'\\\"\"", "?'\"", "?'\\\"");
    testUnescapedStringList("\\0\\00\\000\\0000000\\1\\111\\11111\\x\\x0\\xABCDEFGH\\x0123456\\",
                            QString() + QChar(0) + QChar(0) + QChar(0) + QChar(0) + QChar(1)
                            + QChar(0111) + QChar(011111) + QChar(0) + QChar(0xCDEF) + "GH"
                            + QChar(0x3456),
                            "\\0\\0\\0\\0\\x1I\\x1249\\0\\xcdefGH\\x3456");
    testUnescapedStringList(QByteArray("\\c\\d\\e\\f\\g\\$\\*\\\0", 16), "\f", "\\f");
    testUnescapedStringList("\"a\",  \t\"bc \", \"  d\" , \"ef  \" ,,g,   hi  i,,, ,",
                            QStringList() << "a" << "bc " << "  d" << "ef  " << "" << "g" << "hi  i"
                                          << "" << "" << "" << "",
                            "a, \"bc \", \"  d\", \"ef  \", , g, hi  i, , , , ");
    testUnescapedStringList("a ,  b   ,   c   d   , efg   ",
                            QStringList() << "a" << "b" << "c   d" << "efg",
                            "a, b, c   d, efg");

    // streaming qvariant into a string
    testVariant(QString("Hello World!"), QString("Hello World!"), toString);
    testVariant(QString("Hello, World!"), QString("Hello, World!"), toString);
    testVariant(QString("@Hello World!"), QString("@@Hello World!"), toString);
    testVariant(QString("@@Hello World!"), QString("@@@Hello World!"), toString);
    testVariant(QByteArray("Hello World!"), QString("@ByteArray(Hello World!)"), toString);
    testVariant(QByteArray("@Hello World!"), QString("@ByteArray(@Hello World!)"), toString);
    testVariant(QVariant(100), QString("100"), toString);
    testVariant(QStringList() << "ene" << "due" << "rike", QString::fromLatin1("@Variant(\x0\x0\x0\xb\x0\x0\x0\x3\x0\x0\x0\x6\x0\x65\x0n\x0\x65\x0\x0\x0\x6\x0\x64\x0u\x0\x65\x0\x0\x0\x8\x0r\x0i\x0k\x0\x65)", 50), toStringList);
    testVariant(QRect(1, 2, 3, 4), QString("@Rect(1 2 3 4)"), toRect);
    testVariant(QSize(5, 6), QString("@Size(5 6)"), toSize);
    testVariant(QPoint(7, 8), QString("@Point(7 8)"), toPoint);

    testBadEscape("", "");
    testBadEscape("@", "@");
    testBadEscape("@@", "@");
    testBadEscape("@@@", "@@");
    testBadEscape(" ", " ");
    testBadEscape("@Rect", "@Rect");
    testBadEscape("@Rect(", "@Rect(");
    testBadEscape("@Rect()", "@Rect()");
    testBadEscape("@Rect)", "@Rect)");
    testBadEscape("@Rect(1 2 3)", "@Rect(1 2 3)");
    testBadEscape("@@Rect(1 2 3)", "@Rect(1 2 3)");
}
#endif

void tst_QSettings::testCaseSensitivity_data()
{
    populateWithFormats();
}

void tst_QSettings::testCaseSensitivity()
{
    QFETCH(QSettings::Format, format);

    for (int pass = 0; pass < 2; ++pass) {
        QSettings settings(format, QSettings::UserScope, "software.org", "KillerAPP");
        settings.beginGroup("caseSensitivity");

        bool cs = true;
#ifndef QT_QSETTINGS_ALWAYS_CASE_SENSITIVE_AND_FORGET_ORIGINAL_KEY_ORDER
        switch (format) {
        case QSettings::NativeFormat:
#ifdef Q_OS_DARWIN
            cs = true;
#else
            cs = false;
#endif
            break;
        case QSettings::IniFormat:
            cs = false;
            break;
        case QSettings::CustomFormat1:
            cs = true;
            break;
        case QSettings::CustomFormat2:
            cs = false;
            break;
        default:
            ;
        }
#endif

        if (pass == 0) {
            settings.setValue("key 1", 1);
            settings.setValue("KEY 1", 2);
            settings.setValue("key 2", 3);
        }

        for (int i = 0; i < 2; ++i) {
            QVERIFY(settings.contains("key 1"));
            QVERIFY(settings.contains("KEY 1"));
            QCOMPARE(settings.value("KEY 1").toInt(), 2);
/*            QVERIFY(settings.allKeys().contains("/KEY 1"));
            QVERIFY(settings.allKeys().contains("/key 2")); */

            if (cs) {
                QVERIFY(!settings.contains("kEy 1"));
                QCOMPARE(settings.value("key 1").toInt(), 1);
                QCOMPARE(settings.allKeys().size(), 3);
                QVERIFY(settings.allKeys().contains("key 1"));
            } else {
                QVERIFY(settings.contains("kEy 1"));
                QCOMPARE(settings.value("kEy 1").toInt(), 2);
                QCOMPARE(settings.value("key 1").toInt(), 2);
                QCOMPARE(settings.allKeys().size(), 2);
            }

            settings.sync();
        }

        settings.remove("KeY 1");

        if (cs) {
            QVERIFY(!settings.contains("KeY 1"));
            QVERIFY(settings.contains("key 1"));
            QVERIFY(settings.contains("KEY 1"));
            QCOMPARE(settings.value("key 1").toInt(), 1);
            QCOMPARE(settings.value("KEY 1").toInt(), 2);
            QCOMPARE(settings.allKeys().size(), 3);
        } else {
            QVERIFY(!settings.contains("KeY 1"));
            QVERIFY(!settings.contains("key 1"));
            QVERIFY(!settings.contains("KEY 1"));
            QCOMPARE(settings.allKeys().size(), 1);
        }
        settings.setValue("KEY 1", 2);
    }
}

#ifdef Q_OS_MAC
// Please write a fileName() test for the other platforms
void tst_QSettings::fileName()
{
    QSettings s1(QSettings::UserScope, "Apple", "Console");
    QSettings s2(QSettings::UserScope, "Apple");
    QSettings s3(QSettings::SystemScope, "Apple", "Console");
    QSettings s4(QSettings::SystemScope, "Apple");

    QCOMPARE(s1.fileName(), QDir::homePath() + "/Library/Preferences/com.apple.Console.plist");
    QCOMPARE(s2.fileName(), QDir::homePath() + "/Library/Preferences/com.apple.plist");
    QCOMPARE(s3.fileName(), QString("/Library/Preferences/com.apple.Console.plist"));
    QCOMPARE(s4.fileName(), QString("/Library/Preferences/com.apple.plist"));

    QSettings s5(QSettings::SystemScope, "Apple.com", "Console");
    QCOMPARE(s5.fileName(), QString("/Library/Preferences/com.apple.Console.plist"));

    QSettings s6(QSettings::SystemScope, "apple.com", "Console");
    QCOMPARE(s6.fileName(), QString("/Library/Preferences/com.apple.Console.plist"));

    QSettings s7(QSettings::SystemScope, "apple.Com", "Console");
    QCOMPARE(s7.fileName(), QString("/Library/Preferences/com.apple.Console.plist"));

    QSettings s8(QSettings::SystemScope, "apple.fr", "Console");
    QCOMPARE(s8.fileName(), QString("/Library/Preferences/fr.apple.Console.plist"));

    QSettings s9(QSettings::SystemScope, "apple.co.jp", "Console");
    QCOMPARE(s9.fileName(), QString("/Library/Preferences/jp.co.apple.Console.plist"));

    QSettings s10(QSettings::SystemScope, "apple.org", "Console");
    QCOMPARE(s10.fileName(), QString("/Library/Preferences/org.apple.Console.plist"));

    QSettings s11(QSettings::SystemScope, "apple.net", "Console");
    QCOMPARE(s11.fileName(), QString("/Library/Preferences/net.apple.Console.plist"));

    QSettings s12(QSettings::SystemScope, "apple.museum", "Console");
    QCOMPARE(s12.fileName(), QString("/Library/Preferences/museum.apple.Console.plist"));

    QSettings s13(QSettings::SystemScope, "apple.FR", "Console");
    QCOMPARE(s13.fileName(), QString("/Library/Preferences/fr.apple.Console.plist"));

    QSettings s14(QSettings::SystemScope, "apple.mUseum", "Console");
    QCOMPARE(s14.fileName(), QString("/Library/Preferences/museum.apple.Console.plist"));

    QSettings s15(QSettings::SystemScope, "apple.zz", "Console");
    QCOMPARE(s15.fileName(), QString("/Library/Preferences/zz.apple.Console.plist"));

    QSettings s15_prime(QSettings::SystemScope, "apple.foo", "Console");
    QCOMPARE(s15_prime.fileName(), QString("/Library/Preferences/com.apple-foo.Console.plist"));

    QSettings s16(QSettings::SystemScope, "apple.f", "Console");
    QCOMPARE(s16.fileName(), QString("/Library/Preferences/com.apple-f.Console.plist"));

    QSettings s17(QSettings::SystemScope, "apple.", "Console");
    QCOMPARE(s17.fileName(), QString("/Library/Preferences/com.apple.Console.plist"));

    QSettings s18(QSettings::SystemScope, "Foo, Inc.", "Console");
    QCOMPARE(s18.fileName(), QString("/Library/Preferences/com.foo-inc.Console.plist"));

    QSettings s19(QSettings::SystemScope, "Foo, Inc.com", "Console");
    QCOMPARE(s19.fileName(), QString("/Library/Preferences/com.foo, inc.Console.plist"));

    QSettings s20(QSettings::SystemScope, QLatin1String("   ") + QChar(0xbd) + QLatin1String("Foo//:/Barxxx  Baz!()#@.com"), "Console");
    QCOMPARE(s20.fileName(), QLatin1String("/Library/Preferences/com.   ") + QChar(0xbd) + QLatin1String("foo  : barxxx  baz!()#@.Console.plist"));

    QSettings s21(QSettings::SystemScope, QLatin1String("   ") + QChar(0xbd) + QLatin1String("Foo//:/Bar,,,  Baz!()#"), "Console");
    QCOMPARE(s21.fileName(), QString("/Library/Preferences/com.foo-bar-baz.Console.plist"));
}
#endif

void tst_QSettings::isWritable_data()
{
    populateWithFormats();
}

void tst_QSettings::isWritable()
{
    QFETCH(QSettings::Format, format);

    {
        QSettings s1(format, QSettings::UserScope, "software.org", "KillerAPP");
        s1.setValue("foo", 1);
        s1.sync();
        // that should create the file
    }

    {
        QSettings s1(format, QSettings::UserScope, "software.org", "KillerAPP");
        QVERIFY(s1.isWritable());
    }

    {
        QSettings s1(format, QSettings::SystemScope, "software.org", "KillerAPP");
        s1.setValue("foo", 1);
        s1.sync();
        // that should create the file, *if* we have the permissions
    }

    {
        QSettings s1(format, QSettings::SystemScope, "software.org", "KillerAPP");
        QSettings s2(format, QSettings::SystemScope, "software.org", "Something Different");
        QSettings s3(format, QSettings::SystemScope, "foo.org", "Something Different");

        if (s1.contains("foo")) {
#if defined(Q_OS_MACX)
            if (QSysInfo::macVersion() >= QSysInfo::MV_10_9) {
                QVERIFY(s1.isWritable());
                if (format == QSettings::NativeFormat) {
                    QVERIFY(!s2.isWritable());
                    QVERIFY(!s3.isWritable());
                } else {
                    QVERIFY(s2.isWritable());
                    QVERIFY(s3.isWritable());
                }
            } else if (QSysInfo::macVersion() >= QSysInfo::MV_10_7 &&
                       format == QSettings::NativeFormat) {
                QVERIFY(!s1.isWritable());
                QVERIFY(!s2.isWritable());
                QVERIFY(!s3.isWritable());
            } else
#endif
            {
                QVERIFY(s1.isWritable());
                QVERIFY(s2.isWritable());
                QVERIFY(s3.isWritable());
            }
        } else {
            QVERIFY(!s1.isWritable());
            QVERIFY(!s2.isWritable());
            QVERIFY(!s3.isWritable());
        }
    }
}

#ifdef QT_BUILD_INTERNAL
void tst_QSettings::childGroups_data()
{
    populateWithFormats();
}
#endif

#ifdef QT_BUILD_INTERNAL
void tst_QSettings::childGroups()
{
    QFETCH(QSettings::Format, format);

    const QSettings::Scope scope = m_canWriteNativeSystemSettings ? QSettings::SystemScope : QSettings::UserScope;

    {
        QSettings settings(format, scope, "software.org");
        settings.setValue("alpha", "1");
        settings.setValue("alpha/a", "2");
        settings.setValue("alpha/b", "3");
        settings.setValue("alpha/c", "4");
        settings.setValue("beta", "5");
        settings.setValue("gamma", "6");
        settings.setValue("gamma/d", "7");
        settings.setValue("gamma/d/e", "8");
        settings.setValue("gamma/f/g", "9");
        settings.setValue("omicron/h/i/j/x", "10");
        settings.setValue("omicron/h/i/k/y", "11");
        settings.setValue("zeta/z", "12");
    }

    for (int pass = 0; pass < 3; ++pass) {
        QConfFile::clearCache();
        QSettings settings(format, scope, "software.org");
        settings.setFallbacksEnabled(false);
        if (pass == 1) {
            settings.value("gamma/d");
        } else if (pass == 2) {
            settings.value("gamma");
        }

        settings.beginGroup("gamma");
        QStringList childGroups = settings.childGroups();
        childGroups.sort();
        QCOMPARE(childGroups, QStringList() << "d" << "f");
        settings.beginGroup("d");
        QCOMPARE(settings.childGroups(), QStringList());
        settings.endGroup();
        settings.endGroup();

        settings.beginGroup("alpha");
        QCOMPARE(settings.childGroups(), QStringList());
        settings.endGroup();

        settings.beginGroup("d");
        QCOMPARE(settings.childGroups(), QStringList());
        settings.endGroup();

        settings.beginGroup("/omicron///h/i///");
        childGroups = settings.childGroups();
        childGroups.sort();
        QCOMPARE(childGroups, QStringList() << "j" << "k");
        settings.endGroup();

        settings.beginGroup("////");
        childGroups = settings.childGroups();
        childGroups.sort();
        QCOMPARE(childGroups, QStringList() << "alpha" << "gamma" << "omicron" << "zeta");
        settings.endGroup();

        childGroups = settings.childGroups();
        childGroups.sort();
        QCOMPARE(childGroups, QStringList() << "alpha" << "gamma" << "omicron" << "zeta");
    }
}
#endif

#ifdef QT_BUILD_INTERNAL
void tst_QSettings::childKeys_data()
{
    populateWithFormats();
}
#endif

#ifdef QT_BUILD_INTERNAL
void tst_QSettings::childKeys()
{
    QFETCH(QSettings::Format, format);

    const QSettings::Scope scope = m_canWriteNativeSystemSettings ? QSettings::SystemScope : QSettings::UserScope;

    {
        QSettings settings(format, scope, "software.org");
        settings.setValue("alpha", "1");
        settings.setValue("alpha/a", "2");
        settings.setValue("alpha/b", "3");
        settings.setValue("alpha/c", "4");
        settings.setValue("beta", "5");
        settings.setValue("gamma", "6");
        settings.setValue("gamma/d", "7");
        settings.setValue("gamma/d/e", "8");
        settings.setValue("gamma/f/g", "9");
        settings.setValue("omicron/h/i/j/x", "10");
        settings.setValue("omicron/h/i/k/y", "11");
        settings.setValue("zeta/z", "12");
    }

    for (int pass = 0; pass < 3; ++pass) {
        QConfFile::clearCache();
        QSettings settings(format, scope, "software.org");
        settings.setFallbacksEnabled(false);
        if (pass == 1) {
            settings.value("gamma/d");
        } else if (pass == 2) {
            settings.value("gamma");
        }

        settings.beginGroup("gamma");
        QCOMPARE(settings.childKeys(), QStringList() << "d");
        settings.beginGroup("d");
        QCOMPARE(settings.childKeys(), QStringList() << "e");
        settings.endGroup();
        settings.endGroup();

        settings.beginGroup("alpha");
        QStringList childKeys = settings.childKeys();
        childKeys.sort();
        QCOMPARE(childKeys, QStringList() << "a" << "b" << "c");
        settings.endGroup();

        settings.beginGroup("d");
        QCOMPARE(settings.childKeys(), QStringList());
        settings.endGroup();

        settings.beginGroup("/omicron///h/i///");
        QCOMPARE(settings.childKeys(), QStringList());
        settings.endGroup();

        settings.beginGroup("////");
        childKeys = settings.childKeys();
        childKeys.sort();
        QCOMPARE(childKeys, QStringList() << "alpha" << "beta" << "gamma");
        settings.endGroup();

        childKeys = settings.childKeys();
        childKeys.sort();
        QCOMPARE(childKeys, QStringList() << "alpha" << "beta" << "gamma");
    }
}
#endif

#ifdef QT_BUILD_INTERNAL
void tst_QSettings::allKeys_data()
{
    populateWithFormats();
}
#endif

#ifdef QT_BUILD_INTERNAL
void tst_QSettings::allKeys()
{
    QFETCH(QSettings::Format, format);

    QStringList allKeys;
    allKeys << "alpha" << "alpha/a" << "alpha/b" << "alpha/c" << "beta" << "gamma" << "gamma/d"
            << "gamma/d/e" << "gamma/f/g" << "omicron/h/i/j/x" << "omicron/h/i/k/y" << "zeta/z";

    const QSettings::Scope scope = m_canWriteNativeSystemSettings ? QSettings::SystemScope : QSettings::UserScope;

    {
        QSettings settings(format, scope, "software.org");
        for (int i = 0; i < allKeys.size(); ++i)
            settings.setValue(allKeys.at(i), QString::number(i + 1));
    }

    for (int pass = 0; pass < 3; ++pass) {
        QConfFile::clearCache();
        QSettings settings(format, scope, "software.org");
        settings.setFallbacksEnabled(false);

        if (pass == 1) {
            settings.value("gamma/d");
        } else if (pass == 2) {
            settings.value("gamma");
        }

        settings.beginGroup("gamma");
        QStringList keys = settings.allKeys();
        keys.sort();
        QCOMPARE(keys, QStringList() << "d" << "d/e" << "f/g");
        settings.beginGroup("d");
        QCOMPARE(settings.allKeys(), QStringList() << "e");
        settings.endGroup();
        settings.endGroup();

        settings.beginGroup("alpha");
        keys = settings.allKeys();
        keys.sort();
        QCOMPARE(keys, QStringList() << "a" << "b" << "c");
        settings.endGroup();

        settings.beginGroup("d");
        QCOMPARE(settings.allKeys(), QStringList());
        settings.endGroup();

        settings.beginGroup("/omicron///h/i///");
        keys = settings.allKeys();
        keys.sort();
        QCOMPARE(keys, QStringList() << "j/x" << "k/y");
        settings.endGroup();

        settings.beginGroup("////");
        keys = settings.allKeys();
        keys.sort();
        QCOMPARE(keys, allKeys);
        settings.endGroup();

        keys = settings.allKeys();
        keys.sort();
        QCOMPARE(keys, allKeys);
    }
}
#endif

void tst_QSettings::registerFormat()
{
    QSettings settings1(QSettings::IniFormat, QSettings::UserScope, "software.org", "KillerAPP");
    QSettings settings2(QSettings::CustomFormat1, QSettings::UserScope, "software.org", "KillerAPP");

    QString fileName = settings1.fileName();
    fileName.chop(3); // "ini";
    fileName.append("custom1");
    QCOMPARE(settings2.fileName(), fileName);

    // OK, let's see if it can read a generated file of a custom type
    // Beware: readCustom3File() and writeCustom3File() have unintuitive behavior
    // so we can test error handling

    QSettings::Format custom3 = QSettings::registerFormat("custom3", readCustom3File, writeCustom3File);
    QCOMPARE(custom3, QSettings::CustomFormat3);

    QDir dir(settingsPath());
    QVERIFY(dir.mkpath("someDir"));
    QFile f(dir.path()+"/someDir/someSettings.custom3");

    QVERIFY(f.open(QFile::WriteOnly));
    f.write("OK");
    f.close();

    {
        QSettings settings(settingsPath("someDir/someSettings.custom3"), QSettings::CustomFormat3);
        QCOMPARE(settings.status(), QSettings::NoError);
        QCOMPARE(settings.value("retval").toString(), QString("OK"));
        QVERIFY(settings.isWritable());
    }

    QVERIFY(f.open(QFile::WriteOnly));
    f.write("NotOK");
    f.close();

    {
        QSettings settings(settingsPath("someDir/someSettings.custom3"), QSettings::CustomFormat3);
        QCOMPARE(settings.status(), QSettings::FormatError);
        QCOMPARE(settings.value("retval").toString(), QString());
        QVERIFY(settings.isWritable());
    }

    QVERIFY(f.open(QFile::WriteOnly));
    f.write("OK");
    f.close();

    {
        QSettings settings(settingsPath("someDir/someSettings.custom3"), QSettings::CustomFormat3);
        QCOMPARE(settings.status(), QSettings::NoError);
        settings.setValue("zzz", "bar");
        settings.sync();
        QCOMPARE(settings.status(), QSettings::NoError);

        settings.setValue("retval", "NotOK");
        settings.sync();
        QCOMPARE(settings.status(), QSettings::AccessError);

        QCOMPARE(settings.value("retval").toString(), QString("NotOK"));
        QVERIFY(settings.isWritable());
    }

    {
        QSettings settings(settingsPath("someDir/someSettings.custom3"), QSettings::CustomFormat4);
        QCOMPARE(settings.status(), QSettings::AccessError);
        QVERIFY(!settings.isWritable());
    }
}

void tst_QSettings::setPath()
{
#define TEST_PATH(doSet, ext, format, scope, path) \
    { \
    if (doSet) \
        QSettings::setPath(QSettings::format, QSettings::scope, settingsPath(path)); \
    QSettings settings1(QSettings::format, QSettings::scope, "software.org", "KillerAPP"); \
    QCOMPARE(QDir(settings1.fileName()), QDir(settingsPath(path) + QDir::separator() + "software.org" \
                                  + QDir::separator() + "KillerAPP." + ext)); \
    }

    /*
        The first pass checks that setPath() works; the second
        path checks that it has no bad side effects.
    */
    for (int i = 0; i < 2; ++i) {
#if !defined(Q_OS_BLACKBERRY)
#if !defined(Q_OS_WIN) && !defined(Q_OS_MAC)
        TEST_PATH(i == 0, "conf", NativeFormat, UserScope, "alpha")
        TEST_PATH(i == 0, "conf", NativeFormat, SystemScope, "beta")
#endif
        TEST_PATH(i == 0, "ini", IniFormat, UserScope, "gamma")
        TEST_PATH(i == 0, "ini", IniFormat, SystemScope, "omicron")
        TEST_PATH(i == 0, "custom1", CustomFormat1, UserScope, "epsilon")
        TEST_PATH(i == 0, "custom1", CustomFormat1, SystemScope, "zeta")
        TEST_PATH(i == 0, "custom2", CustomFormat2, UserScope, "eta")
        TEST_PATH(i == 0, "custom2", CustomFormat2, SystemScope, "iota")
#else // Q_OS_BLACKBERRY: no system scope
        TEST_PATH(i == 0, "conf", NativeFormat, UserScope, "alpha")
        TEST_PATH(i == 0, "ini", IniFormat, UserScope, "gamma")
        TEST_PATH(i == 0, "custom1", CustomFormat1, UserScope, "epsilon")
        TEST_PATH(i == 0, "custom2", CustomFormat2, UserScope, "eta")
#endif
    }
}

void tst_QSettings::setDefaultFormat()
{
    QCOMPARE(QSettings::defaultFormat(), QSettings::NativeFormat);

    QSettings::setDefaultFormat(QSettings::CustomFormat1);
    QSettings settings1("org", "app");
    QSettings settings2(QSettings::SystemScope, "org", "app");
    QSettings settings3;

    QCOMPARE(settings1.format(), QSettings::NativeFormat);
    QCOMPARE(settings2.format(), QSettings::NativeFormat);
    QCOMPARE(settings3.format(), QSettings::CustomFormat1);

    QSettings::setDefaultFormat(QSettings::NativeFormat);
    QCOMPARE(QSettings::defaultFormat(), QSettings::NativeFormat);

    QCOMPARE(settings1.format(), QSettings::NativeFormat);
    QCOMPARE(settings2.format(), QSettings::NativeFormat);
    QCOMPARE(settings3.format(), QSettings::CustomFormat1);
}

void tst_QSettings::dontCreateNeedlessPaths()
{
    QString path;
    {
        QSettings settings(QSettings::IniFormat, QSettings::UserScope, "Hello", "Test");
        QVariant val = settings.value("foo", "bar");
        path = settings.fileName();
    }

    QFileInfo fileInfo(path);
    QVERIFY(!fileInfo.dir().exists());
}

#if !defined(Q_OS_WIN) && !defined(QT_QSETTINGS_ALWAYS_CASE_SENSITIVE_AND_FORGET_ORIGINAL_KEY_ORDER)
// This Qt build does not preserve ordering, as a code size optimization.
void tst_QSettings::dontReorderIniKeysNeedlessly()
{

    /*
        This is a very strong test. It asserts that modifying
        resourcefile2.ini will lead to the exact contents of
        resourcefile3.ini. Right now it's run only on Unix
        systems, but that should be enough since the INI
        code (unlike this test) is platform-agnostic.

        Things that are tested:

            * keys are written in the same order that they were
              read in

            * new keys are put at the end of their respective
              sections
    */

    QFile inFile(":/resourcefile2.ini");
    inFile.open(QIODevice::ReadOnly);
    QByteArray contentsBefore = inFile.readAll();
    inFile.close();

    QByteArray expectedContentsAfter;

    {
        QFile inFile(":/resourcefile3.ini");
        inFile.open(QIODevice::ReadOnly);
        expectedContentsAfter = inFile.readAll();
        inFile.close();
    }

    QString outFileName;
    QString outFileName2;

    QTemporaryFile outFile;
    QVERIFY2(outFile.open(), qPrintable(outFile.errorString()));
    outFile.write(contentsBefore);
    outFileName = outFile.fileName();
    outFile.close();

    QSettings settings(outFileName, QSettings::IniFormat);
    QCOMPARE(settings.status(), QSettings::NoError);
    QVERIFY(settings.isWritable());

    settings.setValue("Field 1/Bottom", 90);
    settings.setValue("Field 1/x", 1);
    settings.setValue("Field 1/y", 1);
    settings.setValue("Field 1/width", 1);
    settings.setValue("Field 1/height", 1);
    settings.sync();

    QFile outFile2(outFileName);
    QVERIFY(outFile2.open(QIODevice::ReadOnly));
    QCOMPARE(outFile2.readAll(), expectedContentsAfter);
    outFile2.close();
}
#endif

void tst_QSettings::rainersSyncBugOnMac_data()
{
    ctor_data();
}

void tst_QSettings::rainersSyncBugOnMac()
{
    QFETCH(QSettings::Format, format);

#if defined(Q_OS_OSX) || defined(Q_OS_WINRT)
    if (format == QSettings::NativeFormat)
        QSKIP("OSX does not support direct reads from and writes to .plist files, due to caching and background syncing. See QTBUG-34899.");
#endif

    QString fileName;

    {
        QSettings s1(format, QSettings::UserScope, "software.org", "KillerAPP");
        QCOMPARE(s1.value("key1", 5).toInt(), 5);
        fileName = s1.fileName();
    }

    {
        QSettings s2(fileName, format);
        s2.setValue("key1", 25);
    }

    {
        QSettings s3(format, QSettings::UserScope, "software.org", "KillerAPP");
        QCOMPARE(s3.value("key1", 30).toInt(), 25);
    }
}

void tst_QSettings::recursionBug()
{
    QPixmap pix(10,10);
    pix.fill("blue");

    {
        QSettings settings(settingsPath("starrunner.ini"), QSettings::IniFormat);
        settings.setValue("General/Pixmap", pix );
    }
}

#if defined(Q_OS_WIN) && !defined(Q_OS_WINRT)

static DWORD readKeyType(HKEY handle, const QString &rSubKey)
{
    DWORD dataType;
    DWORD dataSize;
    LONG res = RegQueryValueEx(handle, reinterpret_cast<const wchar_t *>(rSubKey.utf16()), 0, &dataType, 0, &dataSize);

    if (res == ERROR_SUCCESS)
        return dataType;

    return 0;
}

// This is a regression test for QTBUG-13249, where QSettings was storing
// signed integers as numeric values and unsigned integers as strings.
void tst_QSettings::consistentRegistryStorage()
{
    QSettings settings1(QSettings::UserScope, "software.org", "KillerAPP");

    qint32 x = 1024;
    settings1.setValue("qint32_value", (qint32)x);
    QCOMPARE(settings1.value("qint32_value").toInt(), (qint32)1024);
    settings1.setValue("quint32_value", (quint32)x);
    QCOMPARE(settings1.value("quint32_value").toUInt(), (quint32)1024);
    settings1.setValue("qint64_value", (qint64)x);
    QCOMPARE(settings1.value("qint64_value").toLongLong(), (qint64)1024);
    settings1.setValue("quint64_value", (quint64)x);
    QCOMPARE(settings1.value("quint64_value").toULongLong(), (quint64)1024);
    settings1.sync();

    HKEY handle;
    LONG res;
    QString keyName = "Software\\software.org\\KillerAPP";
    res = RegOpenKeyEx(HKEY_CURRENT_USER, reinterpret_cast<const wchar_t *>(keyName.utf16()), 0, KEY_READ, &handle);
    if (res == ERROR_SUCCESS)
    {
        DWORD dataType;
        dataType = readKeyType(handle, QString("qint32_value"));
        if (dataType != 0) {
            QCOMPARE((int)REG_DWORD, (int)dataType);
        }
        dataType = readKeyType(handle, QString("quint32_value"));
        if (dataType != 0) {
            QCOMPARE((int)REG_DWORD, (int)dataType);
        }
        dataType = readKeyType(handle, QString("qint64_value"));
        if (dataType != 0) {
            QCOMPARE((int)REG_QWORD, (int)dataType);
        }
        dataType = readKeyType(handle, QString("quint64_value"));
        if (dataType != 0) {
            QCOMPARE((int)REG_QWORD, (int)dataType);
        }
        RegCloseKey(handle);
    }
}
#endif

QTEST_MAIN(tst_QSettings)
#include "tst_qsettings.moc"<|MERGE_RESOLUTION|>--- conflicted
+++ resolved
@@ -191,13 +191,7 @@
     static const QString tempPath = QStandardPaths::writableLocation(QStandardPaths::AppLocalDataLocation)
         + QLatin1String("/tst_QSettings");
 #endif
-<<<<<<< HEAD
-    if (tempPath.endsWith(QLatin1Char('/')))
-        tempPath.truncate(tempPath.size() - 1);
-    return QDir::toNativeSeparators(tempPath + "/tst_QSettings/" + QLatin1String(path));
-=======
     return path && *path ? tempPath + QLatin1Char('/') + QLatin1String(path) : tempPath;
->>>>>>> 07475c66
 }
 
 static bool readCustom1File(QIODevice &device, QSettings::SettingsMap &map)
@@ -283,15 +277,10 @@
                                                           , Qt::CaseInsensitive
 #endif
                                                           );
-<<<<<<< HEAD
     QCOMPARE(custom1, QSettings::CustomFormat1);
     QCOMPARE(custom2, QSettings::CustomFormat2);
-=======
-    QVERIFY(custom1 == QSettings::CustomFormat1);
-    QVERIFY(custom2 == QSettings::CustomFormat2);
 
     cleanupTestFiles();
->>>>>>> 07475c66
 }
 
 void tst_QSettings::cleanupTestFiles()
