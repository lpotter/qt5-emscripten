--- conflicted
+++ resolved
@@ -1048,14 +1048,14 @@
 
     QByteArray dataTagPrefix("gui app ");
 #ifndef QT_NO_WIDGETS
-    for (int i = 0; i < 5; ++i) {
+    for (int i = 0; i < 6; ++i) {
         QTest::newRow(dataTagPrefix + QByteArray::number(i))
                 << "testGuiProcess/testGuiProcess" << i;
     }
 #endif
 
     dataTagPrefix = "console app ";
-    for (int i = 0; i < 5; ++i) {
+    for (int i = 0; i < 6; ++i) {
         QTest::newRow(dataTagPrefix + QByteArray::number(i))
                 << "testProcessEcho2/testProcessEcho2" << i;
     }
@@ -1066,21 +1066,11 @@
     QFETCH(QString, appName);
     QFETCH(int, signalToConnect);
 
-<<<<<<< HEAD
-    for (int i = 0; i < 6; ++i) {
-        SoftExitProcess proc(i);
-        proc.writeAfterStart("OLEBOLE", 8); // include the \0
-        proc.start(appName);
-        QTRY_VERIFY_WITH_TIMEOUT(proc.waitedForFinished, 10000);
-        QCOMPARE(proc.state(), QProcess::NotRunning);
-    }
-=======
     SoftExitProcess proc(signalToConnect);
     proc.writeAfterStart("OLEBOLE", 8); // include the \0
     proc.start(appName);
     QTRY_VERIFY_WITH_TIMEOUT(proc.waitedForFinished, 10000);
     QCOMPARE(proc.state(), QProcess::NotRunning);
->>>>>>> f253f4c3
 }
 #endif
 
