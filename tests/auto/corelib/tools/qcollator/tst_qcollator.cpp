/****************************************************************************
**
** Copyright (C) 2013 Digia Plc and/or its subsidiary(-ies).
** Contact: http://www.qt-project.org/legal
**
** This file is part of the test suite of the Qt Toolkit.
**
** $QT_BEGIN_LICENSE:LGPL$
** Commercial License Usage
** Licensees holding valid commercial Qt licenses may use this file in
** accordance with the commercial license agreement provided with the
** Software or, alternatively, in accordance with the terms contained in
** a written agreement between you and Digia.  For licensing terms and
** conditions see http://qt.digia.com/licensing.  For further information
** use the contact form at http://qt.digia.com/contact-us.
**
** GNU Lesser General Public License Usage
** Alternatively, this file may be used under the terms of the GNU Lesser
** General Public License version 2.1 as published by the Free Software
** Foundation and appearing in the file LICENSE.LGPL included in the
** packaging of this file.  Please review the following information to
** ensure the GNU Lesser General Public License version 2.1 requirements
** will be met: http://www.gnu.org/licenses/old-licenses/lgpl-2.1.html.
**
** In addition, as a special exception, Digia gives you certain additional
** rights.  These rights are described in the Digia Qt LGPL Exception
** version 1.1, included in the file LGPL_EXCEPTION.txt in this package.
**
** GNU General Public License Usage
** Alternatively, this file may be used under the terms of the GNU
** General Public License version 3.0 as published by the Free Software
** Foundation and appearing in the file LICENSE.GPL included in the
** packaging of this file.  Please review the following information to
** ensure the GNU General Public License version 3.0 requirements will be
** met: http://www.gnu.org/copyleft/gpl.html.
**
**
** $QT_END_LICENSE$
**
****************************************************************************/

#include <QtTest/QtTest>

#include <qlocale.h>
#include <qcollator.h>

#include <cstring>

class tst_QCollator : public QObject
{
    Q_OBJECT

private Q_SLOTS:
    void moveSemantics();

    void compare_data();
    void compare();

    void state();
};

#ifdef Q_COMPILER_RVALUE_REFS
static bool dpointer_is_null(QCollator &c)
{
    char mem[sizeof c];
    using namespace std;
    memcpy(mem, &c, sizeof c);
    for (size_t i = 0; i < sizeof c; ++i)
        if (mem[i])
            return false;
    return true;
}
#endif

void tst_QCollator::moveSemantics()
{
#ifdef Q_COMPILER_RVALUE_REFS
    const QLocale de_AT(QLocale::German, QLocale::Austria);

    QCollator c1(de_AT);
    QCOMPARE(c1.locale(), de_AT);

    QCollator c2(std::move(c1));
    QCOMPARE(c2.locale(), de_AT);
    QVERIFY(dpointer_is_null(c1));

    c1 = std::move(c2);
    QCOMPARE(c1.locale(), de_AT);
    QVERIFY(dpointer_is_null(c2));
#else
    QSKIP("The compiler is not in C++11 mode or does not support move semantics.");
#endif
}


void tst_QCollator::compare_data()
{
    QTest::addColumn<QString>("locale");
    QTest::addColumn<QString>("s1");
    QTest::addColumn<QString>("s2");
    QTest::addColumn<int>("result");
    QTest::addColumn<int>("caseInsensitiveResult");
    QTest::addColumn<bool>("numericMode");

    /*
        A few tests below are commented out on the mac. It's unclear why they fail,
        as it looks like the collator for the locale is created correctly.
    */

    /*
        It's hard to test English, because it's treated differently
        on different platforms. For example, on Linux, it uses the
        iso14651_t1 template file, which happens to provide good
        defaults for Swedish. Mac OS X seems to do a pure bytewise
        comparison of Latin-1 values, although I'm not sure. So I
        just test digits to make sure that it's not totally broken.
    */
    QTest::newRow("english1") << QString("en_US") << QString("5") << QString("4") << 1 << 1 << false;
    QTest::newRow("english2") << QString("en_US") << QString("4") << QString("6") << -1 << -1 << false;
    QTest::newRow("english3") << QString("en_US") << QString("5") << QString("6") << -1 << -1 << false;
    QTest::newRow("english4") << QString("en_US") << QString("a") << QString("b") << -1 << -1 << false;
    QTest::newRow("english5") << QString("en_US") << QString("test 9") << QString("test 19") << -1 << -1 << true;

    /*
        In Swedish, a with ring above (E5) comes before a with
        diaresis (E4), which comes before o diaresis (F6), which
        all come after z.
    */
<<<<<<< HEAD
    QTest::newRow("swedish1") << QString("sv_SE") << QString::fromLatin1("\xe5") << QString::fromLatin1("\xe4") << -1 << -1;
    QTest::newRow("swedish2") << QString("sv_SE") << QString::fromLatin1("\xe4") << QString::fromLatin1("\xf6") << -1 << -1;
    QTest::newRow("swedish3") << QString("sv_SE") << QString::fromLatin1("\xe5") << QString::fromLatin1("\xf6") << -1 << -1;
    QTest::newRow("swedish4") << QString("sv_SE") << QString::fromLatin1("z") << QString::fromLatin1("\xe5") << -1 << -1;
=======
#if !defined(Q_OS_WIN) || defined(QT_USE_ICU)
    QTest::newRow("swedish1") << QString("sv_SE") << QString::fromLatin1("\xe5") << QString::fromLatin1("\xe4") << -1 << -1 << false;
#endif
    QTest::newRow("swedish2") << QString("sv_SE") << QString::fromLatin1("\xe4") << QString::fromLatin1("\xf6") << -1 << -1 << false;
    QTest::newRow("swedish3") << QString("sv_SE") << QString::fromLatin1("\xe5") << QString::fromLatin1("\xf6") << -1 << -1 << false;
#if !defined(Q_OS_OSX) && (!defined(Q_OS_WIN) || defined(QT_USE_ICU))
    QTest::newRow("swedish4") << QString("sv_SE") << QString::fromLatin1("z") << QString::fromLatin1("\xe5") << -1 << -1 << false;
#endif
    QTest::newRow("swedish5") << QString("sv_SE") << QString("9") << QString("19") << -1 << -1 << true;
>>>>>>> a5df2e71

    /*
        In Norwegian, ae (E6) comes before o with stroke (D8), which
        comes before a with ring above (E5).
    */
<<<<<<< HEAD
    QTest::newRow("norwegian1") << QString("no_NO") << QString::fromLatin1("\xe6") << QString::fromLatin1("\xd8") << -1 << -1;
    QTest::newRow("norwegian2") << QString("no_NO") << QString::fromLatin1("\xd8") << QString::fromLatin1("\xe5") << -1 << -1;
    QTest::newRow("norwegian3") << QString("no_NO") << QString::fromLatin1("\xe6") << QString::fromLatin1("\xe5") << -1 << -1;
=======
    QTest::newRow("norwegian1") << QString("no_NO") << QString::fromLatin1("\xe6") << QString::fromLatin1("\xd8") << -1 << -1 << false;
#if !defined(Q_OS_WIN) || defined(QT_USE_ICU)
#  ifndef Q_OS_OSX
    QTest::newRow("norwegian2") << QString("no_NO") << QString::fromLatin1("\xd8") << QString::fromLatin1("\xe5") << -1 << -1 << false;
#  endif
    QTest::newRow("norwegian3") << QString("no_NO") << QString::fromLatin1("\xe6") << QString::fromLatin1("\xe5") << -1 << -1 << false;
#endif // !Q_OS_WIN || QT_USE_ICU
    QTest::newRow("norwegian4") << QString("no_NO") << QString("9") << QString("19") << -1 << -1 << true;

>>>>>>> a5df2e71
    /*
        In German, z comes *after* a with diaresis (E4),
        which comes before o diaresis (F6).
    */
    QTest::newRow("german1") << QString("de_DE") << QString::fromLatin1("a") << QString::fromLatin1("\xe4") << -1 << -1 << false;
    QTest::newRow("german2") << QString("de_DE") << QString::fromLatin1("b") << QString::fromLatin1("\xe4") << 1 << 1 << false;
    QTest::newRow("german3") << QString("de_DE") << QString::fromLatin1("z") << QString::fromLatin1("\xe4") << 1 << 1 << false;
    QTest::newRow("german4") << QString("de_DE") << QString::fromLatin1("\xe4") << QString::fromLatin1("\xf6") << -1 << -1 << false;
    QTest::newRow("german5") << QString("de_DE") << QString::fromLatin1("z") << QString::fromLatin1("\xf6") << 1 << 1 << false;
    QTest::newRow("german6") << QString("de_DE") << QString::fromLatin1("\xc0") << QString::fromLatin1("\xe0") << 1 << 0 << false;
    QTest::newRow("german7") << QString("de_DE") << QString::fromLatin1("\xd6") << QString::fromLatin1("\xf6") << 1 << 0 << false;
    QTest::newRow("german8") << QString("de_DE") << QString::fromLatin1("oe") << QString::fromLatin1("\xf6") << 1 << 1 << false;
    QTest::newRow("german9") << QString("de_DE") << QString("A") << QString("a") << 1 << 0 << false;
    QTest::newRow("german10") << QString("de_DE") << QString("9") << QString("19") << -1 << -1 << true;

    /*
        French sorting of e and e with accent
    */
    QTest::newRow("french1") << QString("fr_FR") << QString::fromLatin1("\xe9") << QString::fromLatin1("e") << 1 << 1 << false;
    QTest::newRow("french2") << QString("fr_FR") << QString::fromLatin1("\xe9t") << QString::fromLatin1("et") << 1 << 1 << false;
    QTest::newRow("french3") << QString("fr_FR") << QString::fromLatin1("\xe9") << QString::fromLatin1("d") << 1 << 1 << false;
    QTest::newRow("french4") << QString("fr_FR") << QString::fromLatin1("\xe9") << QString::fromLatin1("f") << -1 << -1 << false;
    QTest::newRow("french5") << QString("fr_FR") << QString("9") << QString("19") << -1 << -1 << true;
}


void tst_QCollator::compare()
{
    QFETCH(QString, locale);
    QFETCH(QString, s1);
    QFETCH(QString, s2);
    QFETCH(int, result);
    QFETCH(int, caseInsensitiveResult);
    QFETCH(bool, numericMode);

    QCollator collator(locale);

    if (numericMode)
        collator.setNumericMode(true);

    QCOMPARE(collator.compare(s1, s2), result);
    collator.setCaseSensitivity(Qt::CaseInsensitive);
    QCOMPARE(collator.compare(s1, s2), caseInsensitiveResult);
}


void tst_QCollator::state()
{
    QCollator c;
    c.setCaseSensitivity(Qt::CaseInsensitive);
    c.setLocale(QLocale::German);

    c.compare(QString("a"), QString("b"));

    QCOMPARE(c.caseSensitivity(), Qt::CaseInsensitive);
    QCOMPARE(c.locale(), QLocale(QLocale::German));

    c.setLocale(QLocale::French);
    c.setNumericMode(true);
    c.setIgnorePunctuation(true);
    c.setLocale(QLocale::Norwegian);

    QCOMPARE(c.caseSensitivity(), Qt::CaseInsensitive);
    QCOMPARE(c.numericMode(), true);
    QCOMPARE(c.ignorePunctuation(), true);
    QCOMPARE(c.locale(), QLocale(QLocale::Norwegian));

}

QTEST_APPLESS_MAIN(tst_QCollator)

#include "tst_qcollator.moc"<|MERGE_RESOLUTION|>--- conflicted
+++ resolved
@@ -126,42 +126,21 @@
         diaresis (E4), which comes before o diaresis (F6), which
         all come after z.
     */
-<<<<<<< HEAD
-    QTest::newRow("swedish1") << QString("sv_SE") << QString::fromLatin1("\xe5") << QString::fromLatin1("\xe4") << -1 << -1;
-    QTest::newRow("swedish2") << QString("sv_SE") << QString::fromLatin1("\xe4") << QString::fromLatin1("\xf6") << -1 << -1;
-    QTest::newRow("swedish3") << QString("sv_SE") << QString::fromLatin1("\xe5") << QString::fromLatin1("\xf6") << -1 << -1;
-    QTest::newRow("swedish4") << QString("sv_SE") << QString::fromLatin1("z") << QString::fromLatin1("\xe5") << -1 << -1;
-=======
-#if !defined(Q_OS_WIN) || defined(QT_USE_ICU)
     QTest::newRow("swedish1") << QString("sv_SE") << QString::fromLatin1("\xe5") << QString::fromLatin1("\xe4") << -1 << -1 << false;
-#endif
     QTest::newRow("swedish2") << QString("sv_SE") << QString::fromLatin1("\xe4") << QString::fromLatin1("\xf6") << -1 << -1 << false;
     QTest::newRow("swedish3") << QString("sv_SE") << QString::fromLatin1("\xe5") << QString::fromLatin1("\xf6") << -1 << -1 << false;
-#if !defined(Q_OS_OSX) && (!defined(Q_OS_WIN) || defined(QT_USE_ICU))
     QTest::newRow("swedish4") << QString("sv_SE") << QString::fromLatin1("z") << QString::fromLatin1("\xe5") << -1 << -1 << false;
-#endif
     QTest::newRow("swedish5") << QString("sv_SE") << QString("9") << QString("19") << -1 << -1 << true;
->>>>>>> a5df2e71
 
     /*
         In Norwegian, ae (E6) comes before o with stroke (D8), which
         comes before a with ring above (E5).
     */
-<<<<<<< HEAD
-    QTest::newRow("norwegian1") << QString("no_NO") << QString::fromLatin1("\xe6") << QString::fromLatin1("\xd8") << -1 << -1;
-    QTest::newRow("norwegian2") << QString("no_NO") << QString::fromLatin1("\xd8") << QString::fromLatin1("\xe5") << -1 << -1;
-    QTest::newRow("norwegian3") << QString("no_NO") << QString::fromLatin1("\xe6") << QString::fromLatin1("\xe5") << -1 << -1;
-=======
     QTest::newRow("norwegian1") << QString("no_NO") << QString::fromLatin1("\xe6") << QString::fromLatin1("\xd8") << -1 << -1 << false;
-#if !defined(Q_OS_WIN) || defined(QT_USE_ICU)
-#  ifndef Q_OS_OSX
     QTest::newRow("norwegian2") << QString("no_NO") << QString::fromLatin1("\xd8") << QString::fromLatin1("\xe5") << -1 << -1 << false;
-#  endif
     QTest::newRow("norwegian3") << QString("no_NO") << QString::fromLatin1("\xe6") << QString::fromLatin1("\xe5") << -1 << -1 << false;
-#endif // !Q_OS_WIN || QT_USE_ICU
     QTest::newRow("norwegian4") << QString("no_NO") << QString("9") << QString("19") << -1 << -1 << true;
 
->>>>>>> a5df2e71
     /*
         In German, z comes *after* a with diaresis (E4),
         which comes before o diaresis (F6).
