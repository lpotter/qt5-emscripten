--- conflicted
+++ resolved
@@ -17,11 +17,4 @@
     }
 }
 
-<<<<<<< HEAD
-TEST_HELPER_INSTALLS = ../syslocaleapp/syslocaleapp
-=======
-!winrt: TEST_HELPER_INSTALLS = ../syslocaleapp/syslocaleapp
-
-DEFINES += QT_DISABLE_DEPRECATED_BEFORE=0
-blackberry:LIBS += -lpps
->>>>>>> e3288f24
+!winrt: TEST_HELPER_INSTALLS = ../syslocaleapp/syslocaleapp