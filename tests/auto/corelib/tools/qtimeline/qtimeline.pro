CONFIG += testcase parallel_test
TARGET = tst_qtimeline
QT = core testlib
SOURCES = tst_qtimeline.cpp
<<<<<<< HEAD

win32:CONFIG+=insignificant_test # This has been blacklisted in the past
=======
win32:CONFIG+=insignificant_test    # unstable, QTBUG-24796
>>>>>>> d4959fa6
<|MERGE_RESOLUTION|>--- conflicted
+++ resolved
@@ -2,9 +2,4 @@
 TARGET = tst_qtimeline
 QT = core testlib
 SOURCES = tst_qtimeline.cpp
-<<<<<<< HEAD
-
-win32:CONFIG+=insignificant_test # This has been blacklisted in the past
-=======
-win32:CONFIG+=insignificant_test    # unstable, QTBUG-24796
->>>>>>> d4959fa6
+win32:CONFIG+=insignificant_test    # unstable, QTBUG-24796