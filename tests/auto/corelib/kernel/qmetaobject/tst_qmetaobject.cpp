--- conflicted
+++ resolved
@@ -421,11 +421,6 @@
         return s2;
     }
 
-<<<<<<< HEAD
-public:
-    static void staticFunction0();
-    static qint64 staticFunction1();
-=======
     void slotWithRegistrableArgument(QtTestObject *o1, QPointer<QtTestObject> o2,
                                      QSharedPointer<QtTestObject> o3, QWeakPointer<QtTestObject> o4,
                                      QVector<QtTestObject *> o5, QList<QtTestObject *> o6)
@@ -434,7 +429,10 @@
             + o3->slotResult + o4.data()->slotResult + QString::number(o5.size())
             + QString::number(o6.size());
     }
->>>>>>> 0b1ec78c
+
+public:
+    static void staticFunction0();
+    static qint64 staticFunction1();
 
 signals:
     void sig0();
