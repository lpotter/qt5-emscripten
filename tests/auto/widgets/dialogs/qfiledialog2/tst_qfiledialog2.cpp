--- conflicted
+++ resolved
@@ -137,13 +137,7 @@
 tst_QFileDialog2::tst_QFileDialog2()
     : tempDir(QDir::tempPath() + "/tst_qfiledialog2.XXXXXX")
 {
-<<<<<<< HEAD
-=======
     QCoreApplication::setAttribute(Qt::AA_DontUseNativeDialogs);
-#if defined(Q_OS_WINCE)
-    qApp->setAutoMaximizeThreshold(-1);
-#endif
->>>>>>> cc74452d
 }
 
 void tst_QFileDialog2::cleanupSettingsFile()
@@ -169,14 +163,7 @@
 {
     QFileDialogPrivate::setLastVisitedDirectory(QUrl());
     // populate the sidebar with some default settings
-<<<<<<< HEAD
-    QNonNativeFileDialog fd;
-=======
-    QFileDialog fd;
-#if defined(Q_OS_WINCE)
-    QTest::qWait(1000);
-#endif
->>>>>>> cc74452d
+    QFileDialog fd;
 }
 
 void tst_QFileDialog2::cleanup()
@@ -666,13 +653,8 @@
 
 void tst_QFileDialog2::completionOnLevelAfterRoot()
 {
-<<<<<<< HEAD
-    QNonNativeFileDialog fd;
+    QFileDialog fd;
 #if defined(Q_OS_WIN)
-=======
-    QFileDialog fd;
-#if defined(Q_OS_WIN) && !defined(Q_OS_WINCE)
->>>>>>> cc74452d
     fd.setDirectory("C:/");
     QDir current = fd.directory();
     QStringList entryList = current.entryList(QStringList(), QDir::Dirs);
@@ -869,12 +851,7 @@
     QPushButton *button = buttonBox->button(QDialogButtonBox::Open);
     QTest::mouseClick(button, Qt::LeftButton);
     QTest::qWait(500);
-<<<<<<< HEAD
-    QNonNativeFileDialog fd2;
-=======
-#endif
     QFileDialog fd2;
->>>>>>> cc74452d
     fd2.setFileMode(QFileDialog::Directory);
     fd2.restoreState(fd.saveState());
     current.cd("aaaaaaaaaaaaaaaaaa");
