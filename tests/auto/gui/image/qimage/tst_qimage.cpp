--- conflicted
+++ resolved
@@ -227,14 +227,12 @@
 
     void hugeQImage();
 
-<<<<<<< HEAD
+    void convertColorTable();
+
 #if defined(Q_OS_WIN) && !defined(Q_OS_WINRT)
     void toWinHBITMAP_data();
     void toWinHBITMAP();
 #endif // Q_OS_WIN && !Q_OS_WINRT
-=======
-    void convertColorTable();
->>>>>>> f271dd8f
 
 private:
     const QString m_prefix;
@@ -3500,7 +3498,19 @@
 #endif
 }
 
-<<<<<<< HEAD
+void tst_QImage::convertColorTable()
+{
+    QImage image(10, 10, QImage::Format_Indexed8);
+    image.setColor(0, 0x80ffffff);
+    image.fill(0);
+    QImage argb32 = image.convertToFormat(QImage::Format_ARGB32);
+    QCOMPARE(argb32.pixel(0,0), 0x80ffffff);
+    QImage argb32pm = image.convertToFormat(QImage::Format_ARGB32_Premultiplied);
+    QCOMPARE(argb32pm.pixel(0,0), 0x80808080);
+    QImage rgb32 = image.convertToFormat(QImage::Format_RGB32);
+    QCOMPARE(rgb32.pixel(0,0), 0xffffffff);
+}
+
 #if defined(Q_OS_WIN) && !defined(Q_OS_WINRT)
 QT_BEGIN_NAMESPACE
 Q_GUI_EXPORT HBITMAP qt_imageToWinHBITMAP(const QImage &p, int hbitmapFormat = 0);
@@ -3603,20 +3613,6 @@
     ReleaseDC(0, displayDc);
 }
 #endif // Q_OS_WIN && !Q_OS_WINRT
-=======
-void tst_QImage::convertColorTable()
-{
-    QImage image(10, 10, QImage::Format_Indexed8);
-    image.setColor(0, 0x80ffffff);
-    image.fill(0);
-    QImage argb32 = image.convertToFormat(QImage::Format_ARGB32);
-    QCOMPARE(argb32.pixel(0,0), 0x80ffffff);
-    QImage argb32pm = image.convertToFormat(QImage::Format_ARGB32_Premultiplied);
-    QCOMPARE(argb32pm.pixel(0,0), 0x80808080);
-    QImage rgb32 = image.convertToFormat(QImage::Format_RGB32);
-    QCOMPARE(rgb32.pixel(0,0), 0xffffffff);
-}
->>>>>>> f271dd8f
 
 QTEST_GUILESS_MAIN(tst_QImage)
 #include "tst_qimage.moc"