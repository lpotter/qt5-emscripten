--- conflicted
+++ resolved
@@ -38,11 +38,8 @@
 
 #include <qcolor.h>
 #include <qdebug.h>
-<<<<<<< HEAD
+#include <private/qdrawingprimitive_sse2_p.h>
 #include <qrgba64.h>
-=======
-#include <private/qdrawingprimitive_sse2_p.h>
->>>>>>> 0635b1a6
 
 class tst_QColor : public QObject
 {
@@ -108,13 +105,10 @@
     void achromaticHslHue();
 
     void premultiply();
-<<<<<<< HEAD
+    void unpremultiply_sse4();
     void qrgba64();
     void qrgba64Premultiply();
     void qrgba64Equivalence();
-=======
-    void unpremultiply_sse4();
->>>>>>> 0635b1a6
 
 #ifdef Q_DEAD_CODE_FROM_QT4_X11
     void setallowX11ColorNames();
@@ -1457,7 +1451,23 @@
     }
 }
 
-<<<<<<< HEAD
+void tst_QColor::unpremultiply_sse4()
+{
+    // Tests that qUnpremultiply_sse4 returns the same as qUnpremultiply.
+#if QT_COMPILER_SUPPORTS_HERE(SSE4_1)
+    if (qCpuHasFeature(SSE4_1)) {
+        for (uint a = 0; a < 256; a++) {
+            for (uint c = 0; c <= a; c++) {
+                QRgb p = qRgba(c, a-c, c, a);
+                QCOMPARE(qUnpremultiply(p), qUnpremultiply_sse4(p));
+            }
+        }
+        return;
+    }
+#endif
+    QSKIP("SSE4 not supported on this CPU.");
+}
+
 void tst_QColor::qrgba64()
 {
     QRgba64 rgb64 = QRgba64::fromRgba(0x22, 0x33, 0x44, 0xff);
@@ -1535,23 +1545,6 @@
             QCOMPARE(pu64.toArgb32(), pu);
         }
     }
-=======
-void tst_QColor::unpremultiply_sse4()
-{
-    // Tests that qUnpremultiply_sse4 returns the same as qUnpremultiply.
-#if QT_COMPILER_SUPPORTS_HERE(SSE4_1)
-    if (qCpuHasFeature(SSE4_1)) {
-        for (uint a = 0; a < 256; a++) {
-            for (uint c = 0; c <= a; c++) {
-                QRgb p = qRgba(c, a-c, c, a);
-                QCOMPARE(qUnpremultiply(p), qUnpremultiply_sse4(p));
-            }
-        }
-        return;
-    }
-#endif
-    QSKIP("SSE4 not supported on this CPU.");
->>>>>>> 0635b1a6
 }
 
 QTEST_MAIN(tst_QColor)
