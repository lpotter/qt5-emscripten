--- conflicted
+++ resolved
@@ -3066,10 +3066,7 @@
 
     And then, in the code:
 
-<<<<<<< HEAD
     \snippet code/doc_src_qmake-manual.pro 158
-=======
-    \snippet snippets/code/doc_src_qmake-manual.pro 158
 
     \section2 prepareRecursiveTarget(target)
 
@@ -3077,28 +3074,28 @@
     target by preparing a target that iterates through all subdirectories. For
     example:
 
-    \snippet snippets/code/doc_src_qmake-manual.pro 174
+    \snippet code/doc_src_qmake-manual.pro 174
 
     Subdirs that have \c have_no_default or \c no_<target>_target specified in
     their .CONFIG are excluded from this target:
 
-    \snippet snippets/code/doc_src_qmake-manual.pro 175
+    \snippet code/doc_src_qmake-manual.pro 175
 
     You must add the prepared target manually to \l{QMAKE_EXTRA_TARGETS}:
 
-    \snippet snippets/code/doc_src_qmake-manual.pro 176
+    \snippet code/doc_src_qmake-manual.pro 176
 
     To make the target global, the code above needs to be included into every
     subdirs subproject. In addition, to make these targets do anything,
     non-subdirs subprojects need to include respective code. The easiest way to
     achieve this is creating a custom feature file. For example:
 
-    \snippet snippets/code/doc_src_qmake-manual.pro 177
+    \snippet code/doc_src_qmake-manual.pro 177
 
     The feature file needs to be injected into each subproject, for example by
     .qmake.conf:
 
-    \snippet snippets/code/doc_src_qmake-manual.pro 178
+    \snippet code/doc_src_qmake-manual.pro 178
 
     \section2 qtCompileTest(test)
 
@@ -3109,7 +3106,7 @@
     To make this function available, you need to load the respective feature
     file:
 
-    \snippet snippets/code/doc_src_qmake-manual.pro 179
+    \snippet code/doc_src_qmake-manual.pro 179
 
     This also sets the variable QMAKE_CONFIG_TESTS_DIR to the
     \c config.tests subdirectory of the project's parent directory.
@@ -3119,15 +3116,15 @@
     contains a simple qmake project. The following code snippet illustrates the
     .pro file of the project:
 
-    \snippet snippets/code/doc_src_qmake-manual.pro 180
+    \snippet code/doc_src_qmake-manual.pro 180
 
     The following code snippet illustrates the main .cpp file of the project:
 
-    \snippet snippets/code/doc_src_qmake-manual.pro 181
+    \snippet code/doc_src_qmake-manual.pro 181
 
     The following code snippet shows the invocation of the test:
 
-    \snippet snippets/code/doc_src_qmake-manual.pro 182
+    \snippet code/doc_src_qmake-manual.pro 182
 
     If the test project is built successfully, the test passes.
 
@@ -3144,7 +3141,6 @@
 
     Checks whether the Qt module specified by \c name is present.
     For a list of possible values, see \l{Variables#QT}{QT}.
->>>>>>> 8b540f68
 */
 
 /*!
