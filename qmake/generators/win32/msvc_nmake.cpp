--- conflicted
+++ resolved
@@ -124,7 +124,6 @@
                     compiler = QStringLiteral("x86_amd64");
                     compilerArch = QStringLiteral("amd64");
                 }
-<<<<<<< HEAD
 
                 const QString msvcVer = project->first("MSVC_VER").toQString();
                 if (msvcVer.isEmpty()) {
@@ -142,6 +141,8 @@
                     return false;
                 }
 
+                const bool isPhone = project->isActiveConfig(QStringLiteral("winphone"));
+#ifdef Q_OS_WIN
                 QString regKeyPrefix;
 #if !defined(Q_OS_WIN64) && _WIN32_WINNT >= 0x0501
                 BOOL isWow64;
@@ -149,13 +150,6 @@
                 if (!isWow64)
                     regKeyPrefix = QStringLiteral("Software\\");
                 else
-=======
-#ifdef Q_OS_WIN
-#ifdef Q_OS_WIN64
-                const QString regKey = QStringLiteral("Software\\Wow6432Node\\Microsoft\\VisualStudio\\11.0\\Setup\\VC\\ProductDir");
-#else
-                const QString regKey = QStringLiteral("Software\\Microsoft\\VisualStudio\\11.0\\Setup\\VC\\ProductDir");
->>>>>>> 1c2be58f
 #endif
                     regKeyPrefix = QStringLiteral("Software\\Wow6432Node\\");
 
@@ -166,7 +160,6 @@
                     return false;
                 }
 
-                const bool isPhone = project->isActiveConfig(QStringLiteral("winphone"));
                 regKey = regKeyPrefix
                         + (isPhone ? QStringLiteral("Microsoft\\Microsoft SDKs\\WindowsPhone\\v")
                                    : QStringLiteral("Microsoft\\Microsoft SDKs\\Windows\\v"))
@@ -178,6 +171,7 @@
                 }
 #else
                 const QString vcInstallDir = "/fake/vc_install_dir";
+                const QString kitDir = "/fake/sdk_install_dir";
 #endif // Q_OS_WIN
 
                 QStringList incDirs;
