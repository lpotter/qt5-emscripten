/****************************************************************************
**
** Copyright (C) 2013 Digia Plc and/or its subsidiary(-ies).
** Contact: http://www.qt-project.org/legal
**
** This file is part of the qmake application of the Qt Toolkit.
**
** $QT_BEGIN_LICENSE:LGPL$
** Commercial License Usage
** Licensees holding valid commercial Qt licenses may use this file in
** accordance with the commercial license agreement provided with the
** Software or, alternatively, in accordance with the terms contained in
** a written agreement between you and Digia.  For licensing terms and
** conditions see http://qt.digia.com/licensing.  For further information
** use the contact form at http://qt.digia.com/contact-us.
**
** GNU Lesser General Public License Usage
** Alternatively, this file may be used under the terms of the GNU Lesser
** General Public License version 2.1 as published by the Free Software
** Foundation and appearing in the file LICENSE.LGPL included in the
** packaging of this file.  Please review the following information to
** ensure the GNU Lesser General Public License version 2.1 requirements
** will be met: http://www.gnu.org/licenses/old-licenses/lgpl-2.1.html.
**
** In addition, as a special exception, Digia gives you certain additional
** rights.  These rights are described in the Digia Qt LGPL Exception
** version 1.1, included in the file LGPL_EXCEPTION.txt in this package.
**
** GNU General Public License Usage
** Alternatively, this file may be used under the terms of the GNU
** General Public License version 3.0 as published by the Free Software
** Foundation and appearing in the file LICENSE.GPL included in the
** packaging of this file.  Please review the following information to
** ensure the GNU General Public License version 3.0 requirements will be
** met: http://www.gnu.org/copyleft/gpl.html.
**
**
** $QT_END_LICENSE$
**
****************************************************************************/

#include "pbuilder_pbx.h"
#include "option.h"
#include "meta.h"
#include <qdir.h>
#include <qregexp.h>
#include <qcryptographichash.h>
#include <qdebug.h>
#include <qstring.h>
#include <stdlib.h>
#include <time.h>
#ifdef Q_OS_UNIX
#  include <sys/types.h>
#  include <sys/stat.h>
#endif
#ifdef Q_OS_DARWIN
#include <ApplicationServices/ApplicationServices.h>
#include <private/qcore_mac_p.h>
#endif

QT_BEGIN_NAMESPACE

//#define GENERATE_AGGREGRATE_SUBDIR

// Note: this is fairly hacky, but it does the job...

using namespace QMakeInternal;

static QString qtMD5(const QByteArray &src)
{
    QByteArray digest = QCryptographicHash::hash(src, QCryptographicHash::Md5);
    return QString::fromLatin1(digest.toHex());
}

ProjectBuilderMakefileGenerator::ProjectBuilderMakefileGenerator() : UnixMakefileGenerator()
{

}

bool
ProjectBuilderMakefileGenerator::writeMakefile(QTextStream &t)
{
    writingUnixMakefileGenerator = false;
    if(!project->values("QMAKE_FAILED_REQUIREMENTS").isEmpty()) {
        /* for now just dump, I need to generated an empty xml or something.. */
        fprintf(stderr, "Project file not generated because all requirements not met:\n\t%s\n",
                var("QMAKE_FAILED_REQUIREMENTS").toLatin1().constData());
        return true;
    }

    project->values("MAKEFILE").clear();
    project->values("MAKEFILE").append("Makefile");
    if(project->first("TEMPLATE") == "app" || project->first("TEMPLATE") == "lib")
        return writeMakeParts(t);
    else if(project->first("TEMPLATE") == "subdirs")
        return writeSubDirs(t);
    return false;
}

struct ProjectBuilderSubDirs {
    QMakeProject *project;
    QString subdir;
    bool autoDelete;
    ProjectBuilderSubDirs(QMakeProject *p, QString s, bool a=true) : project(p), subdir(s), autoDelete(a) { }
    ~ProjectBuilderSubDirs() {
        if(autoDelete)
            delete project;
    }
};

bool
ProjectBuilderMakefileGenerator::writeSubDirs(QTextStream &t)
{
    if(project->isActiveConfig("generate_pbxbuild_makefile")) {
        QString mkwrap = fileFixify(pbx_dir + Option::dir_sep + ".." + Option::dir_sep + project->first("MAKEFILE"),
                                    qmake_getpwd());
        QFile mkwrapf(mkwrap);
        if(mkwrapf.open(QIODevice::WriteOnly | QIODevice::Text)) {
            debug_msg(1, "pbuilder: Creating file: %s", mkwrap.toLatin1().constData());
            QTextStream mkwrapt(&mkwrapf);
            writingUnixMakefileGenerator = true;
            UnixMakefileGenerator::writeSubDirs(mkwrapt);
            writingUnixMakefileGenerator = false;
        }
    }

    //HEADER
    const int pbVersion = pbuilderVersion();
    t << "// !$*UTF8*$!\n"
      << "{\n"
      << "\t" << writeSettings("archiveVersion", "1", SettingsNoQuote) << ";\n"
      << "\tclasses = {\n\t};\n"
      << "\t" << writeSettings("objectVersion", QString::number(pbVersion), SettingsNoQuote) << ";\n"
      << "\tobjects = {\n";

    //SUBDIRS
    QList<ProjectBuilderSubDirs*> pb_subdirs;
    pb_subdirs.append(new ProjectBuilderSubDirs(project, QString(), false));
    QString oldpwd = qmake_getpwd();
    QString oldoutpwd = Option::output_dir;
    QMap<QString, ProStringList> groups;
    for(int pb_subdir = 0; pb_subdir < pb_subdirs.size(); ++pb_subdir) {
        ProjectBuilderSubDirs *pb = pb_subdirs[pb_subdir];
        const ProStringList &subdirs = pb->project->values("SUBDIRS");
        for(int subdir = 0; subdir < subdirs.count(); subdir++) {
            ProString tmpk = subdirs[subdir];
            const ProKey fkey(tmpk + ".file");
            if (!pb->project->isEmpty(fkey)) {
                tmpk = pb->project->first(fkey);
            } else {
                const ProKey skey(tmpk + ".subdir");
                if (!pb->project->isEmpty(skey))
                    tmpk = pb->project->first(skey);
            }
            QString tmp = tmpk.toQString();
            if(fileInfo(tmp).isRelative() && !pb->subdir.isEmpty()) {
                QString subdir = pb->subdir;
                if(!subdir.endsWith(Option::dir_sep))
                    subdir += Option::dir_sep;
                tmp = subdir + tmp;
            }
            QFileInfo fi(fileInfo(Option::fixPathToLocalOS(tmp, true)));
            if(fi.exists()) {
                if(fi.isDir()) {
                    QString profile = tmp;
                    if(!profile.endsWith(Option::dir_sep))
                        profile += Option::dir_sep;
                    profile += fi.baseName() + Option::pro_ext;
                    fi = QFileInfo(profile);
                }
                QMakeProject tmp_proj;
                QString dir = fi.path(), fn = fi.fileName();
                if(!dir.isEmpty()) {
                    if(!qmake_setpwd(dir))
                        fprintf(stderr, "Cannot find directory: %s\n", dir.toLatin1().constData());
                }
                Option::output_dir = Option::globals->shadowedPath(QDir::cleanPath(fi.absoluteFilePath()));
                if(tmp_proj.read(fn)) {
                    if(tmp_proj.first("TEMPLATE") == "subdirs") {
                        QMakeProject *pp = new QMakeProject(&tmp_proj);
                        pb_subdirs += new ProjectBuilderSubDirs(pp, dir);
                    } else if(tmp_proj.first("TEMPLATE") == "app" || tmp_proj.first("TEMPLATE") == "lib") {
                        QString pbxproj = qmake_getpwd() + Option::dir_sep + tmp_proj.first("TARGET") + projectSuffix();
                        if(!exists(pbxproj)) {
                            warn_msg(WarnLogic, "Ignored (not found) '%s'", pbxproj.toLatin1().constData());
                            goto nextfile; // # Dirty!
                        }
                        const QString project_key = keyFor(pbxproj + "_PROJECTREF");
                        project->values("QMAKE_PBX_SUBDIRS") += pbxproj;
                        //PROJECTREF
                        {
                            bool in_root = true;
                            QString name = qmake_getpwd();
                            if(project->isActiveConfig("flat")) {
                                QString flat_file = fileFixify(name, oldpwd, oldoutpwd, FileFixifyRelative);
                                if(flat_file.indexOf(Option::dir_sep) != -1) {
                                    QStringList dirs = flat_file.split(Option::dir_sep);
                                    name = dirs.back();
                                }
                            } else {
                                QString flat_file = fileFixify(name, oldpwd, oldoutpwd, FileFixifyRelative);
                                if(QDir::isRelativePath(flat_file) && flat_file.indexOf(Option::dir_sep) != -1) {
                                    QString last_grp("QMAKE_SUBDIR_PBX_HEIR_GROUP");
                                    QStringList dirs = flat_file.split(Option::dir_sep);
                                    name = dirs.back();
                                    for(QStringList::Iterator dir_it = dirs.begin(); dir_it != dirs.end(); ++dir_it) {
                                        QString new_grp(last_grp + Option::dir_sep + (*dir_it)), new_grp_key(keyFor(new_grp));
                                        if(dir_it == dirs.begin()) {
                                            if(!groups.contains(new_grp))
                                                project->values("QMAKE_SUBDIR_PBX_GROUPS").append(new_grp_key);
                                        } else {
                                            if(!groups[last_grp].contains(new_grp_key))
                                                groups[last_grp] += new_grp_key;
                                        }
                                        last_grp = new_grp;
                                    }
                                    groups[last_grp] += project_key;
                                    in_root = false;
                                }
                            }
                            if(in_root)
                                project->values("QMAKE_SUBDIR_PBX_GROUPS") += project_key;
                            t << "\t\t" << project_key << " = {\n"
                              << "\t\t\t" << writeSettings("isa", "PBXFileReference", SettingsNoQuote) << ";\n"
                              << "\t\t\t" << writeSettings("lastKnownFileType", "wrapper.pb-project") << ";\n"
                              << "\t\t\t" << writeSettings("name", escapeFilePath(tmp_proj.first("TARGET") + projectSuffix())) << ";\n"
                              << "\t\t\t" << writeSettings("path", pbxproj) << ";\n"
                              << "\t\t\t" << writeSettings("sourceTree", "<absolute>") << ";\n"
                              << "\t\t};\n";
                            //WRAPPER
                            t << "\t\t" << keyFor(pbxproj + "_WRAPPER") << " = {\n"
                              << "\t\t\t" << writeSettings("isa", "PBXReferenceProxy", SettingsNoQuote) << ";\n";
                            if(tmp_proj.first("TEMPLATE") == "app") {
                                t << "\t\t\t" << writeSettings("fileType", "wrapper.application") << ";\n"
                                  << "\t\t\t" << writeSettings("path", tmp_proj.first("TARGET") + ".app") << ";\n";
                            } else {
                                t << "\t\t\t" << writeSettings("fileType", "compiled.mach-o.dylib") << ";\n"
                                  << "\t\t\t" << writeSettings("path", tmp_proj.first("TARGET") + ".dylib") << ";\n";
                            }
                            t << "\t\t\t" << writeSettings("remoteRef", keyFor(pbxproj + "_WRAPPERREF")) << ";\n"
                              << "\t\t\t" << writeSettings("sourceTree", "BUILT_PRODUCTS_DIR", SettingsNoQuote) << ";\n"
                              << "\t\t};\n";
                            t << "\t\t" << keyFor(pbxproj + "_WRAPPERREF") << " = {\n"
                              << "\t\t\t" << writeSettings("containerPortal", project_key) << ";\n"
                              << "\t\t\t" << writeSettings("isa", "PBXContainerItemProxy", SettingsNoQuote) << ";\n"
                              << "\t\t\t" << writeSettings("proxyType", "2") << ";\n"
//                              << "\t\t\t" << writeSettings("remoteGlobalIDString", keyFor(pbxproj + "QMAKE_PBX_REFERENCE")) << ";\n"
                              << "\t\t\t" << writeSettings("remoteGlobalIDString", keyFor(pbxproj + "QMAKE_PBX_REFERENCE!!!")) << ";\n"
                              << "\t\t\t" << writeSettings("remoteInfo", tmp_proj.first("TARGET")) << ";\n"
                              << "\t\t};\n";
                            //PRODUCTGROUP
                            t << "\t\t" << keyFor(pbxproj + "_PRODUCTGROUP") << " = {\n"
                              << "\t\t\t" << writeSettings("children", project->values(ProKey(pbxproj + "_WRAPPER")), SettingsAsList, 4) << ";\n"
                              << "\t\t\t" << writeSettings("isa", "PBXGroup", SettingsNoQuote) << ";\n"
                              << "\t\t\t" << writeSettings("name", "Products") << ";\n"
                              << "\t\t\t" << writeSettings("sourceTree", "<group>") << ";\n"
                              << "\t\t};\n";
                        }
#ifdef GENERATE_AGGREGRATE_SUBDIR
                        //TARGET (for aggregate)
                        {
                            //container
                            const QString container_proxy = keyFor(pbxproj + "_CONTAINERPROXY");
                            t << "\t\t" << container_proxy << " = {\n"
                              << "\t\t\t" << writeSettings("containerPortal", project_key) << ";\n"
                              << "\t\t\t" << writeSettings("isa", "PBXContainerItemProxy", SettingsNoQuote) << ";\n"
                              << "\t\t\t" << writeSettings("proxyType", "1") << ";\n"
                              << "\t\t\t" << writeSettings("remoteGlobalIDString", keyFor(pbxproj + "QMAKE_PBX_TARGET")) << ";\n"
                              << "\t\t\t" << writeSettings("remoteInfo", tmp_proj.first("TARGET")) << ";\n"
                              << "\t\t};\n";
                            //targetref
                            t << "\t\t" << keyFor(pbxproj + "_TARGETREF") << " = {\n"
                              << "\t\t\t" << writeSettings("isa", "PBXTargetDependency", SettingsNoQuote) << ";\n"
                              << "\t\t\t" << writeSettings("name", fixForOutput(tmp_proj.first("TARGET") +" (from " + tmp_proj.first("TARGET") + projectSuffix() + ")")) << ";\n"
                              << "\t\t\t" << writeSettings("targetProxy", container_proxy) << ";\n"
                              << "\t\t};\n";
                        }
#endif
                    }
                }
            nextfile:
                qmake_setpwd(oldpwd);
                Option::output_dir = oldoutpwd;
            }
        }
    }
    qDeleteAll(pb_subdirs);
    pb_subdirs.clear();

    for (QMap<QString, ProStringList>::Iterator grp_it = groups.begin(); grp_it != groups.end(); ++grp_it) {
        t << "\t\t" << keyFor(grp_it.key()) << " = {\n"
          << "\t\t\t" << writeSettings("isa", "PBXGroup", SettingsNoQuote) << ";\n"
          << "\t\t\t" << writeSettings("children", grp_it.value(), SettingsAsList, 4) << ";\n"
          << "\t\t\t" << writeSettings("name", escapeFilePath(grp_it.key().section(Option::dir_sep, -1))) << ";\n"
          << "\t\t\t" << writeSettings("sourceTree", "<Group>") << ";\n"
          << "\t\t};\n";
    }

    //DUMP EVERYTHING THAT TIES THE ABOVE TOGETHER
    //BUILDCONFIGURATIONS
    QString defaultConfig;
    for(int as_release = 0; as_release < 2; as_release++)
    {
        QMap<QString, QString> settings;
        settings.insert("COPY_PHASE_STRIP", (as_release ? "YES" : "NO"));
        if(as_release)
            settings.insert("GCC_GENERATE_DEBUGGING_SYMBOLS", "NO");
        if(project->isActiveConfig("sdk") && !project->isEmpty("QMAKE_MAC_SDK"))
            settings.insert("SDKROOT", project->first("QMAKE_MAC_SDK").toQString());
        {
            const ProStringList &l = project->values("QMAKE_MAC_XCODE_SETTINGS");
            for(int i = 0; i < l.size(); ++i) {
                ProString name = l.at(i);
                const ProKey nkey(name + ".name");
                if (!project->isEmpty(nkey))
                    name = project->first(nkey);
                const QString value = project->values(ProKey(name + ".value")).join(QString(Option::field_sep));
                settings.insert(name.toQString(), value);
            }
        }

        QString name = (as_release ? "Release" : "Debug");
        if (project->isActiveConfig("debug") != (bool)as_release)
            defaultConfig = name;
        QString key = keyFor("QMAKE_SUBDIR_PBX_BUILDCONFIG_" + name);
        project->values("QMAKE_SUBDIR_PBX_BUILDCONFIGS").append(key);
        t << "\t\t" << key << " = {\n"
        << "\t\t\t" << writeSettings("isa", "XCBuildConfiguration", SettingsNoQuote) << ";\n"
        << "\t\t\tbuildSettings = {\n";
        for (QMap<QString, QString>::Iterator set_it = settings.begin(); set_it != settings.end(); ++set_it)
            t << "\t\t\t\t" << writeSettings(set_it.key(), set_it.value()) << ";\n";
        t << "\t\t\t};\n"
          << "\t\t\t" << writeSettings("name", name) << ";\n"
          << "\t\t};\n";
    }
    t << "\t\t" << keyFor("QMAKE_SUBDIR_PBX_BUILDCONFIG_LIST") << " = {\n"
      << "\t\t\t" << writeSettings("isa", "XCConfigurationList", SettingsNoQuote) << ";\n"
      << "\t\t\t" << writeSettings("buildConfigurations", project->values("QMAKE_SUBDIR_PBX_BUILDCONFIGS"), SettingsAsList, 4) << ";\n"
      << "\t\t\t" << writeSettings("defaultConfigurationIsVisible", "0", SettingsNoQuote) << ";\n"
      << "\t\t\t" << writeSettings("defaultConfigurationName", defaultConfig, SettingsNoQuote) << ";\n"
      << "\t\t};\n";

#ifdef GENERATE_AGGREGRATE_SUBDIR
    //target
    t << "\t\t" << keyFor("QMAKE_SUBDIR_PBX_AGGREGATE_TARGET") << " = {\n"
      << "\t\t\t" << writeSettings("buildPhases", ProStringList(), SettingsAsList, 4) << ";\n"
      << "\t\t\tbuildSettings = {\n"
      << "\t\t\t\t" << writeSettings("PRODUCT_NAME",  project->values("TARGET").first()) << ";\n"
      << "\t\t\t};\n";
    {
        ProStringList dependencies;
        const ProStringList &qmake_subdirs = project->values("QMAKE_PBX_SUBDIRS");
        for(int i = 0; i < qmake_subdirs.count(); i++)
            dependencies += keyFor(qmake_subdirs[i] + "_TARGETREF");
        t << "\t\t\t" << writeSettings("dependencies", dependencies, SettingsAsList, 4) << ";\n"
    }
    t << "\t\t\t" << writeSettings("isa", "PBXAggregateTarget", SettingsNoQuote) << ";\n"
      << "\t\t\t" << writeSettings("name", project->values("TARGET").first()) << ";\n"
      << "\t\t\t" << writeSettings("productName", project->values("TARGET").first()) << ";\n"
      << "\t\t};\n";
#endif

    //ROOT_GROUP
    t << "\t\t" << keyFor("QMAKE_SUBDIR_PBX_ROOT_GROUP") << " = {\n"
      << "\t\t\t" << writeSettings("children", project->values("QMAKE_SUBDIR_PBX_GROUPS"), SettingsAsList, 4) << ";\n"
      << "\t\t\t" << writeSettings("isa", "PBXGroup", SettingsNoQuote) << ";\n"
      << "\t\t\t" << writeSettings("sourceTree", "<group>") << ";\n"
      << "\t\t};\n";


    //ROOT
    t << "\t\t" << keyFor("QMAKE_SUBDIR_PBX_ROOT") << " = {\n"
      << "\t\t\tbuildSettings = {\n"
      << "\t\t\t};\n"
      << "\t\t\t" << writeSettings("buildStyles", project->values("QMAKE_SUBDIR_PBX_BUILDSTYLES"), SettingsAsList, 4) << ";\n"
      << "\t\t\t" << writeSettings("isa", "PBXProject", SettingsNoQuote) << ";\n"
      << "\t\t\t" << writeSettings("mainGroup", keyFor("QMAKE_SUBDIR_PBX_ROOT_GROUP")) << ";\n"
      << "\t\t\t" << writeSettings("projectDirPath", ProStringList()) << ";\n";
    t << "\t\t\t" << writeSettings("buildConfigurationList", keyFor("QMAKE_SUBDIR_PBX_BUILDCONFIG_LIST")) << ";\n";
    t << "\t\t\tprojectReferences = (\n";
    {
        const ProStringList &qmake_subdirs = project->values("QMAKE_PBX_SUBDIRS");
        for(int i = 0; i < qmake_subdirs.count(); i++) {
            const ProString &subdir = qmake_subdirs[i];
            t << "\t\t\t\t{\n"
              << "\t\t\t\t\t" << writeSettings("ProductGroup", keyFor(subdir + "_PRODUCTGROUP")) << ";\n"
              << "\t\t\t\t\t" << writeSettings("ProjectRef", keyFor(subdir + "_PROJECTREF")) << ";\n"
              << "\t\t\t\t},\n";
        }
    }
    t << "\t\t\t);\n"
      << "\t\t\t" << writeSettings("targets",
#ifdef GENERATE_AGGREGRATE_SUBDIR
                                 project->values("QMAKE_SUBDIR_AGGREGATE_TARGET"),
#else
                                 ProStringList(),
#endif
                                   SettingsAsList, 4) << ";\n"
      << "\t\t};\n";

    //FOOTER
    t << "\t};\n"
      << "\t" << writeSettings("rootObject", keyFor("QMAKE_SUBDIR_PBX_ROOT")) << ";\n"
      << "}\n";

    return true;
}

class ProjectBuilderSources
{
    bool buildable, object_output;
    QString key, group, compiler;
public:
    ProjectBuilderSources(const QString &key, bool buildable=false, const QString &group=QString(), const QString &compiler=QString(), bool producesObject=false);
    QStringList files(QMakeProject *project) const;
    inline bool isBuildable() const { return buildable; }
    inline QString keyName() const { return key; }
    inline QString groupName() const { return group; }
    inline QString compilerName() const { return compiler; }
    inline bool isObjectOutput(const QString &file) const {
        bool ret = object_output;
        for(int i = 0; !ret && i < Option::c_ext.size(); ++i) {
            if(file.endsWith(Option::c_ext.at(i))) {
                ret = true;
                break;
            }
        }
        for(int i = 0; !ret && i < Option::cpp_ext.size(); ++i) {
            if(file.endsWith(Option::cpp_ext.at(i))) {
                ret = true;
                break;
            }
        }
        return ret;
    }
};

ProjectBuilderSources::ProjectBuilderSources(const QString &k, bool b,
                                             const QString &g, const QString &c, bool o) : buildable(b), object_output(o), key(k), group(g), compiler(c)
{
    // Override group name for a few common keys
    if (k == "SOURCES" || k == "OBJECTIVE_SOURCES" || k == "HEADERS")
        group = "Sources";
    else if (k == "QMAKE_INTERNAL_INCLUDED_FILES")
        group = "Supporting Files";
    else if (k == "GENERATED_SOURCES" || k == "GENERATED_FILES")
        group = "Generated Sources";
    else if (k == "RESOURCES")
        group = "Resources";
    else if (group.isNull())
        group = QString("Sources [") + c + "]";
}

QStringList
ProjectBuilderSources::files(QMakeProject *project) const
{
    QStringList ret = project->values(ProKey(key)).toQStringList();
    if(key == "QMAKE_INTERNAL_INCLUDED_FILES") {
        for(int i = 0; i < ret.size(); ++i) {
            QStringList newret;
            if(!ret.at(i).endsWith(Option::prf_ext))
                newret.append(ret.at(i));
            ret = newret;
        }
    }
    if(key == "SOURCES" && project->first("TEMPLATE") == "app" && !project->isEmpty("ICON"))
        ret.append(project->first("ICON").toQString());
    return ret;
}

static QString xcodeFiletypeForFilename(const QString &filename)
{
    foreach (const QString &ext, Option::cpp_ext) {
        if (filename.endsWith(ext))
            return QStringLiteral("sourcecode.cpp.cpp");
    }

    foreach (const QString &ext, Option::c_ext) {
        if (filename.endsWith(ext))
            return QStringLiteral("sourcecode.c.c");
    }

    foreach (const QString &ext, Option::h_ext) {
        if (filename.endsWith(ext))
            return "sourcecode.c.h";
    }

    if (filename.endsWith(QStringLiteral(".mm")))
        return QStringLiteral("sourcecode.cpp.objcpp");
    if (filename.endsWith(QStringLiteral(".m")))
        return QStringLiteral("sourcecode.c.objc");
    if (filename.endsWith(QStringLiteral(".framework")))
        return QStringLiteral("wrapper.framework");
    if (filename.endsWith(QStringLiteral(".a")))
        return QStringLiteral("archive.ar");
    if (filename.endsWith(QStringLiteral(".pro")) || filename.endsWith(QStringLiteral(".qrc")))
        return QStringLiteral("text");

    return QString();
}

bool
ProjectBuilderMakefileGenerator::writeMakeParts(QTextStream &t)
{
    // The code in this function assumes that the current directory matches
    // the output directory, which is not actually the case when we are called
    // from the generic generator code. Instead of changing every single
    // assumption and fileFixify we cheat by moving into the output directory
    // for the duration of this function.
    QString input_dir = qmake_getpwd();
    qmake_setpwd(Option::output_dir);

    ProStringList tmp;
    bool did_preprocess = false;

    //HEADER
    const int pbVersion = pbuilderVersion();
    ProStringList buildConfigGroups;
    buildConfigGroups << "PROJECTTARGET";

    t << "// !$*UTF8*$!\n"
      << "{\n"
      << "\t" << writeSettings("archiveVersion", "1", SettingsNoQuote) << ";\n"
      << "\tclasses = {\n\t};\n"
      << "\t" << writeSettings("objectVersion", QString::number(pbVersion), SettingsNoQuote) << ";\n"
      << "\tobjects = {\n";

    //MAKE QMAKE equivelant
    if (!project->isActiveConfig("no_autoqmake")) {
        QString mkfile = pbx_dir + Option::dir_sep + "qt_makeqmake.mak";
        QFile mkf(mkfile);
        if(mkf.open(QIODevice::WriteOnly | QIODevice::Text)) {
            writingUnixMakefileGenerator = true;
            qmake_setpwd(input_dir); // Makefile generation assumes input_dir as pwd
            debug_msg(1, "pbuilder: Creating file: %s", mkfile.toLatin1().constData());
            QTextStream mkt(&mkf);
            writeHeader(mkt);
            mkt << "QMAKE    = " << var("QMAKE_QMAKE") << endl;
            writeMakeQmake(mkt);
            mkt.flush();
            mkf.close();
            writingUnixMakefileGenerator = false;
            qmake_setpwd(Option::output_dir);
        }
        QString phase_key = keyFor("QMAKE_PBX_MAKEQMAKE_BUILDPHASE");
        mkfile = fileFixify(mkfile, qmake_getpwd());
        project->values("QMAKE_PBX_PRESCRIPT_BUILDPHASES").append(phase_key);
        t << "\t\t" << phase_key << " = {\n"
          << "\t\t\t" << writeSettings("buildActionMask", "2147483647", SettingsNoQuote) << ";\n"
          << "\t\t\t" << writeSettings("files", ProStringList(), SettingsAsList, 4) << ";\n"
          << "\t\t\t" << writeSettings("isa", "PBXShellScriptBuildPhase", SettingsNoQuote) << ";\n"
          << "\t\t\t" << writeSettings("runOnlyForDeploymentPostprocessing", "0", SettingsNoQuote) << ";\n"
          << "\t\t\t" << writeSettings("name", "Qt Qmake") << ";\n"
          << "\t\t\t" << writeSettings("shellPath", "/bin/sh") << ";\n"
          << "\t\t\t" << writeSettings("shellScript", "make -C " + IoUtils::shellQuoteUnix(qmake_getpwd()) + " -f " + IoUtils::shellQuoteUnix(mkfile)) << ";\n"
          << "\t\t};\n";
    }

    // FIXME: Move all file resolving logic out of ProjectBuilderSources::files(), as it
    // doesn't have access to any of the information it needs to resolve relative paths.
    project->values("QMAKE_INTERNAL_INCLUDED_FILES").prepend(fileFixify(project->projectFile(), qmake_getpwd(), input_dir));

    //DUMP SOURCES
    QMap<QString, ProStringList> groups;
    QList<ProjectBuilderSources> sources;
    sources.append(ProjectBuilderSources("SOURCES", true));
    sources.append(ProjectBuilderSources("GENERATED_SOURCES", true));
    sources.append(ProjectBuilderSources("GENERATED_FILES"));
    sources.append(ProjectBuilderSources("HEADERS"));
    sources.append(ProjectBuilderSources("QMAKE_INTERNAL_INCLUDED_FILES"));
    if(!project->isEmpty("QMAKE_EXTRA_COMPILERS")) {
        const ProStringList &quc = project->values("QMAKE_EXTRA_COMPILERS");
        for (ProStringList::ConstIterator it = quc.begin(); it != quc.end(); ++it) {
            if (project->isEmpty(ProKey(*it + ".output")))
                continue;
            ProStringList &inputs = project->values(ProKey(*it + ".input"));
            int input = 0;
            while (input < inputs.size()) {
                if (project->isEmpty(inputs.at(input).toKey())) {
                    ++input;
                    continue;
                }
                bool duplicate = false;
                bool isObj = project->values(ProKey(*it + ".CONFIG")).indexOf("no_link") == -1;
                if (!isObj) {
                    for (int i = 0; i < sources.size(); ++i) {
                        if (sources.at(i).keyName() == inputs.at(input)) {
                            duplicate = true;
                            break;
                        }
                    }
                }
                if (!duplicate) {
                    const ProStringList &outputs = project->values(ProKey(*it + ".variable_out"));
                    for(int output = 0; output < outputs.size(); ++output) {
                        if(outputs.at(output) != "OBJECT") {
                            isObj = false;
                            break;
                        }
                    }
                    sources.append(ProjectBuilderSources(inputs.at(input).toQString(), true,
                            QString(), (*it).toQString(), isObj));

                    if (isObj) {
                        inputs.removeAt(input);
                        continue;
                    }
                }

                ++input;
            }
        }
    }
    for(int source = 0; source < sources.size(); ++source) {
        ProStringList &src_list = project->values(ProKey("QMAKE_PBX_" + sources.at(source).keyName()));
        ProStringList &root_group_list = project->values("QMAKE_PBX_GROUPS");

        const QStringList &files = fileFixify(sources.at(source).files(project));
        for(int f = 0; f < files.count(); ++f) {
            QString file = files[f];
            if(file.length() >= 2 && (file[0] == '"' || file[0] == '\'') && file[(int) file.length()-1] == file[0])
                file = file.mid(1, file.length()-2);
            if(!sources.at(source).compilerName().isNull() &&
               !verifyExtraCompiler(sources.at(source).compilerName(), file))
                continue;
            if(file.endsWith(Option::prl_ext))
                continue;

            bool in_root = true;
            QString src_key = keyFor(file), name = file;
            if(project->isActiveConfig("flat")) {
                QString flat_file = fileFixify(file, qmake_getpwd(), Option::output_dir, FileFixifyRelative);
                if(flat_file.indexOf(Option::dir_sep) != -1) {
                    QStringList dirs = flat_file.split(Option::dir_sep);
                    name = dirs.back();
                }
            } else {
                QString flat_file = fileFixify(file, qmake_getpwd(), Option::output_dir, FileFixifyRelative);
                if(QDir::isRelativePath(flat_file) && flat_file.indexOf(Option::dir_sep) != -1) {
                    QString last_grp("QMAKE_PBX_" + sources.at(source).groupName() + "_HEIR_GROUP");
                    QStringList dirs = flat_file.split(Option::dir_sep);
                    name = dirs.back();
                    dirs.pop_back(); //remove the file portion as it will be added via src_key
                    for(QStringList::Iterator dir_it = dirs.begin(); dir_it != dirs.end(); ++dir_it) {
                        QString new_grp(last_grp + Option::dir_sep + (*dir_it)), new_grp_key(keyFor(new_grp));
                        if(dir_it == dirs.begin()) {
                            if(!src_list.contains(new_grp_key))
                                src_list.append(new_grp_key);
                        } else {
                            if(!groups[last_grp].contains(new_grp_key))
                                groups[last_grp] += new_grp_key;
                        }
                        last_grp = new_grp;
                    }
                    if (groups[last_grp].contains(src_key))
                        continue;
                    groups[last_grp] += src_key;
                    in_root = false;
                }
            }
            if (in_root) {
                if (src_list.contains(src_key))
                    continue;
                src_list.append(src_key);
            }
            //source reference
            t << "\t\t" << src_key << " = {\n"
              << "\t\t\t" << writeSettings("isa", "PBXFileReference", SettingsNoQuote) << ";\n"
              << "\t\t\t" << writeSettings("path", escapeFilePath(file)) << ";\n";
            if (name != file)
                t << "\t\t\t" << writeSettings("name", escapeFilePath(name)) << ";\n";
            t << "\t\t\t" << writeSettings("sourceTree", sourceTreeForFile(file)) << ";\n";
            QString filetype = xcodeFiletypeForFilename(file);
            if (!filetype.isNull())
                t << "\t\t\t" << writeSettings("lastKnownFileType", filetype) << ";\n";
            t << "\t\t};\n";
            if (sources.at(source).isBuildable() && sources.at(source).isObjectOutput(file)) { //build reference
                QString build_key = keyFor(file + ".BUILDABLE");
                t << "\t\t" << build_key << " = {\n"
                  << "\t\t\t" << writeSettings("fileRef", src_key) << ";\n"
                  << "\t\t\t" << writeSettings("isa", "PBXBuildFile", SettingsNoQuote) << ";\n"
                  << "\t\t\tsettings = {\n"
                  << "\t\t\t\t" << writeSettings("ATTRIBUTES", ProStringList(), SettingsAsList, 5) << ";\n"
                  << "\t\t\t};\n"
                  << "\t\t};\n";
                project->values("QMAKE_PBX_OBJ").append(build_key);
            }
        }
        if(!src_list.isEmpty()) {
            QString group_key = keyFor(sources.at(source).groupName());
            if(root_group_list.indexOf(group_key) == -1)
                root_group_list += group_key;

            ProStringList &group = groups[sources.at(source).groupName()];
            for(int src = 0; src < src_list.size(); ++src) {
                if(group.indexOf(src_list.at(src)) == -1)
                    group += src_list.at(src);
            }
        }
    }
    for (QMap<QString, ProStringList>::Iterator grp_it = groups.begin(); grp_it != groups.end(); ++grp_it) {
        t << "\t\t" << keyFor(grp_it.key()) << " = {\n"
          << "\t\t\t" << writeSettings("isa", "PBXGroup", SettingsNoQuote) << ";\n"
          << "\t\t\t" << writeSettings("children", grp_it.value(), SettingsAsList, 4) << ";\n"
          << "\t\t\t" << writeSettings("name", escapeFilePath(grp_it.key().section(Option::dir_sep, -1))) << ";\n"
          << "\t\t\t" << writeSettings("sourceTree", "<Group>") << ";\n"
          << "\t\t};\n";
    }

    //PREPROCESS BUILDPHASE (just a makefile)
    {
        QString mkfile = pbx_dir + Option::dir_sep + "qt_preprocess.mak";
        QFile mkf(mkfile);
        if(mkf.open(QIODevice::WriteOnly | QIODevice::Text)) {
            writingUnixMakefileGenerator = true;
            did_preprocess = true;
            debug_msg(1, "pbuilder: Creating file: %s", mkfile.toLatin1().constData());
            QTextStream mkt(&mkf);
            writeHeader(mkt);
            mkt << "MOC       = " << Option::fixPathToTargetOS(var("QMAKE_MOC")) << endl;
            mkt << "UIC       = " << Option::fixPathToTargetOS(var("QMAKE_UIC")) << endl;
            mkt << "LEX       = " << var("QMAKE_LEX") << endl;
            mkt << "LEXFLAGS  = " << var("QMAKE_LEXFLAGS") << endl;
            mkt << "YACC      = " << var("QMAKE_YACC") << endl;
            mkt << "YACCFLAGS = " << var("QMAKE_YACCFLAGS") << endl;
            mkt << "DEFINES       = "
                << varGlue("PRL_EXPORT_DEFINES","-D"," -D"," ")
                << varGlue("DEFINES","-D"," -D","") << endl;
            mkt << "INCPATH       = -I" << specdir();
            if(!project->isActiveConfig("no_include_pwd")) {
                QString pwd = escapeFilePath(fileFixify(qmake_getpwd()));
                if(pwd.isEmpty())
                    pwd = ".";
                mkt << " -I" << pwd;
            }
            {
                const ProStringList &incs = project->values("INCLUDEPATH");
                for (ProStringList::ConstIterator incit = incs.begin(); incit != incs.end(); ++incit)
                    mkt << " -I" << escapeFilePath((*incit));
            }
            if(!project->isEmpty("QMAKE_FRAMEWORKPATH_FLAGS"))
               mkt << " " << var("QMAKE_FRAMEWORKPATH_FLAGS");
            mkt << endl;
            mkt << "DEL_FILE  = " << var("QMAKE_DEL_FILE") << endl;
            mkt << "MOVE      = " << var("QMAKE_MOVE") << endl << endl;
            mkt << "IMAGES = " << varList("QMAKE_IMAGE_COLLECTION") << endl;
            mkt << "PARSERS =";
            if(!project->isEmpty("YACCSOURCES")) {
                const ProStringList &yaccs = project->values("YACCSOURCES");
                for (ProStringList::ConstIterator yit = yaccs.begin(); yit != yaccs.end(); ++yit) {
                    QFileInfo fi(fileInfo((*yit).toQString()));
                    mkt << " " << fi.path() << Option::dir_sep << fi.baseName()
                        << Option::yacc_mod << Option::cpp_ext.first();
                }
            }
            if(!project->isEmpty("LEXSOURCES")) {
                const ProStringList &lexs = project->values("LEXSOURCES");
                for (ProStringList::ConstIterator lit = lexs.begin(); lit != lexs.end(); ++lit) {
                    QFileInfo fi(fileInfo((*lit).toQString()));
                    mkt << " " << fi.path() << Option::dir_sep << fi.baseName()
                        << Option::lex_mod << Option::cpp_ext.first();
                }
            }
            mkt << "\n";
            mkt << "preprocess: $(PARSERS) compilers\n";
            mkt << "clean preprocess_clean: parser_clean compiler_clean\n\n";
            mkt << "parser_clean:\n";
            if(!project->isEmpty("YACCSOURCES") || !project->isEmpty("LEXSOURCES"))
                mkt << "\t-rm -f $(PARSERS)\n";
            writeExtraTargets(mkt);
            if(!project->isEmpty("QMAKE_EXTRA_COMPILERS")) {
                mkt << "compilers:";
                const ProStringList &compilers = project->values("QMAKE_EXTRA_COMPILERS");
                for(int compiler = 0; compiler < compilers.size(); ++compiler) {
                    const ProStringList &tmp_out = project->values(ProKey(compilers.at(compiler) + ".output"));
                    if (tmp_out.isEmpty())
                        continue;
                    const ProStringList &inputs = project->values(ProKey(compilers.at(compiler) + ".input"));
                    for(int input = 0; input < inputs.size(); ++input) {
                        const ProStringList &files = project->values(inputs.at(input).toKey());
                        if (files.isEmpty())
                            continue;
                        for(int file = 0, added = 0; file < files.size(); ++file) {
                            QString fn = files.at(file).toQString();
                            if (!verifyExtraCompiler(compilers.at(compiler), fn))
                                continue;
                            if(added && !(added % 3))
                                mkt << "\\\n\t";
                            ++added;
                            const QString file_name = fileFixify(fn, Option::output_dir, Option::output_dir);
                            mkt << " " << replaceExtraCompilerVariables(tmp_out.first().toQString(), file_name, QString());
                        }
                    }
                }
                mkt << endl;
                writeExtraCompilerTargets(mkt);
                writingUnixMakefileGenerator = false;
            }
            mkt.flush();
            mkf.close();
        }
        mkfile = fileFixify(mkfile, qmake_getpwd());
        QString phase_key = keyFor("QMAKE_PBX_PREPROCESS_TARGET");
//        project->values("QMAKE_PBX_BUILDPHASES").append(phase_key);
        project->values("QMAKE_PBX_PRESCRIPT_BUILDPHASES").append(phase_key);
        t << "\t\t" << phase_key << " = {\n"
          << "\t\t\t" << writeSettings("buildActionMask", "2147483647", SettingsNoQuote) << ";\n"
          << "\t\t\t" << writeSettings("files", ProStringList(), SettingsAsList, 4) << ";\n"
          << "\t\t\t" << writeSettings("isa", "PBXShellScriptBuildPhase", SettingsNoQuote) << ";\n"
          << "\t\t\t" << writeSettings("runOnlyForDeploymentPostprocessing", "0", SettingsNoQuote) << ";\n"
          << "\t\t\t" << writeSettings("name", "Qt Preprocessors") << ";\n"
          << "\t\t\t" << writeSettings("shellPath", "/bin/sh") << ";\n"
          << "\t\t\t" << writeSettings("shellScript", "make -C " + IoUtils::shellQuoteUnix(qmake_getpwd()) + " -f " + IoUtils::shellQuoteUnix(mkfile)) << ";\n"
          << "\t\t};\n";
   }

    //SOURCE BUILDPHASE
    if(!project->isEmpty("QMAKE_PBX_OBJ")) {
        QString grp = "Compile Sources", key = keyFor(grp);
        project->values("QMAKE_PBX_BUILDPHASES").append(key);
        t << "\t\t" << key << " = {\n"
          << "\t\t\t" << writeSettings("buildActionMask", "2147483647", SettingsNoQuote) << ";\n"
          << "\t\t\t" << writeSettings("files", fixListForOutput("QMAKE_PBX_OBJ"), SettingsAsList, 4) << ";\n"
          << "\t\t\t" << writeSettings("isa", "PBXSourcesBuildPhase", SettingsNoQuote) << ";\n"
          << "\t\t\t" << writeSettings("runOnlyForDeploymentPostprocessing", "0", SettingsNoQuote) << ";\n"
          << "\t\t\t" << writeSettings("name", grp) << ";\n"
          << "\t\t};\n";
    }

    if(!project->isActiveConfig("staticlib")) { //DUMP LIBRARIES
        ProStringList &libdirs = project->values("QMAKE_PBX_LIBPATHS"),
              &frameworkdirs = project->values("QMAKE_FRAMEWORKPATH");
        static const char * const libs[] = { "QMAKE_LFLAGS", "QMAKE_LIBS", "QMAKE_LIBS_PRIVATE", 0 };
        for (int i = 0; libs[i]; i++) {
            tmp = project->values(libs[i]);
            for(int x = 0; x < tmp.count();) {
                bool remove = false;
                QString library, name;
                ProString opt = tmp[x].trimmed();
                if (opt.length() >= 2 && (opt.at(0) == '"' || opt.at(0) == '\'') && opt.endsWith(opt.at(0)))
                    opt = opt.mid(1, opt.length()-2);
                if(opt.startsWith("-L")) {
                    QString r = opt.mid(2).toQString();
                    fixForOutput(r);
                    libdirs.append(r);
                } else if(opt == "-prebind") {
                    project->values("QMAKE_DO_PREBINDING").append("TRUE");
                    remove = true;
                } else if(opt.startsWith("-l")) {
                    name = opt.mid(2).toQString();
                    QString lib("lib" + name);
                    for (ProStringList::Iterator lit = libdirs.begin(); lit != libdirs.end(); ++lit) {
                        if(project->isActiveConfig("link_prl")) {
                            /* This isn't real nice, but it is real useful. This looks in a prl
                               for what the library will ultimately be called so we can stick it
                               in the ProjectFile. If the prl format ever changes (not likely) then
                               this will not really work. However, more concerning is that it will
                               encode the version number in the Project file which might be a bad
                               things in days to come? --Sam
                            */
                            QString lib_file = (*lit) + Option::dir_sep + lib;
                            if(QMakeMetaInfo::libExists(lib_file)) {
                                QMakeMetaInfo libinfo(project);
                                if(libinfo.readLib(lib_file)) {
                                    if(!libinfo.isEmpty("QMAKE_PRL_TARGET")) {
                                        library = (*lit) + Option::dir_sep + libinfo.first("QMAKE_PRL_TARGET");
                                        debug_msg(1, "pbuilder: Found library (%s) via PRL %s (%s)",
                                                  opt.toLatin1().constData(), lib_file.toLatin1().constData(), library.toLatin1().constData());
                                        remove = true;
                                    }
                                }
                            }
                        }
                        if(!remove) {
                            QString extns[] = { ".dylib", ".so", ".a", QString() };
                            for(int n = 0; !remove && !extns[n].isNull(); n++) {
                                QString tmp =  (*lit) + Option::dir_sep + lib + extns[n];
                                if(exists(tmp)) {
                                    library = tmp;
                                    debug_msg(1, "pbuilder: Found library (%s) via %s",
                                              opt.toLatin1().constData(), library.toLatin1().constData());
                                    remove = true;
                                }
                            }
                        }
                    }
                } else if(opt.startsWith("-F")) {
                    QString r;
                    if(opt.size() > 2) {
                        r = opt.mid(2).toQString();
                    } else {
                        if(x == tmp.count()-1)
                            break;
                        r = tmp[++x].toQString();
                    }
                    if(!r.isEmpty()) {
                        fixForOutput(r);
                        frameworkdirs.append(r);
                    }
                } else if(opt == "-framework") {
                    if(x == tmp.count()-1)
                        break;
                    const ProString &framework = tmp[x+1];
                    ProStringList fdirs = frameworkdirs;
                    fdirs << "/System/Library/Frameworks/" << "/Library/Frameworks/";
                    for(int fdir = 0; fdir < fdirs.count(); fdir++) {
                        if(exists(fdirs[fdir] + QDir::separator() + framework + ".framework")) {
                            remove = true;
                            library = fdirs[fdir] + Option::dir_sep + framework + ".framework";
                            tmp.removeAt(x);
                            break;
                        }
                    }
                } else if (!opt.startsWith('-')) {
                    QString fn = opt.toQString();
                    if (exists(fn)) {
                        remove = true;
                        library = fn;
                    }
                }
                if(!library.isEmpty()) {
                    const int slsh = library.lastIndexOf(Option::dir_sep);
                    if(name.isEmpty()) {
                        if(slsh != -1)
                            name = library.right(library.length() - slsh - 1);
                    }
                    if(slsh != -1) {
                        const QString path = QFileInfo(library.left(slsh)).absoluteFilePath();
                        if(!path.isEmpty() && !libdirs.contains(path))
                            libdirs += path;
                    }
                    library = fileFixify(library);
                    QString filetype = xcodeFiletypeForFilename(library);
                    QString key = keyFor(library);
                    if (!project->values("QMAKE_PBX_LIBRARIES").contains(key)) {
                        bool is_frmwrk = (library.endsWith(".framework"));
                        t << "\t\t" << key << " = {\n"
                          << "\t\t\t" << writeSettings("isa", "PBXFileReference", SettingsNoQuote) << ";\n"
                          << "\t\t\t" << writeSettings("name", escapeFilePath(name)) << ";\n"
                          << "\t\t\t" << writeSettings("path", escapeFilePath(library)) << ";\n"
                          << "\t\t\t" << writeSettings("refType", QString::number(reftypeForFile(library)), SettingsNoQuote) << ";\n"
                          << "\t\t\t" << writeSettings("sourceTree", sourceTreeForFile(library)) << ";\n";
                        if (is_frmwrk)
                            t << "\t\t\t" << writeSettings("lastKnownFileType", "wrapper.framework") << ";\n";
                        t << "\t\t};\n";
                        project->values("QMAKE_PBX_LIBRARIES").append(key);
                        QString build_key = keyFor(library + ".BUILDABLE");
                        t << "\t\t" << build_key << " = {\n"
                          << "\t\t\t" << writeSettings("fileRef", key) << ";\n"
                          << "\t\t\t" << writeSettings("isa", "PBXBuildFile", SettingsNoQuote) << ";\n"
                          << "\t\t\tsettings = {\n"
                          << "\t\t\t};\n"
                          << "\t\t};\n";
                        project->values("QMAKE_PBX_BUILD_LIBRARIES").append(build_key);
                    }
                }
                if(remove)
                    tmp.removeAt(x);
                else
                    x++;
            }
            project->values(libs[i]) = tmp;
        }
    }
    //SUBLIBS BUILDPHASE (just another makefile)
    if(!project->isEmpty("SUBLIBS")) {
        QString mkfile = pbx_dir + Option::dir_sep + "qt_sublibs.mak";
        QFile mkf(mkfile);
        if(mkf.open(QIODevice::WriteOnly | QIODevice::Text)) {
            writingUnixMakefileGenerator = true;
            debug_msg(1, "pbuilder: Creating file: %s", mkfile.toLatin1().constData());
            QTextStream mkt(&mkf);
            writeHeader(mkt);
            mkt << "SUBLIBS= ";
            tmp = project->values("SUBLIBS");
            for(int i = 0; i < tmp.count(); i++)
                t << "tmp/lib" << tmp[i] << ".a ";
            t << endl << endl;
            mkt << "sublibs: $(SUBLIBS)\n\n";
            tmp = project->values("SUBLIBS");
            for(int i = 0; i < tmp.count(); i++)
                t << "tmp/lib" << tmp[i] << ".a:\n\t"
                  << var(ProKey("MAKELIB" + tmp[i])) << endl << endl;
            mkt.flush();
            mkf.close();
            writingUnixMakefileGenerator = false;
        }
        QString phase_key = keyFor("QMAKE_PBX_SUBLIBS_BUILDPHASE");
        mkfile = fileFixify(mkfile, qmake_getpwd());
        project->values("QMAKE_PBX_PRESCRIPT_BUILDPHASES").append(phase_key);
        t << "\t\t" << phase_key << " = {\n"
          << "\t\t\t" << writeSettings("buildActionMask", "2147483647", SettingsNoQuote) << ";\n"
          << "\t\t\t" << writeSettings("files", ProStringList(), SettingsAsList, 4) << ";\n"
          << "\t\t\t" << writeSettings("isa", "PBXShellScriptBuildPhase", SettingsNoQuote) << ";\n"
          << "\t\t\t" << writeSettings("runOnlyForDeploymentPostprocessing", "0", SettingsNoQuote) << ";\n"
          << "\t\t\t" << writeSettings("name", "Qt Sublibs") << ";\n"
          << "\t\t\t" << writeSettings("shellPath", "/bin/sh") << "\n"
          << "\t\t\t" << writeSettings("shellScript", "make -C " + IoUtils::shellQuoteUnix(qmake_getpwd()) + " -f " + IoUtils::shellQuoteUnix(mkfile)) << ";\n"
          << "\t\t};\n";
    }
    //LIBRARY BUILDPHASE
    if(!project->isEmpty("QMAKE_PBX_LIBRARIES")) {
        tmp = project->values("QMAKE_PBX_LIBRARIES");
        if(!tmp.isEmpty()) {
            QString grp("Frameworks"), key = keyFor(grp);
            project->values("QMAKE_PBX_GROUPS").append(key);
            t << "\t\t" << key << " = {\n"
              << "\t\t\t" << writeSettings("children", project->values("QMAKE_PBX_LIBRARIES"), SettingsAsList, 4) << ";\n"
              << "\t\t\t" << writeSettings("isa", "PBXGroup", SettingsNoQuote) << ";\n"
              << "\t\t\t" << writeSettings("name", escapeFilePath(grp)) << ";\n"
              << "\t\t\t" << writeSettings("sourceTree", "<Group>") << ";\n"
              << "\t\t};\n";
        }
    }
    {
        QString grp("Link Binary With Libraries"), key = keyFor(grp);
        project->values("QMAKE_PBX_BUILDPHASES").append(key);
        t << "\t\t" << key << " = {\n"
          << "\t\t\t" << writeSettings("buildActionMask", "2147483647", SettingsNoQuote) << ";\n"
          << "\t\t\t" << writeSettings("files", project->values("QMAKE_PBX_BUILD_LIBRARIES"), SettingsAsList, 4) << ";\n"
          << "\t\t\t" << writeSettings("isa", "PBXFrameworksBuildPhase", SettingsNoQuote) << ";\n"
          << "\t\t\t" << writeSettings("runOnlyForDeploymentPostprocessing", "0", SettingsNoQuote) << ";\n"
          << "\t\t\t" << writeSettings("name", escapeFilePath(grp)) << ";\n"
          << "\t\t};\n";
    }
    if (!project->isEmpty("DESTDIR")) {
        QString phase_key = keyFor("QMAKE_PBX_TARGET_COPY_PHASE");
        QString destDir = project->first("DESTDIR").toQString();
        destDir = fixForOutput(destDir);
        destDir = fileInfo(Option::fixPathToLocalOS(destDir)).absoluteFilePath();
        project->values("QMAKE_PBX_BUILDPHASES").append(phase_key);
        t << "\t\t" << phase_key << " = {\n"
          << "\t\t\t" << writeSettings("isa", "PBXShellScriptBuildPhase", SettingsNoQuote) << ";\n"
          << "\t\t\t" << writeSettings("name", "Project Copy") << ";\n"
          << "\t\t\t" << writeSettings("buildActionMask", "2147483647", SettingsNoQuote) << ";\n"
          << "\t\t\t" << writeSettings("files", ProStringList(), SettingsAsList, 4) << ";\n"
          << "\t\t\t" << writeSettings("inputPaths", ProStringList(), SettingsAsList, 4) << ";\n"
          << "\t\t\t" << writeSettings("outputPaths", ProStringList(), SettingsAsList, 4) << ";\n"
          << "\t\t\t" << writeSettings("runOnlyForDeploymentPostprocessing", "0", SettingsNoQuote) << ";\n"
          << "\t\t\t" << writeSettings("shellPath", "/bin/sh") << ";\n"
          << "\t\t\t" << writeSettings("shellScript", fixForOutput("cp -r $BUILT_PRODUCTS_DIR/$FULL_PRODUCT_NAME " + escapeFilePath(destDir))) << ";\n"
          << "\t\t};\n";
    }
    // Copy Bundle Resources
    if (!project->isEmpty("QMAKE_BUNDLE_DATA")) {
        ProStringList bundle_file_refs;
        ProStringList bundle_resources_files;

        bool useCopyResourcesPhase = project->isActiveConfig("app_bundle") && project->first("TEMPLATE") == "app";

        //all bundle data
        const ProStringList &bundle_data = project->values("QMAKE_BUNDLE_DATA");
        for(int i = 0; i < bundle_data.count(); i++) {
            ProStringList bundle_files;
            ProString path = project->first(ProKey(bundle_data[i] + ".path"));
            //all files
            const ProStringList &files = project->values(ProKey(bundle_data[i] + ".files"));
            for(int file = 0; file < files.count(); file++) {
                QString fn = files[file].toQString();
                QString file_ref_key = keyFor("QMAKE_PBX_BUNDLE_DATA_FILE_REF." + bundle_data[i] + "-" + fn);
                bundle_file_refs += file_ref_key;
                t << "\t\t" << file_ref_key << " = {\n"
                  << "\t\t\t" << writeSettings("isa", "PBXFileReference", SettingsNoQuote) << ";\n"
                  << "\t\t\t" << writeSettings("path", escapeFilePath(fn)) << ";\n"
                  << "\t\t\t" << writeSettings("sourceTree", sourceTreeForFile(fn)) << ";\n"
                  << "\t\t};\n";
                QString file_key = keyFor("QMAKE_PBX_BUNDLE_DATA_FILE." + bundle_data[i] + "-" + fn);
                bundle_files += file_key;
                t << "\t\t" <<  file_key << " = {\n"
                  << "\t\t\t" << writeSettings("fileRef", file_ref_key) << ";\n"
                  << "\t\t\t" << writeSettings("isa", "PBXBuildFile", SettingsNoQuote) << ";\n"
                  << "\t\t};\n";
            }

            if (!useCopyResourcesPhase || !path.isEmpty()) {
                // The resource copy phase doesn't support paths, so we have to use
                // a regular file copy phase (which doesn't optimize the resources).
                QString phase_key = keyFor("QMAKE_PBX_BUNDLE_COPY." + bundle_data[i]);
                if (!project->isEmpty(ProKey(bundle_data[i] + ".version"))) {
                    //###
                }

                project->values("QMAKE_PBX_PRESCRIPT_BUILDPHASES").append(phase_key);
                t << "\t\t" << phase_key << " = {\n"
                  << "\t\t\t" << writeSettings("name", "Copy '" + bundle_data[i] + "' Files to Bundle") << ";\n"
                  << "\t\t\t" << writeSettings("buildActionMask", "2147483647", SettingsNoQuote) << ";\n"
                  << "\t\t\t" << writeSettings("dstPath", escapeFilePath(path)) << ";\n"
                  << "\t\t\t" << writeSettings("dstSubfolderSpec", "1", SettingsNoQuote) << ";\n"
                  << "\t\t\t" << writeSettings("files", bundle_files, SettingsAsList, 4) << ";\n"
                  << "\t\t\t" << writeSettings("isa", "PBXCopyFilesBuildPhase", SettingsNoQuote) << ";\n"
                  << "\t\t\t" << writeSettings("runOnlyForDeploymentPostprocessing", "0", SettingsNoQuote) << ";\n"
                  << "\t\t};\n";
            } else {
                // Otherwise we leave it to the resource copy phase below
                bundle_resources_files += bundle_files;
            }
        }

        if (useCopyResourcesPhase) {
            if (!project->isEmpty("ICON")) {
                ProString icon = project->first("ICON");
                if (icon.length() >= 2 && (icon.at(0) == '"' || icon.at(0) == '\'') && icon.endsWith(icon.at(0))) {
                    icon = icon.mid(1, icon.length() - 2);
                    bundle_resources_files += keyFor(icon + ".BUILDABLE");
                }
            }

            QString grp("Copy Bundle Resources"), key = keyFor(grp);
            project->values("QMAKE_PBX_BUILDPHASES").append(key);
            t << "\t\t" << key << " = {\n"
              << "\t\t\t" << writeSettings("buildActionMask", "2147483647", SettingsNoQuote) << ";\n"
              << "\t\t\t" << writeSettings("files", bundle_resources_files, SettingsAsList, 4) << ";\n"
              << "\t\t\t" << writeSettings("isa", "PBXResourcesBuildPhase", SettingsNoQuote) << ";\n"
              << "\t\t\t" << writeSettings("runOnlyForDeploymentPostprocessing", "0", SettingsNoQuote) << ";\n"
              << "\t\t\t" << writeSettings("name", escapeFilePath(grp)) << ";\n"
              << "\t\t};\n";
        }

        QString bundle_data_key = keyFor("QMAKE_PBX_BUNDLE_DATA");
        project->values("QMAKE_PBX_GROUPS").append(bundle_data_key);
        t << "\t\t" << bundle_data_key << " = {\n"
          << "\t\t\t" << writeSettings("children", bundle_file_refs, SettingsAsList, 4) << ";\n"
          << "\t\t\t" << writeSettings("isa", "PBXGroup", SettingsNoQuote) << ";\n"
          << "\t\t\t" << writeSettings("name", "Bundle Resources") << ";\n"
          << "\t\t\t" << writeSettings("sourceTree", "<Group>") << ";\n"
          << "\t\t};\n";
    }

    //REFERENCE
    project->values("QMAKE_PBX_PRODUCTS").append(keyFor(pbx_dir + "QMAKE_PBX_REFERENCE"));
    t << "\t\t" << keyFor(pbx_dir + "QMAKE_PBX_REFERENCE") << " = {\n"
      << "\t\t\t" << writeSettings("isa",  "PBXFileReference", SettingsNoQuote) << ";\n"
      << "\t\t\t" << writeSettings("includeInIndex",  "0", SettingsNoQuote) << ";\n";
    if(project->first("TEMPLATE") == "app") {
        ProString targ = project->first("QMAKE_ORIG_TARGET");
        if(project->isActiveConfig("bundle") && !project->isEmpty("QMAKE_BUNDLE_EXTENSION")) {
            if(!project->isEmpty("QMAKE_BUNDLE_NAME"))
                targ = project->first("QMAKE_BUNDLE_NAME");
            targ += project->first("QMAKE_BUNDLE_EXTENSION");
            if(!project->isEmpty("QMAKE_PBX_BUNDLE_TYPE"))
                t << "\t\t\t" << writeSettings("explicitFileType", project->first("QMAKE_PBX_BUNDLE_TYPE")) + ";\n";
        } else if(project->isActiveConfig("app_bundle")) {
            if(!project->isEmpty("QMAKE_APPLICATION_BUNDLE_NAME"))
                targ = project->first("QMAKE_APPLICATION_BUNDLE_NAME");
            targ += ".app";
            t << "\t\t\t" << writeSettings("explicitFileType", "wrapper.application") << ";\n";
        } else {
            t << "\t\t\t" << writeSettings("explicitFileType", "compiled.mach-o.executable") << ";\n";
        }
        QString app = (!project->isEmpty("DESTDIR") ? project->first("DESTDIR") + project->first("QMAKE_ORIG_TARGET") :
                       qmake_getpwd()) + Option::dir_sep + targ;
        t << "\t\t\t" << writeSettings("path", escapeFilePath(targ)) << ";\n";
    } else {
        ProString lib = project->first("QMAKE_ORIG_TARGET");
        if(project->isActiveConfig("staticlib")) {
            lib = project->first("TARGET");
        } else if(!project->isActiveConfig("lib_bundle")) {
            if(project->isActiveConfig("plugin"))
                lib = project->first("TARGET");
            else
                lib = project->first("TARGET_");
        }
        int slsh = lib.lastIndexOf(Option::dir_sep);
        if(slsh != -1)
            lib = lib.right(lib.length() - slsh - 1);
        if(project->isActiveConfig("bundle") && !project->isEmpty("QMAKE_BUNDLE_EXTENSION")) {
            if(!project->isEmpty("QMAKE_BUNDLE_NAME"))
                lib = project->first("QMAKE_BUNDLE_NAME");
            lib += project->first("QMAKE_BUNDLE_EXTENSION");
            if(!project->isEmpty("QMAKE_PBX_BUNDLE_TYPE"))
                t << "\t\t\t" << writeSettings("explicitFileType", project->first("QMAKE_PBX_BUNDLE_TYPE")) << ";\n";
        } else if(!project->isActiveConfig("staticlib") && project->isActiveConfig("lib_bundle")) {
            if(!project->isEmpty("QMAKE_FRAMEWORK_BUNDLE_NAME"))
                lib = project->first("QMAKE_FRAMEWORK_BUNDLE_NAME");
            lib += ".framework";
            t << "\t\t\t" << writeSettings("explicitFileType", "wrapper.framework") << ";\n";
        } else {
            t << "\t\t\t" << writeSettings("explicitFileType", "compiled.mach-o.dylib") << ";\n";
        }
        t << "\t\t\t" << writeSettings("path", escapeFilePath(lib)) << ";\n";
    }
    t  << "\t\t\t" << writeSettings("sourceTree", "BUILT_PRODUCTS_DIR", SettingsNoQuote) << ";\n"
      << "\t\t};\n";
    { //Products group
        QString grp("Products"), key = keyFor(grp);
        project->values("QMAKE_PBX_GROUPS").append(key);
        t << "\t\t" << key << " = {\n"
          << "\t\t\t" << writeSettings("children", project->values("QMAKE_PBX_PRODUCTS"), SettingsAsList, 4) << ";\n"
          << "\t\t\t" << writeSettings("isa", "PBXGroup", SettingsNoQuote) << ";\n"
          << "\t\t\t" << writeSettings("name", "Products") << ";\n"
          << "\t\t\t" << writeSettings("sourceTree", "<Group>") << ";\n"
          << "\t\t};\n";
    }

    //DUMP EVERYTHING THAT TIES THE ABOVE TOGETHER
    //ROOT_GROUP
    t << "\t\t" << keyFor("QMAKE_PBX_ROOT_GROUP") << " = {\n"
      << "\t\t\t" << writeSettings("children", project->values("QMAKE_PBX_GROUPS"), SettingsAsList, 4) << ";\n"
      << "\t\t\t" << writeSettings("isa", "PBXGroup", SettingsNoQuote) << ";\n"
      << "\t\t\t" << writeSettings("name", escapeFilePath(project->first("QMAKE_ORIG_TARGET"))) << ";\n"
      << "\t\t\t" << writeSettings("sourceTree", "<Group>") << ";\n"
      << "\t\t};\n";

    //TARGET
    QString target_key = keyFor(pbx_dir + "QMAKE_PBX_TARGET");
    project->values("QMAKE_PBX_TARGETS").append(target_key);
    t << "\t\t" << target_key << " = {\n"
      << "\t\t\t" << writeSettings("buildPhases", project->values("QMAKE_PBX_PRESCRIPT_BUILDPHASES") + project->values("QMAKE_PBX_BUILDPHASES"),
                                   SettingsAsList, 4) << ";\n";
    t << "\t\t\t" << writeSettings("dependencies", project->values("QMAKE_PBX_TARGET_DEPENDS"), SettingsAsList, 4) << ";\n"
      << "\t\t\t" << writeSettings("productReference", keyFor(pbx_dir + "QMAKE_PBX_REFERENCE")) << ";\n";
    t << "\t\t\t" << writeSettings("buildConfigurationList", keyFor("QMAKE_PBX_BUILDCONFIG_LIST_TARGET"), SettingsNoQuote) << ";\n";
    t << "\t\t\t" << writeSettings("isa", "PBXNativeTarget", SettingsNoQuote) << ";\n";
    t << "\t\t\t" << writeSettings("buildRules", ProStringList(), SettingsAsList) << ";\n";
    if(project->first("TEMPLATE") == "app") {
        if (!project->isEmpty("QMAKE_PBX_PRODUCT_TYPE")) {
            t << "\t\t\t" << writeSettings("productType", project->first("QMAKE_PBX_PRODUCT_TYPE")) << ";\n";
        } else {
            if (project->isActiveConfig("app_bundle"))
                t << "\t\t\t" << writeSettings("productType",  "com.apple.product-type.application") << ";\n";
            else
                t << "\t\t\t" << writeSettings("productType", "com.apple.product-type.tool") << ";\n";
        }
        t << "\t\t\t" << writeSettings("name", escapeFilePath(project->first("QMAKE_ORIG_TARGET"))) << ";\n"
          << "\t\t\t" << writeSettings("productName", escapeFilePath(project->first("QMAKE_ORIG_TARGET"))) << ";\n";
    } else {
        ProString lib = project->first("QMAKE_ORIG_TARGET");
        if(!project->isActiveConfig("lib_bundle") && !project->isActiveConfig("staticlib"))
           lib.prepend("lib");
        t << "\t\t\t" << writeSettings("name", escapeFilePath(lib)) << ";\n"
          << "\t\t\t" << writeSettings("productName", escapeFilePath(lib)) << ";\n";
        if (!project->isEmpty("QMAKE_PBX_PRODUCT_TYPE"))
            t << "\t\t\t" << writeSettings("productType", project->first("QMAKE_PBX_PRODUCT_TYPE")) << ";\n";
        else if (project->isActiveConfig("staticlib"))
            t << "\t\t\t" << writeSettings("productType", "com.apple.product-type.library.static") << ";\n";
        else if (project->isActiveConfig("lib_bundle"))
            t << "\t\t\t" << writeSettings("productType", "com.apple.product-type.framework") << ";\n";
        else
            t << "\t\t\t" << writeSettings("productType", "com.apple.product-type.library.dynamic") << ";\n";
    }
    if(!project->isEmpty("DESTDIR"))
        t << "\t\t\t" << writeSettings("productInstallPath", escapeFilePath(project->first("DESTDIR"))) << ";\n";
    t << "\t\t};\n";
    //DEBUG/RELEASE
    QString defaultConfig;
    for(int as_release = 0; as_release < 2; as_release++)
    {
        QMap<QString, QString> settings;
        settings.insert("COPY_PHASE_STRIP", (as_release ? "YES" : "NO"));
        settings.insert("GCC_GENERATE_DEBUGGING_SYMBOLS", as_release ? "NO" : "YES");
        if(!as_release)
            settings.insert("GCC_OPTIMIZATION_LEVEL", "0");
        if(project->isActiveConfig("sdk") && !project->isEmpty("QMAKE_MAC_SDK"))
                settings.insert("SDKROOT", project->first("QMAKE_MAC_SDK").toQString());
        {
            const ProStringList &l = project->values("QMAKE_MAC_XCODE_SETTINGS");
            for(int i = 0; i < l.size(); ++i) {
                ProString name = l.at(i);
                const QString value = project->values(ProKey(name + ".value")).join(QString(Option::field_sep));
                const ProKey nkey(name + ".name");
                if (!project->isEmpty(nkey))
                    name = project->values(nkey).first();
                settings.insert(name.toQString(), value);
            }
        }
        if (project->first("TEMPLATE") == "app") {
            settings.insert("PRODUCT_NAME", fixForOutput(project->first("QMAKE_ORIG_TARGET").toQString()));
        } else {
            ProString lib = project->first("QMAKE_ORIG_TARGET");
            if (!project->isActiveConfig("lib_bundle") && !project->isActiveConfig("staticlib"))
                lib.prepend("lib");
            settings.insert("PRODUCT_NAME", escapeFilePath(lib.toQString()));
        }

        QString name = (as_release ? "Release" : "Debug");
        if (project->isActiveConfig("debug") != (bool)as_release)
            defaultConfig = name;
        for (int i = 0; i < buildConfigGroups.size(); i++) {
            QString key = keyFor("QMAKE_PBX_BUILDCONFIG_" + name + buildConfigGroups.at(i));
            project->values(ProKey("QMAKE_PBX_BUILDCONFIGS_" + buildConfigGroups.at(i))).append(key);
            t << "\t\t" << key << " = {\n"
              << "\t\t\t" << writeSettings("isa", "XCBuildConfiguration", SettingsNoQuote) << ";\n"
              << "\t\t\tbuildSettings = {\n";
            for (QMap<QString, QString>::Iterator set_it = settings.begin(); set_it != settings.end(); ++set_it)
                t << "\t\t\t\t" << writeSettings(set_it.key(), set_it.value()) << ";\n";
            if (buildConfigGroups.at(i) == QLatin1String("PROJECT")) {
                if (!project->isEmpty("QMAKE_XCODE_GCC_VERSION"))
                    t << "\t\t\t\t" << writeSettings("GCC_VERSION", project->first("QMAKE_XCODE_GCC_VERSION"), SettingsNoQuote) << ";\n";
                ProString program = project->first("QMAKE_CC");
                if (!program.isEmpty())
                    t << "\t\t\t\t" << writeSettings("CC", fixForOutput(findProgram(program))) << ";\n";
                program = project->first("QMAKE_CXX");
                // Xcode will automatically take care of using CC with the right -x option,
                // and will actually break if we pass CPLUSPLUS, by adding an additional set of "++"
                if (!program.isEmpty() && !program.contains("clang++"))
                    t << "\t\t\t\t" << writeSettings("CPLUSPLUS", fixForOutput(findProgram(program))) << ";\n";
                program = project->first("QMAKE_LINK");
                if (!program.isEmpty())
                    t << "\t\t\t\t" << writeSettings("LDPLUSPLUS", fixForOutput(findProgram(program))) << ";\n";

                if ((project->first("TEMPLATE") == "app" && project->isActiveConfig("app_bundle")) ||
                   (project->first("TEMPLATE") == "lib" && !project->isActiveConfig("staticlib") &&
                    project->isActiveConfig("lib_bundle"))) {
                    QString plist = fileFixify(project->first("QMAKE_INFO_PLIST").toQString());
                    if (plist.isEmpty())
                        plist = specdir() + QDir::separator() + "Info.plist." + project->first("TEMPLATE");
                    if (exists(plist)) {
                        QFile plist_in_file(plist);
                        if (plist_in_file.open(QIODevice::ReadOnly)) {
                            QTextStream plist_in(&plist_in_file);
                            QString plist_in_text = plist_in.readAll();
                            plist_in_text = plist_in_text.replace("@ICON@",
                              (project->isEmpty("ICON") ? QString("") : project->first("ICON").toQString().section(Option::dir_sep, -1)));
                            if (project->first("TEMPLATE") == "app") {
                                plist_in_text = plist_in_text.replace("@EXECUTABLE@", project->first("QMAKE_ORIG_TARGET").toQString());
                            } else {
                                plist_in_text = plist_in_text.replace("@LIBRARY@", project->first("QMAKE_ORIG_TARGET").toQString());
                            }
                            plist_in_text = plist_in_text.replace("@BUNDLEIDENTIFIER@", QLatin1String("${PRODUCT_NAME:rfc1034identifier}"));
                            if (!project->values("VERSION").isEmpty()) {
                                plist_in_text = plist_in_text.replace("@SHORT_VERSION@", project->first("VER_MAJ") + "." +
                                                                      project->first("VER_MIN"));
                            }
                            plist_in_text = plist_in_text.replace("@TYPEINFO@",
                                (project->isEmpty("QMAKE_PKGINFO_TYPEINFO")
                                    ? QString::fromLatin1("????") : project->first("QMAKE_PKGINFO_TYPEINFO").left(4).toQString()));
                            QFile plist_out_file("Info.plist");
                            if (plist_out_file.open(QIODevice::WriteOnly | QIODevice::Text)) {
                                QTextStream plist_out(&plist_out_file);
                                plist_out << plist_in_text;
                                t << "\t\t\t\t" << writeSettings("INFOPLIST_FILE", "Info.plist") << ";\n";
                            }
                        }
                    }
                }

                t << "\t\t\t\t" << writeSettings("SYMROOT", escapeFilePath(qmake_getpwd())) << ";\n";

                if (!project->isEmpty("DESTDIR")) {
                    ProString dir = project->first("DESTDIR");
                    if (QDir::isRelativePath(dir.toQString()))
                        dir.prepend(qmake_getpwd() + Option::dir_sep);
                    t << "\t\t\t\t" << writeSettings("INSTALL_DIR", dir) << ";\n";
                }

                if (project->first("TEMPLATE") == "lib")
                    t << "\t\t\t\t" << writeSettings("INSTALL_PATH", ProStringList()) << ";\n";

                if (!project->isEmpty("VERSION") && project->first("VERSION") != "0.0.0") {
                    t << "\t\t\t\t" << writeSettings("DYLIB_CURRENT_VERSION",  project->first("VER_MAJ")+"."+project->first("VER_MIN")+"."+project->first("VER_PAT")) << ";\n";
                    if (project->isEmpty("COMPAT_VERSION"))
                        t << "\t\t\t\t" << writeSettings("DYLIB_COMPATIBILITY_VERSION", project->first("VER_MAJ")+"."+project->first("VER_MIN")) << ";\n";
                    if (project->first("TEMPLATE") == "lib" && !project->isActiveConfig("staticlib") &&
                       project->isActiveConfig("lib_bundle"))
                        t << "\t\t\t\t" << writeSettings("FRAMEWORK_VERSION", project->first("QMAKE_FRAMEWORK_VERSION")) << ";\n";
                }
                if (!project->isEmpty("COMPAT_VERSION"))
                    t << "\t\t\t\t" << writeSettings("DYLIB_COMPATIBILITY_VERSION", project->first("COMPAT_VERSION")) << ";\n";

                if (!project->isEmpty("QMAKE_MACOSX_DEPLOYMENT_TARGET"))
                    t << "\t\t\t\t" << writeSettings("MACOSX_DEPLOYMENT_TARGET", project->first("QMAKE_MACOSX_DEPLOYMENT_TARGET")) << ";\n";
                if (!project->isEmpty("QMAKE_IOS_DEPLOYMENT_TARGET"))
                    t << "\t\t\t\t" << writeSettings("IPHONEOS_DEPLOYMENT_TARGET", project->first("QMAKE_IOS_DEPLOYMENT_TARGET")) << ";\n";

                if (!project->isEmpty("QMAKE_XCODE_CODE_SIGN_IDENTITY"))
                    t << "\t\t\t\t" << writeSettings("CODE_SIGN_IDENTITY", project->first("QMAKE_XCODE_CODE_SIGN_IDENTITY")) << ";\n";

                tmp = project->values("QMAKE_PBX_VARS");
                for (int i = 0; i < tmp.count(); i++) {
                    QString var = tmp[i].toQString(), val = QString::fromLocal8Bit(qgetenv(var.toLatin1().constData()));
                    if (val.isEmpty() && var == "TB")
                        val = "/usr/bin/";
                    t << "\t\t\t\t" << writeSettings(var, escapeFilePath(val)) << ";\n";
                }
                if (!project->isEmpty("PRECOMPILED_HEADER")) {
                    t << "\t\t\t\t" << writeSettings("GCC_PRECOMPILE_PREFIX_HEADER", "YES") << ";\n"
                    << "\t\t\t\t" << writeSettings("GCC_PREFIX_HEADER", escapeFilePath(project->first("PRECOMPILED_HEADER"))) << ";\n";
                }
                t << "\t\t\t\t" << writeSettings("HEADER_SEARCH_PATHS", fixListForOutput("INCLUDEPATH") + ProStringList(fixForOutput(specdir())), SettingsAsList, 5) << ";\n"
                  << "\t\t\t\t" << writeSettings("LIBRARY_SEARCH_PATHS", fixListForOutput("QMAKE_PBX_LIBPATHS"), SettingsAsList, 5) << ";\n"
                  << "\t\t\t\t" << writeSettings("FRAMEWORK_SEARCH_PATHS", fixListForOutput("QMAKE_FRAMEWORKPATH"),
                        !project->values("QMAKE_FRAMEWORKPATH").isEmpty() ? SettingsAsList : 0, 5) << ";\n";

                {
                    ProStringList cflags = project->values("QMAKE_CFLAGS");
                    const ProStringList &prl_defines = project->values("PRL_EXPORT_DEFINES");
                    for (int i = 0; i < prl_defines.size(); ++i)
                        cflags += "-D" + prl_defines.at(i);
                    const ProStringList &defines = project->values("DEFINES");
                    for (int i = 0; i < defines.size(); ++i)
                        cflags += "-D" + defines.at(i);
<<<<<<< HEAD
                    t << "\t\t\t\t" << writeSettings("OTHER_CFLAGS", fixListForOutput(cflags), SettingsAsList, 5) << ";" << "\n";
=======
                    t << "\t\t\t\t" << writeSettings("OTHER_CFLAGS", cflags, SettingsAsList, 5) << ";\n";
>>>>>>> 7b9d6cf8
                }
                {
                    ProStringList cxxflags = project->values("QMAKE_CXXFLAGS");
                    const ProStringList &prl_defines = project->values("PRL_EXPORT_DEFINES");
                    for (int i = 0; i < prl_defines.size(); ++i)
                        cxxflags += "-D" + prl_defines.at(i);
                    const ProStringList &defines = project->values("DEFINES");
                    for (int i = 0; i < defines.size(); ++i)
                        cxxflags += "-D" + defines.at(i);
<<<<<<< HEAD
                    t << "\t\t\t\t" << writeSettings("OTHER_CPLUSPLUSFLAGS", fixListForOutput(cxxflags), SettingsAsList, 5) << ";" << "\n";
=======
                    t << "\t\t\t\t" << writeSettings("OTHER_CPLUSPLUSFLAGS", cxxflags, SettingsAsList, 5) << ";\n";
>>>>>>> 7b9d6cf8
                }
                if (!project->isActiveConfig("staticlib")) {
                    t << "\t\t\t\t" << writeSettings("OTHER_LDFLAGS",
                                                     fixListForOutput("SUBLIBS")
                                                     + fixListForOutput("QMAKE_LFLAGS")
                                                     + fixListForOutput("QMAKE_LIBS")
                                                     + fixListForOutput("QMAKE_LIBS_PRIVATE"),
                                                     SettingsAsList, 6) << ";\n";
                }
                const ProStringList &archs = !project->values("QMAKE_XCODE_ARCHS").isEmpty() ?
                                                project->values("QMAKE_XCODE_ARCHS") : project->values("QT_ARCH");
                if (!archs.isEmpty())
                    t << "\t\t\t\t" << writeSettings("ARCHS", archs) << ";\n";
                if (!project->isEmpty("OBJECTS_DIR"))
                    t << "\t\t\t\t" << writeSettings("OBJROOT", escapeFilePath(project->first("OBJECTS_DIR").toQString())) << ";\n";
            } else {
                if (project->first("TEMPLATE") == "app") {
                    t << "\t\t\t\t" << writeSettings("PRODUCT_NAME", fixForOutput(project->first("QMAKE_ORIG_TARGET").toQString())) << ";\n";
                } else {
                    if (!project->isActiveConfig("plugin") && project->isActiveConfig("staticlib"))
                        t << "\t\t\t\t" << writeSettings("LIBRARY_STYLE", "STATIC") << ";\n";
                    else
                        t << "\t\t\t\t" << writeSettings("LIBRARY_STYLE", "DYNAMIC") << ";\n";
                    ProString lib = project->first("QMAKE_ORIG_TARGET");
                    if (!project->isActiveConfig("lib_bundle") && !project->isActiveConfig("staticlib"))
                        lib.prepend("lib");
                    t << "\t\t\t\t" << writeSettings("PRODUCT_NAME", escapeFilePath(lib)) << ";\n";
                }
            }
            t << "\t\t\t};\n"
              << "\t\t\t" << writeSettings("name", name) << ";\n"
              << "\t\t};\n";
        }
    }
    for (int i = 0; i < buildConfigGroups.size(); i++) {
        t << "\t\t" << keyFor("QMAKE_PBX_BUILDCONFIG_LIST_" + buildConfigGroups.at(i)) << " = {\n"
          << "\t\t\t" << writeSettings("isa", "XCConfigurationList", SettingsNoQuote) << ";\n"
          << "\t\t\t" << writeSettings("buildConfigurations", project->values(ProKey("QMAKE_PBX_BUILDCONFIGS_" + buildConfigGroups.at(i))), SettingsAsList, 4) << ";\n"
          << "\t\t\t" << writeSettings("defaultConfigurationIsVisible", "0", SettingsNoQuote) << ";\n"
          << "\t\t\t" << writeSettings("defaultConfigurationName", defaultConfig) << ";\n"
          << "\t\t};\n";
    }
    //ROOT
    t << "\t\t" << keyFor("QMAKE_PBX_ROOT") << " = {\n"
      << "\t\t\t" << writeSettings("hasScannedForEncodings", "1", SettingsNoQuote) << ";\n"
      << "\t\t\t" << writeSettings("compatibilityVersion", "Xcode 3.2") << ";\n"
      << "\t\t\t" << writeSettings("isa", "PBXProject", SettingsNoQuote) << ";\n"
      << "\t\t\t" << writeSettings("mainGroup", keyFor("QMAKE_PBX_ROOT_GROUP")) << ";\n"
      << "\t\t\t" << writeSettings("productRefGroup", keyFor("Products")) << ";\n";
    t << "\t\t\t" << writeSettings("buildConfigurationList", keyFor("QMAKE_PBX_BUILDCONFIG_LIST_PROJECT")) << ";\n";
    t << "\t\t\t" << writeSettings("projectDirPath", ProStringList()) << ";\n"
      << "\t\t\t" << writeSettings("projectRoot", "") << ";\n"
      << "\t\t\t" << writeSettings("targets", project->values("QMAKE_PBX_TARGETS"), SettingsAsList, 4) << ";\n"
      << "\t\t};\n";

    // FIXME: Deal with developmentRegion and knownRegions for QMAKE_PBX_ROOT

    //FOOTER
    t << "\t};\n"
      << "\t" << writeSettings("rootObject", keyFor("QMAKE_PBX_ROOT")) << ";\n"
      << "}\n";

    if(project->isActiveConfig("generate_pbxbuild_makefile")) {
        QString mkwrap = fileFixify(pbx_dir + Option::dir_sep + ".." + Option::dir_sep + project->first("MAKEFILE"),
                                    qmake_getpwd());
        QFile mkwrapf(mkwrap);
        if(mkwrapf.open(QIODevice::WriteOnly | QIODevice::Text)) {
            writingUnixMakefileGenerator = true;
            debug_msg(1, "pbuilder: Creating file: %s", mkwrap.toLatin1().constData());
            QTextStream mkwrapt(&mkwrapf);
            writeHeader(mkwrapt);
            const char cleans[] = "preprocess_clean ";
            mkwrapt << "#This is a makefile wrapper for PROJECT BUILDER\n"
                    << "all:\n\t"
                    << "cd " << project->first("QMAKE_ORIG_TARGET") << projectSuffix() << "/ && " << pbxbuild() << "\n"
                    << "install: all\n\t"
                    << "cd " << project->first("QMAKE_ORIG_TARGET") << projectSuffix() << "/ && " << pbxbuild() << " install\n"
                    << "distclean clean: preprocess_clean\n\t"
                    << "cd " << project->first("QMAKE_ORIG_TARGET") << projectSuffix() << "/ && " << pbxbuild() << " clean\n"
                    << (!did_preprocess ? cleans : "") << ":\n";
            if(did_preprocess)
                mkwrapt << cleans << ":\n\t"
                        << "make -f "
                        << pbx_dir << Option::dir_sep << "qt_preprocess.mak $@\n";
            writingUnixMakefileGenerator = false;
        }
    }

    qmake_setpwd(input_dir);

    return true;
}

QString
ProjectBuilderMakefileGenerator::findProgram(const ProString &prog)
{
    QString ret = prog.toQString();
    if(QDir::isRelativePath(ret)) {
        QStringList paths = QString(qgetenv("PATH")).split(':');
        for(int i = 0; i < paths.size(); ++i) {
            QString path = paths.at(i) + "/" + prog;
            if(exists(path)) {
                ret = path;
                break;
            }
        }
    }
    return ret;
}

QString
ProjectBuilderMakefileGenerator::fixForOutput(const QString &values)
{
    //get the environment variables references
    QRegExp reg_var("\\$\\((.*)\\)");
    for(int rep = 0; (rep = reg_var.indexIn(values, rep)) != -1;) {
        if(project->values("QMAKE_PBX_VARS").indexOf(reg_var.cap(1)) == -1)
            project->values("QMAKE_PBX_VARS").append(reg_var.cap(1));
        rep += reg_var.matchedLength();
    }

    return values;
}

ProStringList
ProjectBuilderMakefileGenerator::fixListForOutput(const char *where)
{
    return fixListForOutput(project->values(where));
}

ProStringList
ProjectBuilderMakefileGenerator::fixListForOutput(const ProStringList &l)
{
    ProStringList ret;
    for(int i = 0; i < l.count(); i++)
        ret += fixForOutput(l[i].toQString());
    return ret;
}

QString
ProjectBuilderMakefileGenerator::keyFor(const QString &block)
{
#if 1 //This make this code much easier to debug..
    if(project->isActiveConfig("no_pb_munge_key"))
       return block;
#endif
    QString ret;
    if(!keys.contains(block)) {
        ret = qtMD5(block.toUtf8()).left(24).toUpper();
        keys.insert(block, ret);
    } else {
        ret = keys[block];
    }
    return ret;
}

bool
ProjectBuilderMakefileGenerator::openOutput(QFile &file, const QString &build) const
{
    if(QDir::isRelativePath(file.fileName()))
        file.setFileName(Option::output_dir + "/" + file.fileName()); //pwd when qmake was run
    QFileInfo fi(fileInfo(file.fileName()));
    if(fi.suffix() != "pbxproj" || file.fileName().isEmpty()) {
        QString output = file.fileName();
        if(fi.isDir())
            output += QDir::separator();
        if(!output.endsWith(projectSuffix())) {
            if(file.fileName().isEmpty() || fi.isDir()) {
                if(project->first("TEMPLATE") == "subdirs" || project->isEmpty("QMAKE_ORIG_TARGET"))
                    output += fileInfo(project->projectFile()).baseName();
                else
                    output += project->first("QMAKE_ORIG_TARGET").toQString();
            }
            output += projectSuffix() + QDir::separator();
        } else if(output[(int)output.length() - 1] != QDir::separator()) {
            output += QDir::separator();
        }
        output += QString("project.pbxproj");
        output = unescapeFilePath(output);
        file.setFileName(output);
    }
    bool ret = UnixMakefileGenerator::openOutput(file, build);
    ((ProjectBuilderMakefileGenerator*)this)->pbx_dir = Option::output_dir.section(Option::dir_sep, 0, -1);
    Option::output_dir = pbx_dir.section(Option::dir_sep, 0, -2);
    return ret;
}

/* This function is such a hack it is almost pointless, but it
   eliminates the warning message from ProjectBuilder that the project
   file is for an older version. I guess this could be used someday if
   the format of the output is dependant upon the version of
   ProjectBuilder as well.
*/
int
ProjectBuilderMakefileGenerator::pbuilderVersion() const
{
    QString ret;
    if(!project->isEmpty("QMAKE_PBUILDER_VERSION")) {
        ret = project->first("QMAKE_PBUILDER_VERSION").toQString();
    } else {
        QString version, version_plist = project->first("QMAKE_PBUILDER_VERSION_PLIST").toQString();
        if(version_plist.isEmpty()) {
#ifdef Q_OS_DARWIN
            ret = QLatin1String("34");
            QCFType<CFURLRef> cfurl;
            // Check for XCode 4 first
            OSStatus err = LSFindApplicationForInfo(0, CFSTR("com.apple.dt.Xcode"), 0, 0, &cfurl);
            // Now check for XCode 3
            if (err == kLSApplicationNotFoundErr)
                err = LSFindApplicationForInfo(0, CFSTR("com.apple.Xcode"), 0, 0, &cfurl);
            if (err == noErr) {
                QCFType<CFBundleRef> bundle = CFBundleCreate(0, cfurl);
                if (bundle) {
                    CFStringRef str = CFStringRef(CFBundleGetValueForInfoDictionaryKey(bundle,
                                                              CFSTR("CFBundleShortVersionString")));
                    if (str) {
                        QStringList versions = QCFString::toQString(str).split(QLatin1Char('.'));
                        int versionMajor = versions.at(0).toInt();
                        int versionMinor = versions.at(1).toInt();
                        if (versionMajor >= 3) {
                            ret = QLatin1String("46");
                        } else if (versionMajor >= 2) {
                            ret = QLatin1String("42");
                        } else if (versionMajor == 1 && versionMinor >= 5) {
                            ret = QLatin1String("39");
                        }
                    }
                }
            }
#else
            if(exists("/Developer/Applications/Xcode.app/Contents/version.plist"))
                version_plist = "/Developer/Applications/Xcode.app/Contents/version.plist";
            else
                version_plist = "/Developer/Applications/Project Builder.app/Contents/version.plist";
#endif
        } else {
            version_plist = version_plist.replace(QRegExp("\""), "");
        }
        if (ret.isEmpty()) {
            QFile version_file(version_plist);
            if (version_file.open(QIODevice::ReadOnly)) {
                debug_msg(1, "pbuilder: version.plist: Reading file: %s", version_plist.toLatin1().constData());
                QTextStream plist(&version_file);

                bool in_dict = false;
                QString current_key;
                QRegExp keyreg("^<key>(.*)</key>$"), stringreg("^<string>(.*)</string>$");
                while(!plist.atEnd()) {
                    QString line = plist.readLine().trimmed();
                    if(line == "<dict>")
                        in_dict = true;
                    else if(line == "</dict>")
                        in_dict = false;
                    else if(in_dict) {
                        if(keyreg.exactMatch(line))
                            current_key = keyreg.cap(1);
                        else if(current_key == "CFBundleShortVersionString" && stringreg.exactMatch(line))
                            version = stringreg.cap(1);
                    }
                }
                plist.flush();
                version_file.close();
            } else {
                debug_msg(1, "pbuilder: version.plist: Failure to open %s", version_plist.toLatin1().constData());
            }
            if(version.isEmpty() && version_plist.contains("Xcode")) {
                ret = "39";
            } else {
                int versionMajor = version.left(1).toInt();
                if(versionMajor >= 2)
                    ret = "42";
                else if(version == "1.5")
                    ret = "39";
                else if(version == "1.1")
                    ret = "34";
            }
        }
    }

    if(!ret.isEmpty()) {
        bool ok;
        int int_ret = ret.toInt(&ok);
        if(ok) {
            debug_msg(1, "pbuilder: version.plist: Got version: %d", int_ret);
            if (int_ret < 46)
                warn_msg(WarnLogic, "XCode version is too old, at least XCode 3.2 is required");
            return int_ret;
        }
    }
    debug_msg(1, "pbuilder: version.plist: Fallback to default version");
    return 46; //my fallback
}

int
ProjectBuilderMakefileGenerator::reftypeForFile(const QString &where)
{
    int ret = 0; //absolute is the default..
    if(QDir::isRelativePath(unescapeFilePath(where)))
        ret = 4; //relative
    return ret;
}

QString ProjectBuilderMakefileGenerator::sourceTreeForFile(const QString &where)
{
    // We always use absolute paths, instead of maintaining the SRCROOT
    // build variable and making files relative to that.
    return QLatin1String("<absolute>");
}

QString
ProjectBuilderMakefileGenerator::projectSuffix() const
{
    const int pbVersion = pbuilderVersion();
    if(pbVersion >= 42)
        return ".xcodeproj";
    else if(pbVersion >= 38)
        return ".xcode";
    return ".pbproj";
}

QString
ProjectBuilderMakefileGenerator::pbxbuild()
{
    if(exists("/usr/bin/pbbuild"))
        return "pbbuild";
    if(exists("/usr/bin/xcodebuild"))
       return "xcodebuild";
    return (pbuilderVersion() >= 38 ? "xcodebuild" : "pbxbuild");
}

QString
ProjectBuilderMakefileGenerator::escapeFilePath(const QString &path) const
{
#if 1
    //in the middle of generating a Makefile!
    if(writingUnixMakefileGenerator)
        return UnixMakefileGenerator::escapeFilePath(path);

    //generating stuff for the xml file!
    QString ret = path;
    if(!ret.isEmpty()) {
        ret = unescapeFilePath(ret);
        debug_msg(2, "EscapeFilePath: %s -> %s", path.toLatin1().constData(), ret.toLatin1().constData());
    }
    return ret;
#else
    return UnixMakefileGenerator::escapeFilePath(path);
#endif
}

static QString quotedStringLiteral(const QString &value)
{
    QString result;
    const int len = value.length();
    result.reserve(int(len * 1.1) + 2);

    result += QLatin1Char('"');

    // Escape
    for (int i = 0; i < len; ++i) {
        QChar character = value.at(i);;
        ushort code = character.unicode();
        switch (code) {
        case '\\':
            result += QLatin1String("\\\\");
            break;
        case '"':
            result += QLatin1String("\\\"");
            break;
        case '\b':
            result += QLatin1String("\\b");
            break;
        case '\n':
            result += QLatin1String("\\n");
            break;
        case '\r':
            result += QLatin1String("\\r");
            break;
        case '\t':
            result += QLatin1String("\\t");
            break;
        default:
            if (code >= 32 && code <= 127)
                result += character;
            else
                result += QLatin1String("\\u") + QString::number(code, 16).rightJustified(4, '0');
        }
    }

    result += QLatin1Char('"');

    result.squeeze();
    return result;
}

QString
ProjectBuilderMakefileGenerator::writeSettings(const QString &var, const ProStringList &vals, int flags, int indent_level)
{
    QString ret;
    bool shouldQuote = !((flags & SettingsNoQuote));

    QString newline = "\n";
    for(int i = 0; i < indent_level; ++i)
        newline += "\t";

    ret += var + " = ";

    if(flags & SettingsAsList) {
        ret += "(" + newline;
        for(int i = 0, count = 0; i < vals.size(); ++i) {
            QString val = vals.at(i).toQString();
            if(!val.isEmpty()) {
                if(count++ > 0)
                    ret += "," + newline;
                if (shouldQuote)
                    val = quotedStringLiteral(val);
                ret += val;
            }
        }
        ret += ")";
    } else {
        QString val = vals.join(QLatin1Char(' '));
        if (shouldQuote)
            val = quotedStringLiteral(val);
        ret += val;
    }
    return ret;
}

QT_END_NAMESPACE<|MERGE_RESOLUTION|>--- conflicted
+++ resolved
@@ -1389,11 +1389,7 @@
                     const ProStringList &defines = project->values("DEFINES");
                     for (int i = 0; i < defines.size(); ++i)
                         cflags += "-D" + defines.at(i);
-<<<<<<< HEAD
-                    t << "\t\t\t\t" << writeSettings("OTHER_CFLAGS", fixListForOutput(cflags), SettingsAsList, 5) << ";" << "\n";
-=======
-                    t << "\t\t\t\t" << writeSettings("OTHER_CFLAGS", cflags, SettingsAsList, 5) << ";\n";
->>>>>>> 7b9d6cf8
+                    t << "\t\t\t\t" << writeSettings("OTHER_CFLAGS", fixListForOutput(cflags), SettingsAsList, 5) << ";\n";
                 }
                 {
                     ProStringList cxxflags = project->values("QMAKE_CXXFLAGS");
@@ -1403,11 +1399,7 @@
                     const ProStringList &defines = project->values("DEFINES");
                     for (int i = 0; i < defines.size(); ++i)
                         cxxflags += "-D" + defines.at(i);
-<<<<<<< HEAD
-                    t << "\t\t\t\t" << writeSettings("OTHER_CPLUSPLUSFLAGS", fixListForOutput(cxxflags), SettingsAsList, 5) << ";" << "\n";
-=======
-                    t << "\t\t\t\t" << writeSettings("OTHER_CPLUSPLUSFLAGS", cxxflags, SettingsAsList, 5) << ";\n";
->>>>>>> 7b9d6cf8
+                    t << "\t\t\t\t" << writeSettings("OTHER_CPLUSPLUSFLAGS", fixListForOutput(cxxflags), SettingsAsList, 5) << ";\n";
                 }
                 if (!project->isActiveConfig("staticlib")) {
                     t << "\t\t\t\t" << writeSettings("OTHER_LDFLAGS",
