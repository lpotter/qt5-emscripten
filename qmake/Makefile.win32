--- conflicted
+++ resolved
@@ -25,11 +25,7 @@
 CFLAGS_EXTRA      = /Zc:wchar_t-
 !  elseif "$(QMAKESPEC)" == "win32-msvc2008" || "$(QMAKESPEC)" == "win32-msvc2010" || "$(QMAKESPEC)" == "win32-msvc2012" || "$(QMAKESPEC)" == "win32-msvc2013"
 CFLAGS_EXTRA      = /MP /D_CRT_SECURE_NO_WARNINGS /D_SCL_SECURE_NO_WARNINGS $(CFLAGS_CRT)
-<<<<<<< HEAD
-!  elseif "$(QMAKESPEC)" == "win32-msvc2015" || "$(QMAKESPEC)" == "win32-clang-msvc2015"
-=======
-!  elseif "$(QMAKESPEC)" == "win32-msvc2015" || "$(QMAKESPEC)" == "win32-msvc2017"
->>>>>>> e2b856d5
+!  elseif "$(QMAKESPEC)" == "win32-msvc2015" || "$(QMAKESPEC)" == "win32-msvc2017" || "$(QMAKESPEC)" == "win32-clang-msvc2015"
 CFLAGS_EXTRA      = /MP /D_CRT_SECURE_NO_WARNINGS /D_SCL_SECURE_NO_WARNINGS /Zc:strictStrings /w44456 /w44457 /w44458 /wd4577 $(CFLAGS_CRT)
 !  else
 !    error Unsupported compiler for this Makefile
